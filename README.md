--- conflicted
+++ resolved
@@ -92,10 +92,7 @@
   - This includes regular [ESRGAN](https://github.com/xinntao/ESRGAN), [ESRGAN+](https://github.com/ncarraz/ESRGANplus), "new-arch ESRGAN" ([RealSR](https://github.com/jixiaozhong/RealSR), [BSRGAN](https://github.com/cszn/BSRGAN)), [SPSR](https://github.com/Maclory/SPSR), and [Real-ESRGAN](https://github.com/xinntao/Real-ESRGAN)
 - [Real-ESRGAN Compact](https://github.com/xinntao/Real-ESRGAN) (SRVGGNet)
 - [Swift-SRGAN](https://github.com/Koushik0901/Swift-SRGAN)
-<<<<<<< HEAD
-=======
 - [SwinIR](https://github.com/JingyunLiang/SwinIR)
->>>>>>> ab7800de
 
 ### NCNN
 
@@ -122,15 +119,10 @@
 **Why not just use Cupscale/IEU/CLI?**
 
 - All of these tools are viable options, but as anyone who has used them before knows they can be limited in what they can do. Many features like chaining or interpolating models are hardcoded in and provide little flexibility. Certain features that would be useful, like being able to use a separate model on the alpha layer of an image for example, just do not exist in Cupscale. Inversely, you can pretty much do whatever you want with chaiNNer provided there are nodes implemented. Whatever weird feature you want implemented, you can implement yourself by connecting nodes however you want. Cupscale also does not have other image processing abilities like chaiNNer does, such as adjusting contrast.
-<<<<<<< HEAD
-=======
-
-- This all being said however, Cupscale, IEU, CLI, or other tools are still useful for things chaiNNer currently cannot do, like converting PyTorch models to NCNN without jumping through hoops. (That's pretty much it though)
->>>>>>> ab7800de
 
 **Wouldn't this make it more difficult to do things?**
 
-- In a way, yes. Similarly to how programming your own script to do this stuff is more difficult, chaiNNer will also be a bit more difficult than simply dragging and dropping an image and messing with some sliders and pressing an upscale button. However, this gives you a lot more flexibility in what you can do. The added complexity is really just connecting some dots together to do what you want. That doesn't sound that bad, right?
+-   In a way, yes. Similarly to how programming your own script to do this stuff is more difficult, chaiNNer will also be a bit more difficult than simply dragging and dropping an image and messing with some sliders and pressing an upscale button. However, this gives you a lot more flexibility in what you can do. The added complexity is really just connecting some dots together to do what you want. That doesn't sound that bad, right?
 
 **What platforms are supported?**
 

--- conflicted
+++ resolved
@@ -74,17 +74,13 @@
 
 - MacOS versions older than 10.15 are not supported at this time. This is due to a major dependency (opencv) not yet having a build for this version. The next release of it should be compatible though, so stay tuned for an update that adds support for that.
 
-<<<<<<< HEAD
-- To use the Clipboard nodes, Linux users need to have xclip or, for wayland users, wl-copy installed.
-
-- Apple M1 laptops are mostly untested, though they are theoretically supported.
-=======
 - Apple M1 laptops are mostly untested, though they should support almost everything. Although, ONNX is unable to be installed as it does not yet have an arm64 build, and NCNN sometimes does not work properly.
 
 - Some NCNN users with non-Nvidia GPUs might get all-black outputs. I am not sure what to do to fix this as it appears to be due to the graphics driver crashing as a result of going out of memory. If this happens to you, try manually setting a tiling amount.
 
 - Arch Linux users may need to manually install libxcrypt before chaiNner's integrated Python will correctly start up.
->>>>>>> 646a0285
+
+- To use the Clipboard nodes, Linux users need to have xclip or, for wayland users, wl-copy installed.
 
 ## GPU Support
 

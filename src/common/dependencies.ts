--- conflicted
+++ resolved
@@ -131,13 +131,12 @@
         packages: [{ packageName: 'ffmpeg-python', version: '0.2.0', sizeEstimate: 25 * KB }],
     },
     {
-<<<<<<< HEAD
+        name: 'Requests',
+        packages: [{ packageName: 'requests', version: '2.28.2', sizeEstimate: 452 * KB }],
+    },
+    {
         name: 're2',
         packages: [{ packageName: 'google-re2', version: '1.0.0', sizeEstimate: 275 * KB }],
-=======
-        name: 'Requests',
-        packages: [{ packageName: 'requests', version: '2.28.2', sizeEstimate: 452 * KB }],
->>>>>>> 3a99d8a8
     },
 ];
 

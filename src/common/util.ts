import { constants } from 'fs';
import fs from 'fs/promises';
import { LocalStorage } from 'node-localstorage';
import { v4 as uuid4, v5 as uuid5 } from 'uuid';
import type { InputId, NodeSchema, OutputId } from './common-types';

export const EMPTY_ARRAY: readonly never[] = [];
export const EMPTY_SET: ReadonlySet<never> = new Set<never>();
export const EMPTY_MAP: ReadonlyMap<never, never> = new Map<never, never>();

export const noop = () => {};

export const checkFileExists = (file: string): Promise<boolean> =>
    fs.access(file, constants.F_OK).then(
        () => true,
        () => false
    );

export const assertNever = (value: never): never => {
    throw new Error(`Unreachable code path. The value ${String(value)} is invalid.`);
};
export const assertType: <T>(_: T) => void = noop;

export const deepCopy = <T>(value: T): T => JSON.parse(JSON.stringify(value)) as T;

export interface ParsedHandle<Id extends InputId | OutputId = InputId | OutputId> {
    nodeId: string;
    inOutId: Id;
}
const parseHandle = (handle: string): ParsedHandle => {
    return {
        nodeId: handle.substring(0, 36), // uuid
        inOutId: Number(handle.substring(37)) as InputId | OutputId,
    };
};
export const parseSourceHandle = parseHandle as (handle: string) => ParsedHandle<OutputId>;
export const parseTargetHandle = parseHandle as (handle: string) => ParsedHandle<InputId>;

export const getLocalStorage = (): Storage => {
    const storage = (global as Record<string, unknown>).customLocalStorage;
    if (storage === undefined) throw new Error('Custom storage not defined');
    return storage as Storage;
};

export const getStorageKeys = (storage: Storage): string[] => {
    if (storage instanceof LocalStorage) {
        // workaround for https://github.com/lmaccherone/node-localstorage/issues/27
        // eslint-disable-next-line no-underscore-dangle
        return (storage as unknown as { _keys: string[] })._keys;
    }
    return Object.keys(storage);
};

export const createUniqueId = () => uuid4();
export const deriveUniqueId = (input: string) =>
    uuid5(input, '48f168a5-48dc-48b3-a7c7-2c3eedb08602');

export const lazy = <T>(fn: () => T): (() => T) => {
    let hasValue = false;
    let value: T;
    return () => {
        if (hasValue) return value;
        value = fn();
        hasValue = true;
        return value;
    };
};

export const debounce = (fn: () => void, delay: number): (() => void) => {
    let id: NodeJS.Timeout | undefined;
    return () => {
        if (id !== undefined) clearTimeout(id);
        id = setTimeout(fn, delay);
    };
};

export const areApproximatelyEqual = (a: number, b: number): boolean => Math.abs(a - b) < 1e-12;

export const sameNumber = (a: number, b: number): boolean =>
    a === b || (Number.isNaN(a) && Number.isNaN(b));

// eslint-disable-next-line no-nested-ternary
export const binaryCompare = (a: string, b: string) => (a < b ? -1 : a > b ? 1 : 0);

export type Comparator<T> = (a: T, b: T) => number;
export const compareSequences = <T>(
    a: readonly T[],
    b: readonly T[],
    compare: Comparator<T>
): number => {
    if (a.length !== b.length) return a.length - b.length;
    for (let i = 0; i < a.length; i += 1) {
        const r = compare(a[i], b[i]);
        if (r !== 0) return r;
    }
    return 0;
};

/**
 * Sorts numbers in the order:
 * 1. -Infinity
 * 2. Negative real numbers. E.g. -2
 * 3. -0.0
 * 4. 0.0
 * 5. Positive real numbers. E.g. 2
 * 6. Infinity
 * 7. NaN
 */
export const compareNumber = (a: number, b: number): number => {
    if (a === 0 && b === 0) {
        // compare -0 and 0
        return compareNumber(1 / a, 1 / b);
    }
    if (Number.isFinite(a) && Number.isFinite(b)) {
        return a - b;
    }
    if (sameNumber(a, b)) return 0;
    if (Number.isNaN(a)) return +1;
    if (Number.isNaN(b)) return -1;
    return a - b;
};

type WithType<S, T extends string> = S extends { readonly type: T } ? S : never;
export type Visitors<State extends { readonly type: string }, R> = {
    [K in State['type']]: (state: WithType<State, K>) => R;
};
export const visitByType = <State extends { readonly type: string }, R>(
    state: State,
    visitors: Visitors<State, R>
): R => {
    const v = (visitors as Record<string, unknown>)[state.type] as (state: State) => R;
    return v(state);
};

/**
 * Tries to topologically sort the given graph. If the graph contains cycles, `undefined` will be
 * returned.
 */
export const topologicalSort = <T>(
    allNodes: Iterable<T>,
    getOut: (node: T) => Iterable<T>
): T[] | undefined => {
    // https://en.wikipedia.org/wiki/Topological_sorting#Depth-first_search
    const unmarked = new Set(allNodes);
    const permanentMark = new Set<T>();
    const tempMark = new Set<T>();

    let cyclic = false;
    const result: T[] = [];

    const visit = (node: T): void => {
        if (permanentMark.has(node)) return;
        if (tempMark.has(node)) {
            cyclic = true;
            return;
        }

        unmarked.delete(node);
        tempMark.add(node);
        for (const out of getOut(node)) {
            visit(out);
        }
        tempMark.delete(node);
        permanentMark.add(node);
        result.push(node);
    };

    // eslint-disable-next-line @typescript-eslint/no-unnecessary-condition
    while (!cyclic && unmarked.size > 0) {
        const [first] = unmarked;
        visit(first);
    }

    // eslint-disable-next-line @typescript-eslint/no-unnecessary-condition
    if (cyclic) return undefined;
    return result.reverse();
};

<<<<<<< HEAD
export const safeJsonParse = (value: string) => {
    try {
        return JSON.parse(value) as unknown;
    } catch (e) {
        return null;
    }
=======
export const isStartingNode = (schema: NodeSchema) => {
    return !schema.inputs.some((i) => i.hasHandle);
>>>>>>> fbc7ed7b
};<|MERGE_RESOLUTION|>--- conflicted
+++ resolved
@@ -176,15 +176,14 @@
     return result.reverse();
 };
 
-<<<<<<< HEAD
+export const isStartingNode = (schema: NodeSchema) => {
+    return !schema.inputs.some((i) => i.hasHandle);
+};
+
 export const safeJsonParse = (value: string) => {
     try {
         return JSON.parse(value) as unknown;
     } catch (e) {
         return null;
     }
-=======
-export const isStartingNode = (schema: NodeSchema) => {
-    return !schema.inputs.some((i) => i.hasHandle);
->>>>>>> fbc7ed7b
 };
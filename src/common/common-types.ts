--- conflicted
+++ resolved
@@ -250,12 +250,9 @@
     ? T
     : never;
 
-<<<<<<< HEAD
+export type NodeKind = 'regularNode' | 'newIterator' | 'collector';
 export type NodeType = 'regularNode' | 'newIterator' | 'collector' | 'note';
 export const runnableNodeTypes: NodeType[] = ['regularNode', 'newIterator', 'collector'];
-=======
-export type NodeKind = 'regularNode' | 'newIterator' | 'collector';
->>>>>>> c9a18d21
 
 export type InputData = Readonly<Record<InputId, InputValue>>;
 export type InputHeight = Readonly<Record<InputId, number>>;

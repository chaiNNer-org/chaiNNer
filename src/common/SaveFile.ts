import { createHash } from 'crypto';
import log from 'electron-log';
import { readFile, writeFile } from 'fs/promises';
<<<<<<< HEAD
import { Edge, Node, Viewport } from 'reactflow';
import semver from 'semver';
import { EdgeData, FileOpenResult, NodeData } from './common-types';
=======
import { Edge, Node, Viewport } from 'react-flow-renderer';
import { EdgeData, FileOpenResult, NodeData, Version } from './common-types';
>>>>>>> fc253653
import { currentMigration, migrate } from './migrations';
import { versionGt } from './version';

export interface SaveData {
    nodes: Node<NodeData>[];
    edges: Edge<EdgeData>[];
    viewport: Viewport;
}

export interface ParsedSaveData extends SaveData {
    tamperedWith: boolean;
}

export interface RawSaveFile {
    version: Version;
    content: SaveData;
    timestamp?: string;
    checksum?: string;
    migration?: number;
}

const hash = (value: string): string => {
    return createHash('md5').update(value).digest('hex');
};

export class SaveFile {
    static parse(value: string): ParsedSaveData {
        if (!/^\s*\{/.test(value)) {
            // base64 decode
            // eslint-disable-next-line no-param-reassign
            value = Buffer.from(value, 'base64').toString('utf-8');
        }

        const rawData = JSON.parse(value) as RawSaveFile | (SaveData & { version?: never });

        let data: SaveData;
        let tamperedWith = false;
        if (rawData.version) {
            const { version, content, checksum, migration } = rawData;
            if (checksum !== undefined) {
                // checksum is present
                tamperedWith = checksum !== hash(JSON.stringify(content));
            } else {
                // checksum was added after v0.6.1, so any saves >0.6.1 without a checksum have
                // been tampered with
                tamperedWith = versionGt(version, '0.6.1') || (migration ?? 0) > 4;
            }

            data = migrate(version, content, migration) as SaveData;
        } else {
            // Legacy files
            data = migrate(null, rawData) as SaveData;
        }

        return {
            ...data,
            tamperedWith,
        };
    }

    static async read(path: string): Promise<ParsedSaveData> {
        return SaveFile.parse(await readFile(path, { encoding: 'utf-8' }));
    }

    static stringify(content: SaveData, version: Version): string {
        const { nodes, edges, viewport } = content;
        const sanitizedNodes = nodes.map<Node<NodeData>>((n) => ({
            data: {
                schemaId: n.data.schemaId,
                inputData: n.data.inputData,
                inputSize: n.data.inputSize,
                id: n.data.id,
                iteratorSize: n.data.iteratorSize,
                isDisabled: n.data.isDisabled,
                isLocked: n.data.isLocked,
                parentNode: n.data.parentNode,
            },
            id: n.id,
            position: n.position,
            type: n.type,
            selected: n.selected,
            height: n.height,
            width: n.width,
            zIndex: n.zIndex,
            parentNode: n.parentNode,
        }));
        const sanitizedContent = { nodes: sanitizedNodes, edges, viewport };
        const data: Required<RawSaveFile> = {
            version,
            content: sanitizedContent,
            timestamp: new Date().toISOString(),
            checksum: hash(JSON.stringify(sanitizedContent)),
            migration: currentMigration,
        };
        return JSON.stringify(data);
    }

    static async write(path: string, saveData: SaveData, version: Version): Promise<void> {
        await writeFile(path, SaveFile.stringify(saveData, version), 'utf-8');
    }
}

export const openSaveFile = async (path: string): Promise<FileOpenResult<ParsedSaveData>> => {
    try {
        const saveData = await SaveFile.read(path);
        return { kind: 'Success', path, saveData };
    } catch (error) {
        log.error(error);
        return { kind: 'Error', path, error: String(error) };
    }
};<|MERGE_RESOLUTION|>--- conflicted
+++ resolved
@@ -1,14 +1,9 @@
 import { createHash } from 'crypto';
 import log from 'electron-log';
 import { readFile, writeFile } from 'fs/promises';
-<<<<<<< HEAD
 import { Edge, Node, Viewport } from 'reactflow';
 import semver from 'semver';
-import { EdgeData, FileOpenResult, NodeData } from './common-types';
-=======
-import { Edge, Node, Viewport } from 'react-flow-renderer';
 import { EdgeData, FileOpenResult, NodeData, Version } from './common-types';
->>>>>>> fc253653
 import { currentMigration, migrate } from './migrations';
 import { versionGt } from './version';
 

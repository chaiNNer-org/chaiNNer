--- conflicted
+++ resolved
@@ -73,11 +73,8 @@
             data: {
                 schemaId: n.data.schemaId,
                 inputData: n.data.inputData,
-<<<<<<< HEAD
+                inputSize: n.data.inputSize,
                 outputData: n.data.outputData,
-=======
-                inputSize: n.data.inputSize,
->>>>>>> ea723857
                 id: n.data.id,
                 iteratorSize: n.data.iteratorSize,
                 isDisabled: n.data.isDisabled,

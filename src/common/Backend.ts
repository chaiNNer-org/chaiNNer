import * as undici from 'undici';
import {
    BackendJsonNode,
    Category,
    CategoryId,
    FeatureState,
    InputId,
    InputValue,
    NodeSchema,
    OutputData,
    OutputTypes,
    Package,
    PackageSettings,
    PyPiName,
    PythonInfo,
    SchemaId,
    Version,
} from './common-types';
import { isRenderer } from './env';

export interface BackendSuccessResponse {
    type: 'success';
}

export interface BackendLiteralErrorValue {
    type: 'literal';
    value: string | number | null;
}
export interface BackendFormattedErrorValue {
    type: 'formatted';
    formatString: string;
}
export interface BackendUnknownErrorValue {
    type: 'unknown';
    typeName: string;
    typeModule: string;
}
export type BackendErrorValue =
    | BackendLiteralErrorValue
    | BackendFormattedErrorValue
    | BackendUnknownErrorValue;

export interface BackendExceptionSource {
    nodeId: string;
    schemaId: SchemaId;
    inputs: Partial<Record<InputId, BackendErrorValue>>;
}
export interface BackendExceptionResponse {
    type: 'error';
    message: string;
    source?: BackendExceptionSource | null;
    exception: string;
}
export interface BackendNoExecutorResponse {
    type: 'no-executor';
}
export interface BackendAlreadyRunningResponse {
    type: 'already-running';
    message: string;
}
export type BackendExecutorActionResponse =
    | BackendSuccessResponse
    | BackendExceptionResponse
    | BackendNoExecutorResponse;
export interface BackendNodesResponse {
    nodes: NodeSchema[];
    categories: Category[];
    categoriesMissingNodes: CategoryId[];
}
export interface BackendRunRequest {
    data: BackendJsonNode[];
    options: PackageSettings;
    sendBroadcastData: boolean;
}
export interface BackendRunIndividualRequest {
    id: string;
    inputs: (InputValue | null)[];
    schemaId: SchemaId;
    options: PackageSettings;
}

export type BackendResult<T> = BackendSuccess<T> | BackendError;
export interface BackendSuccess<T> {
    success: true;
    data: T;
}
export interface BackendError {
    success: false;
    error: string;
}

export interface ServerErrorJson {
    message: string;
    description: string;
    status: number;
}
export class ServerError extends Error {
    description: string;

    status: number;

    constructor(message: string, description: string, status: number) {
        super(message);
        this.message = message;
        this.description = description;
        this.status = status;
    }

    static isJson(json: unknown): json is ServerErrorJson {
        if (typeof json !== 'object' || json === null) {
            return false;
        }
        const obj = json as Record<string, unknown>;
        return (
            typeof obj.message === 'string' &&
            typeof obj.description === 'string' &&
            typeof obj.status === 'number'
        );
    }

    static fromJson(json: ServerErrorJson): ServerError {
        return new ServerError(json.message, json.description, json.status);
    }
}

/**
 * A wrapper to communicate with the backend.
 *
 * All methods have the following properties:
 *
 * - They will never throw and return a promise.
 * - The promise will parse the data from the backend as JSON and resolve no matter the
 *   status code.
 * - If the backend returns invalid JSON, the promise will reject.
 * - If the backend is not reachable, the promise will reject.
 */
export class Backend {
    readonly url: string;

    private abortController: AbortController;

    constructor(url: string) {
        this.url = url;
        this.abortController = new AbortController();
    }

    private async fetchJson<T>(path: string, method: 'POST' | 'GET', json?: unknown): Promise<T> {
        const options: RequestInit & undici.RequestInit = isRenderer
            ? { method, cache: 'no-cache' }
            : {
                  method,
                  cache: 'no-cache',
                  dispatcher: new undici.Agent({
                      bodyTimeout: 0,
                      headersTimeout: 0,
                  }),
              };
        const { signal } = this.abortController;
        if (json !== undefined) {
            options.body = JSON.stringify(json);
            options.headers = {
                'Content-Type': 'application/json',
            };
            options.signal = signal;
        }
        const resp = await (isRenderer ? fetch : undici.fetch)(`${this.url}${path}`, options);
        const result = (await resp.json()) as T;
        if (ServerError.isJson(result)) {
            throw ServerError.fromJson(result);
        }
        return result;
    }

    /**
     * Gets a list of all nodes as well as the node information
     */
    nodes(): Promise<BackendNodesResponse> {
        return this.fetchJson('/nodes', 'GET');
    }

    /**
     * Runs the provided nodes
     */
    run(
        data: BackendRunRequest
    ): Promise<BackendSuccessResponse | BackendExceptionResponse | BackendAlreadyRunningResponse> {
        return this.fetchJson('/run', 'POST', data);
    }

    /**
     * Runs a single node
     */
    runIndividual(data: BackendRunIndividualRequest): Promise<BackendResult<null>> {
        return this.fetchJson('/run/individual', 'POST', data);
    }

    pause(): Promise<BackendExecutorActionResponse> {
        return this.fetchJson('/pause', 'POST');
    }

    resume(): Promise<BackendExecutorActionResponse> {
        return this.fetchJson('/resume', 'POST');
    }

    kill(): Promise<BackendExecutorActionResponse> {
        return this.fetchJson('/kill', 'POST');
    }

    abort(): void {
        this.abortController.abort('Aborting current execution');
        this.abortController = new AbortController();
    }

    /**
     * Clears the cache of the passed in node id
     */
    clearNodeCacheIndividual(id: string): Promise<BackendResult<null>> {
        return this.fetchJson('/clear-cache/individual', 'POST', { id });
    }

    pythonInfo(): Promise<PythonInfo> {
        return this.fetchJson('/python-info', 'GET');
    }

    systemUsage(): Promise<{ label: string; percent: number }[]> {
        return this.fetchJson('/system-usage', 'GET');
    }

    packages(): Promise<Package[]> {
        return this.fetchJson('/packages', 'GET');
    }

    installedDependencies(): Promise<Partial<Record<PyPiName, Version>>> {
        return this.fetchJson('/installed-dependencies', 'GET');
    }

    features(): Promise<FeatureState[]> {
        return this.fetchJson('/features', 'GET');
    }

    installPackage(pkg: Package): Promise<void> {
        return this.fetchJson('/packages/install', 'POST', {
            package: pkg.id,
        });
    }

    uninstallPackage(pkg: Package): Promise<void> {
        return this.fetchJson('/packages/uninstall', 'POST', {
            package: pkg.id,
        });
    }

    updatePackage(pkg: Package): Promise<void> {
        return this.fetchJson('/packages/install', 'POST', {
            package: pkg.id,
        });
    }

<<<<<<< HEAD
    status(): Promise<{ ready: boolean }> {
        return this.fetchJson('/status', 'GET');
=======
    shutdown(): Promise<void> {
        return this.fetchJson('/shutdown', 'POST');
>>>>>>> 17cd81bb
    }
}

const backendCache = new Map<string, Backend>();

/**
 * Returns a cached backend instance.
 *
 * Given the same URL, this function guarantees that the same instance is returned.
 */
export const getBackend = (url: string): Backend => {
    let instance = backendCache.get(url);
    if (instance === undefined) {
        instance = new Backend(url);
        backendCache.set(url, instance);
    }
    return instance;
};

/**
 * All possible events emitted by backend SSE along with the data layout of the event data.
 */
export interface BackendEventMap {
    'execution-error': {
        message: string;
        source?: BackendExceptionSource | null;
        exception: string;
        exceptionTrace: string;
    };
    'chain-start': {
        nodes: string[];
    };
    'node-start': {
        nodeId: string;
    };
    'node-progress': {
        nodeId: string;
        progress: number;
        index: number;
        total: number;
        eta: number;
    };
    'node-finish': {
        nodeId: string;
        executionTime: number;
    };
    'node-broadcast': {
        nodeId: string;
        data: OutputData;
        types: OutputTypes;
    };
    'backend-status': {
        message: string;
        progress: number;
        statusProgress?: number | null;
    };
    'package-install-status': {
        message: string;
        progress: number;
        statusProgress?: number | null;
    };
}<|MERGE_RESOLUTION|>--- conflicted
+++ resolved
@@ -256,13 +256,12 @@
         });
     }
 
-<<<<<<< HEAD
+    shutdown(): Promise<void> {
+        return this.fetchJson('/shutdown', 'POST');
+    }
+
     status(): Promise<{ ready: boolean }> {
         return this.fetchJson('/status', 'GET');
-=======
-    shutdown(): Promise<void> {
-        return this.fetchJson('/shutdown', 'POST');
->>>>>>> 17cd81bb
     }
 }
 

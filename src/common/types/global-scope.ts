import {
    abs,
    add,
    ceil,
    concat,
    cos,
    degToRad,
    divide,
    exp,
    floor,
    log,
    maximum,
    minimum,
    modulo,
    multiply,
    negate,
    pow,
    reciprocal,
    round,
    sin,
    subtract,
    toString,
} from './builtin';
import { VariableDefinition } from './expression';
import { parseDefinitions } from './parse';
import { BuiltinFunctionDefinition, ScopeBuilder } from './scope';
import { SourceDocument } from './source';
import { AnyType, IntIntervalType, NeverType, NumberType, StringType } from './types';
import { union } from './union';

const builder = new ScopeBuilder('Global scope');

// fail-safes for primitives
builder.add(new VariableDefinition('any', AnyType.instance));
builder.add(new VariableDefinition('never', NeverType.instance));
builder.add(new VariableDefinition('number', NumberType.instance));
builder.add(new VariableDefinition('string', StringType.instance));

// builtin types
builder.add(new VariableDefinition('int', new IntIntervalType(-Infinity, Infinity)));
builder.add(new VariableDefinition('uint', new IntIntervalType(0, Infinity)));

// builtin functions
// eslint-disable-next-line @typescript-eslint/unbound-method
const { unary, binary, varArgs } = BuiltinFunctionDefinition;
builder.add(varArgs('min', minimum, NumberType.instance));
builder.add(varArgs('max', maximum, NumberType.instance));
builder.add(varArgs('abs', abs, NumberType.instance));
builder.add(unary('round', round, NumberType.instance));
builder.add(unary('floor', floor, NumberType.instance));
builder.add(unary('ceil', ceil, NumberType.instance));
builder.add(binary('mod', modulo, NumberType.instance, NumberType.instance));

builder.add(unary('degToRad', degToRad, NumberType.instance));
builder.add(unary('sin', sin, NumberType.instance));
builder.add(unary('cos', cos, NumberType.instance));

builder.add(unary('exp', exp, NumberType.instance));
builder.add(unary('log', log, NumberType.instance));
builder.add(binary('pow', pow, NumberType.instance, NumberType.instance));

builder.add(varArgs('concat', concat, StringType.instance));
builder.add(unary('toString', toString, union(StringType.instance, NumberType.instance)));

<<<<<<< HEAD
// function for syntax desugaring
builder.add(unary('ops::neg', negate, NumberType.instance));
builder.add(varArgs('ops::add', add, NumberType.instance));
builder.add(binary('ops::sub', subtract, NumberType.instance, NumberType.instance));
builder.add(varArgs('ops::mul', multiply, NumberType.instance));
builder.add(binary('ops::div', divide, NumberType.instance, NumberType.instance));
builder.add(varArgs('ops::rec', reciprocal, NumberType.instance));
=======
// invStrSet is an interesting function, because it cannot be a built-in function.
// For correctness, all built-in functions must guarantee the following property:
//   f(A) ⊆ f(B) if A⊆B
// This is necessary for the whole type system to work.
//
// This property is also expected of functions defined in Navi,
// but functions that do not follow this property can still be non-problematic in some cases.
const code = `
def invStrSet(set: string) {
    match string { set => never, _ as inv => inv }
}
`;
const definitions = parseDefinitions(new SourceDocument(code, 'global-internal'));
for (const d of definitions) {
    builder.add(d);
}
>>>>>>> b0415c41

/**
 * The global scope.
 *
 * This is Navi's top-level scope. It contains all of Navi's builtin types and functions.
 */
export const globalScope = builder.createScope();<|MERGE_RESOLUTION|>--- conflicted
+++ resolved
@@ -62,7 +62,6 @@
 builder.add(varArgs('concat', concat, StringType.instance));
 builder.add(unary('toString', toString, union(StringType.instance, NumberType.instance)));
 
-<<<<<<< HEAD
 // function for syntax desugaring
 builder.add(unary('ops::neg', negate, NumberType.instance));
 builder.add(varArgs('ops::add', add, NumberType.instance));
@@ -70,7 +69,7 @@
 builder.add(varArgs('ops::mul', multiply, NumberType.instance));
 builder.add(binary('ops::div', divide, NumberType.instance, NumberType.instance));
 builder.add(varArgs('ops::rec', reciprocal, NumberType.instance));
-=======
+
 // invStrSet is an interesting function, because it cannot be a built-in function.
 // For correctness, all built-in functions must guarantee the following property:
 //   f(A) ⊆ f(B) if A⊆B
@@ -87,7 +86,6 @@
 for (const d of definitions) {
     builder.add(d);
 }
->>>>>>> b0415c41
 
 /**
  * The global scope.

--- conflicted
+++ resolved
@@ -90,12 +90,6 @@
 
 enum FpMode { fp32, fp16 }
 enum Orientation { Horizontal, Vertical }
-<<<<<<< HEAD
-enum PaddingAlignment { Start, End, Center }
-=======
-enum ResizeCondition { Both, Upscale, Downscale }
-enum SideSelection { Width, Height, Shorter, Longer }
->>>>>>> c07d8479
 
 def FpMode::toString(mode: FpMode) {
     match mode {

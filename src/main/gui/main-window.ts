--- conflicted
+++ resolved
@@ -1,19 +1,3 @@
-<<<<<<< HEAD
-import {
-    BrowserWindow,
-    app,
-    clipboard,
-    dialog,
-    nativeImage,
-    nativeTheme,
-    powerSaveBlocker,
-    shell,
-} from 'electron';
-import EventSource from 'eventsource';
-import fs, { constants } from 'fs/promises';
-import { t } from 'i18next';
-import path from 'path';
-=======
 import { clipboard, nativeImage, shell } from 'electron/common';
 import {
     BrowserWindow,
@@ -25,16 +9,10 @@
 } from 'electron/main';
 import EventSource from 'eventsource';
 import fs, { constants } from 'fs/promises';
->>>>>>> 135f1f66
 import { BackendEventMap } from '../../common/Backend';
 import { Version } from '../../common/common-types';
 import { isMac } from '../../common/env';
 import { log } from '../../common/log';
-<<<<<<< HEAD
-import { BrowserWindowWithSafeIpc } from '../../common/safeIpcCommon';
-import { ipcMain } from '../../common/safeIpcMain';
-=======
->>>>>>> 135f1f66
 import { SaveFile, openSaveFile } from '../../common/SaveFile';
 import { ChainnerSettings } from '../../common/settings/settings';
 import { CriticalError } from '../../common/ui/error';
@@ -508,13 +486,8 @@
     });
 
     const progressController = new ProgressController();
-<<<<<<< HEAD
-    // addSplashScreen(progressController);
-    progressController.submitProgress({ totalProgress: 1, statusProgress: 1 });
-=======
 
     setupProgressListeners(mainWindow, progressController);
->>>>>>> 135f1f66
 
     try {
         registerEventHandlerPreSetup(mainWindow, args, settings);

<<<<<<< HEAD
import { shell } from 'electron/common';
import { BrowserWindow, app, dialog, nativeTheme, powerSaveBlocker } from 'electron/main';
=======
import {
    BrowserWindow,
    app,
    clipboard,
    dialog,
    nativeImage,
    nativeTheme,
    powerSaveBlocker,
    shell,
} from 'electron';
>>>>>>> c5e1b503
import EventSource from 'eventsource';
import fs, { constants } from 'fs/promises';
import { t } from 'i18next';
import { BackendEventMap } from '../../common/Backend';
import { Version } from '../../common/common-types';
import { isMac } from '../../common/env';
import { log } from '../../common/log';
<<<<<<< HEAD
=======
import { BrowserWindowWithSafeIpc } from '../../common/safeIpcCommon';
import { ipcMain } from '../../common/safeIpcMain';
>>>>>>> c5e1b503
import { SaveFile, openSaveFile } from '../../common/SaveFile';
import { ChainnerSettings } from '../../common/settings/settings';
import { CriticalError } from '../../common/ui/error';
import { ProgressController, ProgressToken, SubProgress } from '../../common/ui/progress';
import { OpenArguments, parseArgs } from '../arguments';
import { BackendProcess } from '../backend/process';
import { setupBackend } from '../backend/setup';
import { getRootDirSync } from '../platform';
import { BrowserWindowWithSafeIpc, ipcMain } from '../safeIpc';
import { writeSettings } from '../setting-storage';
import { MenuData, setMainMenu } from './menu';
import { addSplashScreen } from './splash';

const version = app.getVersion() as Version;

const registerEventHandlerPreSetup = (
    mainWindow: BrowserWindowWithSafeIpc,
    args: OpenArguments,
    settings: ChainnerSettings
) => {
    ipcMain.handle('get-app-version', () => version);
    ipcMain.handle('get-appdata', () => getRootDirSync());
    ipcMain.handle('refresh-nodes', () => args.refresh);

    // settings
    let currentSettings = settings;
    let savingInProgress = false;
    ipcMain.handle('get-settings', () => currentSettings);
    ipcMain.handle('set-settings', (_, newSettings) => {
        currentSettings = newSettings;
        if (savingInProgress) {
            return;
        }
        savingInProgress = true;
        setTimeout(() => {
            savingInProgress = false;
            try {
                writeSettings(currentSettings);
            } catch (error) {
                log.error('Unable to save settings.', error);
            }
        }, 1000);
    });

    // menu
    const menuData: MenuData = { openRecentRev: [] };
    setMainMenu({ mainWindow, menuData, enabled: true });
    ipcMain.on('update-open-recent-menu', (_, openRecent) => {
        menuData.openRecentRev = openRecent;
        setMainMenu({ mainWindow, menuData, enabled: true });
    });
    ipcMain.on('disable-menu', () => {
        setMainMenu({ mainWindow, menuData, enabled: false });
    });
    ipcMain.on('enable-menu', () => {
        setMainMenu({ mainWindow, menuData, enabled: true });
    });

    // dialogs
    ipcMain.handle('dir-select', (event, dirPath) =>
        dialog.showOpenDialog(mainWindow, {
            defaultPath: dirPath,
            properties: ['openDirectory', 'createDirectory'],
        })
    );

    ipcMain.handle('file-select', (event, filters, allowMultiple = false, dirPath = undefined) =>
        dialog.showOpenDialog(mainWindow, {
            filters: [...filters, { name: 'All Files', extensions: ['*'] }],
            defaultPath: dirPath,
            properties: allowMultiple ? ['openFile', 'multiSelections'] : ['openFile'],
        })
    );

    // file IO
    ipcMain.handle('file-save-as-json', async (event, saveData, defaultPath) => {
        try {
            const { canceled, filePath } = await dialog.showSaveDialog(mainWindow, {
                title: 'Save Chain File',
                filters: [{ name: 'Chain File', extensions: ['chn'] }],
                defaultPath,
            });
            if (!canceled && filePath) {
                await SaveFile.write(filePath, saveData, version);
                return { kind: 'Success', path: filePath };
            }
            return { kind: 'Canceled' };
        } catch (error) {
            log.error(error);
            throw error;
        }
    });

    ipcMain.handle('file-save-json', async (event, saveData, savePath) => {
        try {
            await SaveFile.write(savePath, saveData, version);
        } catch (error) {
            log.error(error);
            throw error;
        }
    });

    ipcMain.handle('quit-application', () => {
        app.exit();
    });

    // sleep
    let blockerId: number | undefined;
    ipcMain.on('start-sleep-blocker', () => {
        if (blockerId === undefined) {
            blockerId = powerSaveBlocker.start('prevent-app-suspension');
        }
    });
    ipcMain.on('stop-sleep-blocker', () => {
        if (blockerId !== undefined) {
            powerSaveBlocker.stop(blockerId);
            blockerId = undefined;
        }
    });

    ipcMain.handle('open-url', (event, url) => shell.openExternal(url));

    // Set the progress bar on the taskbar. 0-1 = progress, > 1 = indeterminate, -1 = none
    ipcMain.on('set-progress-bar', (event, progress) => {
        try {
            mainWindow.setProgressBar(progress ?? -1);
        } catch (err) {
            log.error(err);
        }
    });

    // window events
    mainWindow.on('maximize', () => {
        mainWindow.webContents.send('window-maximized-change', true);
    });
    mainWindow.on('unmaximize', () => {
        mainWindow.webContents.send('window-maximized-change', false);
    });
    mainWindow.on('blur', () => {
        mainWindow.webContents.send('window-blur');
    });

    if (isMac) {
        if (globalThis.startupFile) {
            // Open file with chaiNNer on other platforms
            const result = openSaveFile(globalThis.startupFile);
            ipcMain.handle('get-auto-open', () => result);
            globalThis.startupFile = null;
        } else if (settings.startupTemplate) {
            const result = openSaveFile(settings.startupTemplate);
            ipcMain.handle('get-auto-open', () => result);
        } else {
            ipcMain.handle('get-auto-open', () => undefined);
        }
        // We remove the event we created in main.ts earlier on
        app.removeAllListeners('open-file');

        // We register this event again to handle file-opening during runtime.
        app.on('open-file', (event, filePath) => {
            event.preventDefault();
            (async () => {
                const result = await openSaveFile(filePath);
                mainWindow.webContents.send('file-open', result);
            })().catch(log.error);
        });
    } else {
        if (args.file) {
            // Open file with chaiNNer on other platforms
            const result = openSaveFile(args.file);
            ipcMain.handle('get-auto-open', () => result);
        } else if (settings.startupTemplate) {
            const result = openSaveFile(settings.startupTemplate);
            ipcMain.handle('get-auto-open', () => result);
        } else {
            ipcMain.handle('get-auto-open', () => undefined);
        }

        app.on('second-instance', (_event, commandLine) => {
            (async () => {
                const { file } = parseArgs(commandLine.slice(app.isPackaged ? 2 : 3));
                if (file) {
                    const result = await openSaveFile(file);
                    mainWindow.webContents.send('file-open', result);
                }
                // Focus main window if a second instance was attempted
                if (mainWindow.isMinimized()) mainWindow.restore();
                mainWindow.focus();
            })().catch(log.error);
        });
    }

    // Handle filesystem
    ipcMain.handle('fs-read-file', async (event, path, options) => fs.readFile(path, options));
    ipcMain.handle('fs-write-file', async (event, path, content, options) =>
        fs.writeFile(path, content, options)
    );
    ipcMain.handle('fs-exists', async (event, path) => {
        try {
            await fs.access(path, constants.F_OK);
            return true;
        } catch {
            return false;
        }
    });
    ipcMain.handle('fs-mkdir', async (event, path, options) => fs.mkdir(path, options));
    ipcMain.handle('fs-readdir', async (event, path) => fs.readdir(path));
    ipcMain.handle('fs-unlink', async (event, path) => fs.unlink(path));
    ipcMain.handle('fs-access', async (event, path) => fs.access(path));

<<<<<<< HEAD
    ipcMain.handle('app-quit', () => app.quit());
=======
    // Handle electron
    ipcMain.handle('shell-showItemInFolder', (event, fullPath) => shell.showItemInFolder(fullPath));
    ipcMain.handle('shell-openPath', (event, fullPath) => shell.openPath(fullPath));
    ipcMain.handle('app-quit', () => app.quit());
    ipcMain.handle('clipboard-writeText', (event, text) => clipboard.writeText(text));
    ipcMain.handle('clipboard-readText', () => clipboard.readText());
    ipcMain.handle('clipboard-writeBuffer', (event, format, buffer, type) =>
        clipboard.writeBuffer(format, buffer, type)
    );
    ipcMain.handle('clipboard-readBuffer', (event, format) => clipboard.readBuffer(format));
    ipcMain.handle('clipboard-availableFormats', () => clipboard.availableFormats());
    ipcMain.handle('clipboard-readHTML', () => clipboard.readHTML());
    ipcMain.handle('clipboard-readRTF', () => clipboard.readRTF());
    ipcMain.handle('clipboard-readImage', () => clipboard.readImage());
    ipcMain.handle('clipboard-writeImage', (event, image) => clipboard.writeImage(image));
    ipcMain.handle('clipboard-writeImageFromURL', (event, url) => {
        const image = nativeImage.createFromDataURL(url);
        clipboard.writeImage(image);
    });
>>>>>>> c5e1b503
};

const registerEventHandlerPostSetup = (
    mainWindow: BrowserWindowWithSafeIpc,
    backend: BackendProcess
) => {
    ipcMain.handle('owns-backend', () => backend.owned);
    ipcMain.handle('get-backend-url', () => backend.url);
    ipcMain.handle('get-python', () => backend.python);

    if (backend.owned) {
        backend.addErrorListener((error) => {
            dialog.showMessageBoxSync({
                type: 'error',
                title: 'Unexpected Error',
                message: `The Python backend encountered an unexpected error. ChaiNNer will now exit. Error: ${String(
                    error
                )}`,
            });
            app.exit(1);
        });

        app.on('before-quit', () => backend.tryKill());
    }

    ipcMain.handle('restart-backend', () => {
        if (backend.owned) {
            backend.restart();
        } else {
            log.warn('Tried to restart non-owned backend');
        }
    });

    let hasUnsavedChanges = false;
    ipcMain.on('update-has-unsaved-changes', (_, value) => {
        hasUnsavedChanges = value;
    });

    let forceExit = false;
    ipcMain.on('exit-after-save', () => {
        forceExit = true;
        mainWindow.close();
    });

    const restartChainner = (): void => {
        if (backend.owned) {
            backend.tryKill();
        }
        app.relaunch();
        app.exit();
    };

    ipcMain.on('reboot-after-save', () => {
        restartChainner();
    });

    const handleUnsavedChanges = (
        event: Electron.Event,
        onSave: () => void,
        onDontSave?: () => void
    ) => {
        const choice = dialog.showMessageBoxSync(mainWindow, {
            type: 'question',
            title: 'Unsaved changes',
            message: 'The current chain has unsaved changes.',
            buttons: ['&Save', "Do&n't Save", 'Cancel'],
            defaultId: 0,
            cancelId: 2,
            noLink: true,
            normalizeAccessKeys: true,
        });
        if (choice === 1) {
            // Don't save
            if (onDontSave) {
                onDontSave(); // Restart the application
            }
        } else if (choice === 2) {
            // Cancel
            event.preventDefault();
        } else {
            // Save
            event.preventDefault();
            onSave();
        }
    };

    ipcMain.handle('relaunch-application', (event) => {
        if (hasUnsavedChanges) {
            handleUnsavedChanges(
                event,
                () => {
                    mainWindow.webContents.send('save-before-reboot');
                },
                () => {
                    restartChainner();
                }
            );
        } else {
            restartChainner();
        }
    });

    mainWindow.on('close', (event) => {
        if (forceExit) {
            // we want to exit and nothing in here may stop this
            return;
        }
        if (hasUnsavedChanges) {
            handleUnsavedChanges(event, () => {
                mainWindow.webContents.send('save-before-exit');
            });
        }
    });
};

const createBackend = async (
    token: ProgressToken,
    args: OpenArguments,
    settings: ChainnerSettings
) => {
    log.info(`chaiNNer Version: ${version}`);

    return setupBackend(
        token,
        settings.useSystemPython,
        settings.systemPythonLocation,
        getRootDirSync(),
        args.remoteBackend
    );
};

export const createMainWindow = async (args: OpenArguments, settings: ChainnerSettings) => {
    // Create the browser window.
    const mainWindow = new BrowserWindow({
        width: settings.lastWindowSize.width,
        height: settings.lastWindowSize.height,
        backgroundColor: '#1A202C',
        minWidth: 720,
        minHeight: 640,
        darkTheme: nativeTheme.shouldUseDarkColors,
        roundedCorners: true,
        webPreferences: {
            webSecurity: false,
            nodeIntegration: true,
            nodeIntegrationInWorker: true,
            contextIsolation: false,
        },
        icon: `${__dirname}/../public/icons/cross_platform/icon`,
        show: false,
    }) as BrowserWindowWithSafeIpc;

    mainWindow.webContents.setWindowOpenHandler(({ url }) => {
        shell.openExternal(url).catch(log.error);
        return { action: 'deny' };
    });

    const progressController = new ProgressController();
    addSplashScreen(progressController);

    try {
        registerEventHandlerPreSetup(mainWindow, args, settings);
        const backend = await createBackend(
            SubProgress.slice(progressController, 0, 0.5),
            args,
            settings
        );
        registerEventHandlerPostSetup(mainWindow, backend);

        const sse = new EventSource(`${backend.url}/setup-sse`, {
            withCredentials: true,
        });
        sse.onopen = () => {
            log.info('Successfully connected to setup SSE.');
        };

        sse.addEventListener('backend-started', () => {
            mainWindow.webContents.send('backend-started');
        });

        const backendStatusProgressSlice = SubProgress.slice(progressController, 0.5, 0.95);
        sse.addEventListener('backend-status', (e: MessageEvent<string>) => {
            if (e.data) {
                const data = JSON.parse(e.data) as BackendEventMap['backend-status'];
                backendStatusProgressSlice.submitProgress({
                    status: data.message,
                    totalProgress: data.progress,
                    statusProgress: data.statusProgress ?? undefined,
                });
            }
        });

        let opened = false;
        sse.addEventListener('backend-ready', () => {
            progressController.submitProgress({
                totalProgress: 1,
                status: t('splash.loadingApp', 'Loading main application...'),
            });

            if (mainWindow.isDestroyed()) {
                dialog.showMessageBoxSync({
                    type: 'error',
                    title: 'Unable to start application',
                    message: 'The main window was closed before the backend was ready.',
                });
                app.quit();
                return;
            }

            if (!opened) {
                mainWindow.show();
                if (settings.lastWindowSize.maximized) {
                    mainWindow.maximize();
                }
                opened = true;
            }
        });

        if (mainWindow.isDestroyed()) {
            return;
        }

        // and load the index.html of the app.
        mainWindow.loadURL(MAIN_WINDOW_WEBPACK_ENTRY).catch(log.error);
    } catch (error) {
        if (error instanceof CriticalError) {
            await progressController.submitInterrupt(error.interrupt);
        } else {
            log.error(error);
            await progressController.submitInterrupt({
                type: 'critical error',
                message: 'Unable to setup backend due to unknown.',
            });
        }

        return;
    }

    // Open the DevTools.
    if (args.devtools && !mainWindow.isDestroyed()) {
        mainWindow.webContents.openDevTools();
    }
};<|MERGE_RESOLUTION|>--- conflicted
+++ resolved
@@ -1,18 +1,5 @@
-<<<<<<< HEAD
-import { shell } from 'electron/common';
+import { clipboard, nativeImage, shell } from 'electron/common';
 import { BrowserWindow, app, dialog, nativeTheme, powerSaveBlocker } from 'electron/main';
-=======
-import {
-    BrowserWindow,
-    app,
-    clipboard,
-    dialog,
-    nativeImage,
-    nativeTheme,
-    powerSaveBlocker,
-    shell,
-} from 'electron';
->>>>>>> c5e1b503
 import EventSource from 'eventsource';
 import fs, { constants } from 'fs/promises';
 import { t } from 'i18next';
@@ -20,11 +7,6 @@
 import { Version } from '../../common/common-types';
 import { isMac } from '../../common/env';
 import { log } from '../../common/log';
-<<<<<<< HEAD
-=======
-import { BrowserWindowWithSafeIpc } from '../../common/safeIpcCommon';
-import { ipcMain } from '../../common/safeIpcMain';
->>>>>>> c5e1b503
 import { SaveFile, openSaveFile } from '../../common/SaveFile';
 import { ChainnerSettings } from '../../common/settings/settings';
 import { CriticalError } from '../../common/ui/error';
@@ -234,9 +216,6 @@
     ipcMain.handle('fs-unlink', async (event, path) => fs.unlink(path));
     ipcMain.handle('fs-access', async (event, path) => fs.access(path));
 
-<<<<<<< HEAD
-    ipcMain.handle('app-quit', () => app.quit());
-=======
     // Handle electron
     ipcMain.handle('shell-showItemInFolder', (event, fullPath) => shell.showItemInFolder(fullPath));
     ipcMain.handle('shell-openPath', (event, fullPath) => shell.openPath(fullPath));
@@ -256,7 +235,6 @@
         const image = nativeImage.createFromDataURL(url);
         clipboard.writeImage(image);
     });
->>>>>>> c5e1b503
 };
 
 const registerEventHandlerPostSetup = (

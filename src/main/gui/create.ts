--- conflicted
+++ resolved
@@ -1,10 +1,5 @@
-<<<<<<< HEAD
-import { app } from 'electron';
-// import electronLog from 'electron-log';
-=======
 import electronLog from 'electron-log';
 import { app, dialog } from 'electron/main';
->>>>>>> 135f1f66
 import { log } from '../../common/log';
 import { lazy } from '../../common/util';
 import { OpenArguments } from '../arguments';

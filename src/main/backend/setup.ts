import { t } from 'i18next';
import path from 'path';
import portfinder from 'portfinder';
import { FfmpegInfo, PythonInfo } from '../../common/common-types';
<<<<<<< HEAD
=======
import {
    Dependency,
    getOptionalDependencies,
    requiredDependencies,
} from '../../common/dependencies';
import { log } from '../../common/log';
import { runPipInstall, runPipList } from '../../common/pip';
>>>>>>> 225877b4
import { CriticalError } from '../../common/ui/error';
import { ProgressToken } from '../../common/ui/progress';
import { getIntegratedFfmpeg, hasSystemFfmpeg } from '../ffmpeg/ffmpeg';
import { checkPythonPaths } from '../python/checkPythonPaths';
import { getIntegratedPython } from '../python/integratedPython';
import { BackendProcess, BorrowedBackendProcess, OwnedBackendProcess } from './process';

const getValidPort = async () => {
    log.info('Attempting to check for a port...');
    const port = await portfinder.getPortPromise();
    if (!port) {
        log.error('An open port could not be found');

        throw new CriticalError({
            title: 'No open port',
            message:
                'This error should never happen, but if it does it means you are running a lot of servers on your computer that just happen to be in the port range I look for. Quit some of those and then this will work.',
        });
    }
    log.info(`Port found: ${port}`);

    return port;
};

const getPythonInfo = async (
    token: ProgressToken,
    useSystemPython: boolean,
    systemPythonLocation: string | undefined | null,
    rootDir: string
) => {
    log.info('Attempting to check Python env...');

    let pythonInfo: PythonInfo;

    let integratedPythonFolderPath = path.join(rootDir, '/python');

    if (systemPythonLocation) {
        // eslint-disable-next-line no-param-reassign
        systemPythonLocation = path.normalize(String(JSON.parse(systemPythonLocation)));
    }

    if (integratedPythonFolderPath) {
        integratedPythonFolderPath = path.normalize(integratedPythonFolderPath);
    }

    if (useSystemPython) {
        try {
            pythonInfo = await checkPythonPaths([
                ...(systemPythonLocation ? [systemPythonLocation] : []),
                'python3',
                'python',
                // Fall back to integrated python if all else fails
                integratedPythonFolderPath,
            ]);
            if (pythonInfo.python === integratedPythonFolderPath) {
                log.info('System python not found. Using integrated Python');
                await token.submitInterrupt({
                    type: 'warning',
                    title: 'Python not installed or invalid version',
                    message:
                        'It seems like you do not have a valid version of Python installed on your system, or something went wrong with your installed instance.' +
                        ' Please install Python (3.8+) if you would like to use system Python. You can get Python from https://www.python.org/downloads/.' +
                        ' Be sure to select the add to PATH option. ChaiNNer will use its integrated Python for now.',
                    options: [
                        {
                            title: 'Get Python',
                            action: { type: 'open-url', url: 'https://www.python.org/downloads/' },
                        },
                    ],
                });
            }
        } catch (error) {
            log.error(error);
            throw new CriticalError({
                title: 'Error checking for valid Python instance',
                message:
                    'It seems like you do not have a valid version of Python installed on your system, or something went wrong with your installed instance.' +
                    ' Please install Python (3.8+) to use this application. You can get Python from https://www.python.org/downloads/. Be sure to select the add to PATH option.',
                options: [
                    {
                        title: 'Get Python',
                        action: { type: 'open-url', url: 'https://www.python.org/downloads/' },
                    },
                ],
            });
        }
    } else {
        // User is using integrated python
        try {
            pythonInfo = await getIntegratedPython(
                integratedPythonFolderPath,
                (percentage, stage) => {
                    token.submitProgress({
                        status:
                            stage === 'download'
                                ? t('splash.downloadingPython', 'Downloading Integrated Python...')
                                : t('splash.extractingPython', 'Extracting downloaded files...'),
                        totalProgress: stage === 'download' ? 0.3 : 0.4,
                        statusProgress: percentage / 100,
                    });
                }
            );
        } catch (error) {
            log.error(error);

            throw new CriticalError({
                title: 'Unable to install integrated Python',
                message:
                    `Chainner was unable to install its integrated Python environment.` +
                    ` Please ensure that your computer is connected to the internet and that chainner has access to the network.`,
            });
        }
    }

    log.info(`Final Python binary: ${pythonInfo.python}`);
    log.info(pythonInfo);

    return pythonInfo;
};

const getFfmpegInfo = async (token: ProgressToken, rootDir: string) => {
    log.info('Attempting to check Ffmpeg env...');

    let ffmpegInfo: FfmpegInfo;

    const integratedFfmpegFolderPath = path.join(rootDir, '/ffmpeg');

    try {
        ffmpegInfo = await getIntegratedFfmpeg(integratedFfmpegFolderPath, (percentage, stage) => {
            token.submitProgress({
                status:
                    stage === 'download'
                        ? t('splash.downloadingFfmpeg', 'Downloading ffmpeg...')
                        : t('splash.extractingFfmpeg', 'Extracting downloaded files...'),
                totalProgress: stage === 'download' ? 0.5 : 0.6,
                statusProgress: percentage / 100,
            });
        });
    } catch (error) {
        log.error(error);

        await token.submitInterrupt({
            type: 'warning',
            title: 'Unable to install integrated Ffmpeg',
            message: `Chainner was unable to install FFMPEG. Please ensure that your computer is connected to the internet and that chainner has access to the network or some functionality may not work properly.`,
        });

        if (await hasSystemFfmpeg()) {
            ffmpegInfo = { ffmpeg: 'ffmpeg', ffprobe: 'ffprobe' };
        } else {
            ffmpegInfo = { ffmpeg: undefined, ffprobe: undefined };
        }
    }

    log.info(`Final ffmpeg binary: ${ffmpegInfo.ffmpeg ?? 'Not found'}`);
    log.info(`Final ffprobe binary: ${ffmpegInfo.ffprobe ?? 'Not found'}`);

    return ffmpegInfo;
};

const ensurePythonDeps = async (
    token: ProgressToken,
    pythonInfo: PythonInfo,
    hasNvidia: boolean
) => {
    log.info('Attempting to check Python deps...');

    try {
        // const pipList = await runPipList(pythonInfo);
        // const installedPackages = new Set(Object.keys(pipList));
        // const requiredPackages = requiredDependencies.flatMap((dep) => dep.packages);
        // const optionalPackages = getOptionalDependencies(hasNvidia, pythonInfo.version).flatMap(
        //     (dep) => dep.packages
        // );
        // CASE 1: A package isn't installed
        // const missingRequiredPackages = requiredPackages.filter(
        //     (packageInfo) => !installedPackages.has(packageInfo.packageName)
        // );
        // CASE 2: A required package is installed but not the latest version
        // const outOfDateRequiredPackages = requiredPackages.filter((packageInfo) => {
        //     const installedVersion = pipList[packageInfo.packageName];
        //     if (!installedVersion) {
        //         return false;
        //     }
        //     return versionGt(packageInfo.version, installedVersion);
        // });
        // CASE 3: An optional package is installed, set to auto update, and is not the latest version
        // const outOfDateOptionalPackages = optionalPackages.filter((packageInfo) => {
        //     const installedVersion = pipList[packageInfo.packageName];
        //     if (!installedVersion) {
        //         return false;
        //     }
        //     return packageInfo.autoUpdate && versionGt(packageInfo.version, installedVersion);
        // });
        // const allPackagesThatNeedToBeInstalled = [
        //     ...missingRequiredPackages,
        //     ...outOfDateRequiredPackages,
        //     // ...outOfDateOptionalPackages,
        // ];
        // if (allPackagesThatNeedToBeInstalled.length > 0) {
        //     const isInstallingRequired = missingRequiredPackages.length > 0;
        //     const isUpdating = outOfDateRequiredPackages.length > 0; // || outOfDateOptionalPackages.length > 0;
        //     const onlyUpdating = isUpdating && !isInstallingRequired;
        //     token.submitProgress({
        //         status: onlyUpdating
        //             ? t('splash.updatingDeps', 'Updating dependencies...')
        //             : t('splash.installingDeps', 'Installing required dependencies...'),
        //         totalProgress: 0.7,
        //     });
        //     // Try to update/install deps
        //     log.info('Installing/Updating dependencies...');
        //     await runPipInstall(pythonInfo, [
        //         {
        //             name: 'All Packages That Need To Be Installed',
        //             packages: allPackagesThatNeedToBeInstalled,
        //         },
        //     ] as Dependency[]);
        // }
    } catch (error) {
        log.error(error);
    }
};

const spawnBackend = (port: number, pythonInfo: PythonInfo, ffmpegInfo: FfmpegInfo) => {
    try {
        const backend = OwnedBackendProcess.spawn(port, pythonInfo, {
            STATIC_FFMPEG_PATH: ffmpegInfo.ffmpeg,
            STATIC_FFPROBE_PATH: ffmpegInfo.ffprobe,
        });

        return backend;
    } catch (error) {
        log.error('Error spawning backend.', error);
        throw new CriticalError({ message: 'Unable to start backend.' });
    }
};

const setupOwnedBackend = async (
    token: ProgressToken,
    useSystemPython: boolean,
    systemPythonLocation: string | undefined | null,
    hasNvidia: () => Promise<boolean>,
    rootDir: string
): Promise<OwnedBackendProcess> => {
    token.submitProgress({
        status: t('splash.checkingPort', 'Checking for available port...'),
        totalProgress: 0.1,
    });
    const port = await getValidPort();

    token.submitProgress({
        status: t('splash.checkingPython', 'Checking system environment for valid Python...'),
        totalProgress: 0.2,
    });
    const pythonInfo = await getPythonInfo(token, useSystemPython, systemPythonLocation, rootDir);

    token.submitProgress({
        status: t('splash.checkingFfmpeg', 'Checking system environment for Ffmpeg...'),
        totalProgress: 0.5,
    });
    const ffmpegInfo = await getFfmpegInfo(token, rootDir);

    token.submitProgress({
        status: t('splash.checkingDeps', 'Checking dependencies...'),
        totalProgress: 0.6,
    });
    await ensurePythonDeps(token, pythonInfo, await hasNvidia());

    token.submitProgress({
        status: t('splash.startingBackend', 'Starting up backend process...'),
        totalProgress: 0.8,
    });
    return spawnBackend(port, pythonInfo, ffmpegInfo);
};

const setupBorrowedBackend = async (
    token: ProgressToken,
    port: number
): Promise<BorrowedBackendProcess> => {
    log.info(`Attempting to setup backend from port ${port}...`);

    token.submitProgress({
        status: t('splash.startingBackend', 'Starting up backend process...'),
        totalProgress: 0.8,
    });
    return BorrowedBackendProcess.fromPort(port);
};

export const setupBackend = async (
    token: ProgressToken,
    useSystemPython: boolean,
    systemPythonLocation: string | undefined | null,
    hasNvidia: () => Promise<boolean>,
    rootDir: string,
    noOwnedBackend: boolean
): Promise<BackendProcess> => {
    token.submitProgress({ totalProgress: 0 });

    const backend = noOwnedBackend
        ? await setupBorrowedBackend(token, 8000)
        : await setupOwnedBackend(token, useSystemPython, systemPythonLocation, hasNvidia, rootDir);

    token.submitProgress({ totalProgress: 1 });
    return backend;
};<|MERGE_RESOLUTION|>--- conflicted
+++ resolved
@@ -2,16 +2,7 @@
 import path from 'path';
 import portfinder from 'portfinder';
 import { FfmpegInfo, PythonInfo } from '../../common/common-types';
-<<<<<<< HEAD
-=======
-import {
-    Dependency,
-    getOptionalDependencies,
-    requiredDependencies,
-} from '../../common/dependencies';
 import { log } from '../../common/log';
-import { runPipInstall, runPipList } from '../../common/pip';
->>>>>>> 225877b4
 import { CriticalError } from '../../common/ui/error';
 import { ProgressToken } from '../../common/ui/progress';
 import { getIntegratedFfmpeg, hasSystemFfmpeg } from '../ffmpeg/ffmpeg';

import log from 'electron-log';
import React, { useCallback, useEffect, useMemo, useState } from 'react';
import {
    Connection,
    Edge,
    Node,
    Viewport,
    XYPosition,
    getOutgoers,
    useReactFlow,
} from 'react-flow-renderer';
import { createContext, useContext } from 'use-context-selector';
import {
    EdgeData,
    InputData,
    InputValue,
    IteratorSize,
    Mutable,
    NodeData,
    Size,
} from '../../common-types';
import { useAsyncEffect } from '../hooks/useAsyncEffect';
import { ChangeCounter, useChangeCounter, wrapChanges } from '../hooks/useChangeCounter';
import { useIpcRendererListener } from '../hooks/useIpcRendererListener';
import { getSessionStorageOrDefault } from '../hooks/useSessionStorage';
<<<<<<< HEAD
import { ChangeCounter, useChangeCounter, wrapChanges } from '../hooks/useChangeCounter';
=======
>>>>>>> 84a272f2
import { ipcRenderer } from '../safeIpc';
import { ParsedSaveData, SaveData } from '../SaveFile';
import { SchemaMap } from '../SchemaMap';
import { copyNode, createUniqueId, deriveUniqueId, parseHandle } from '../util';
import { AlertBoxContext, AlertType } from './AlertBoxContext';

type SetState<T> = React.Dispatch<React.SetStateAction<T>>;

interface GlobalVolatile {
    nodeChanges: ChangeCounter;
    edgeChanges: ChangeCounter;
    createNode: (proto: NodeProto) => void;
    createConnection: (connection: Connection) => void;
    isNodeInputLocked: (id: string, index: number) => boolean;
    zoom: number;
    hoveredNode: string | null | undefined;
}
interface Global {
    schemata: SchemaMap;
    reactFlowWrapper: React.RefObject<Element>;
    defaultIteratorSize: Size;
    setSetNodes: SetState<SetState<Node<NodeData>[]>>;
    setSetEdges: SetState<SetState<Edge<EdgeData>[]>>;
    addNodeChanges: () => void;
    addEdgeChanges: () => void;
    changeNodes: SetState<Node<NodeData>[]>;
    changeEdges: SetState<Edge<EdgeData>[]>;
    isValidConnection: (connection: Readonly<Connection>) => boolean;
    useAnimateEdges: () => readonly [
        (nodeIdsToAnimate?: readonly string[] | undefined) => void,
        (nodeIdsToUnAnimate?: readonly string[] | undefined) => void,
        (finished: readonly string[]) => void,
        () => void
    ];
    useInputData: <T extends NonNullable<InputValue>>(
        id: string,
        index: number,
        inputData: InputData
    ) => readonly [T | undefined, (data: T) => void];
    removeNodeById: (id: string) => void;
    removeEdgeById: (id: string) => void;
    duplicateNode: (id: string) => void;
    toggleNodeLock: (id: string) => void;
    clearNode: (id: string) => void;
    setIteratorSize: (id: string, size: IteratorSize) => void;
    updateIteratorBounds: (
        id: string,
        iteratorSize: IteratorSize | null,
        dimensions?: Size
    ) => void;
    setIteratorPercent: (id: string, percent: number) => void;
    setHoveredNode: SetState<string | null | undefined>;
    setZoom: SetState<number>;
}

export interface NodeProto {
    position: XYPosition;
    data: Omit<NodeData, 'id' | 'inputData'> & { inputData?: InputData };
    nodeType: string;
}

// TODO: Find default
export const GlobalVolatileContext = createContext<Readonly<GlobalVolatile>>({} as GlobalVolatile);
export const GlobalContext = createContext<Readonly<Global>>({} as Global);

const createNodeImpl = (
    { position, data, nodeType }: NodeProto,
    schemata: SchemaMap,
    parent?: Node<NodeData>
): Node<NodeData>[] => {
    const id = createUniqueId();
    const newNode: Node<Mutable<NodeData>> = {
        type: nodeType,
        id,
        position,
        data: {
            ...data,
            id,
            inputData: data.inputData ?? schemata.getDefaultInput(data.schemaId),
        },
    };

    if (parent && parent.type === 'iterator' && nodeType !== 'iterator') {
        const { width, height, offsetTop, offsetLeft } = parent.data.iteratorSize ?? {
            width: 1280,
            height: 720,
            offsetTop: 0,
            offsetLeft: 0,
        };
        newNode.position.x = position.x - parent.position.x;
        newNode.position.y = position.y - parent.position.y;
        newNode.parentNode = parent.id;
        newNode.data.parentNode = parent.id;
        newNode.extent = [
            [offsetLeft, offsetTop],
            [width, height],
        ];
    }

    const extraNodes: Node<NodeData>[] = [];
    if (nodeType === 'iterator') {
        newNode.data.iteratorSize = {
            width: 1280,
            height: 720,
            offsetTop: 0,
            offsetLeft: 0,
        };

        const { defaultNodes = [] } = schemata.get(data.schemaId);

        defaultNodes.forEach(({ schemaId }) => {
            const schema = schemata.get(schemaId);
            const subNode = createNodeImpl(
                {
                    nodeType: schema.nodeType,
                    position: newNode.position,
                    data: {
                        schemaId,
                    },
                },
                schemata,
                newNode
            );
            extraNodes.push(...subNode);
        });
    }

    return [newNode, ...extraNodes];
};

const defaultIteratorSize: Size = { width: 1280, height: 720 };

interface GlobalProviderProps {
    schemata: SchemaMap;
    reactFlowWrapper: React.RefObject<Element>;
}

export const GlobalProvider = ({
    children,
    schemata,
    reactFlowWrapper,
}: React.PropsWithChildren<GlobalProviderProps>) => {
    const { sendAlert, sendToast, showAlert } = useContext(AlertBoxContext);

    const [nodeChanges, addNodeChanges] = useChangeCounter();
    const [edgeChanges, addEdgeChanges] = useChangeCounter();
    const {
        setViewport,
        getViewport,
        getNode,
        getNodes,
        getEdges,
        setNodes: rfSetNodes,
        setEdges: rfSetEdges,
    } = useReactFlow<NodeData, EdgeData>();

    const [setNodes, setSetNodes] = useState(() => rfSetNodes);
    const [setEdges, setSetEdges] = useState(() => rfSetEdges);

    const changeNodes = useMemo(
        () => wrapChanges(setNodes, addNodeChanges),
        [setNodes, addNodeChanges]
    );
    const changeEdges = useMemo(
        () => wrapChanges(setEdges, addEdgeChanges),
        [setEdges, addEdgeChanges]
    );

    // Cache node state to avoid clearing state when refreshing
    useEffect(() => {
        const timerId = setTimeout(() => {
            sessionStorage.setItem('cachedNodes', JSON.stringify(getNodes()));
            sessionStorage.setItem('cachedEdges', JSON.stringify(getEdges()));
            sessionStorage.setItem('cachedViewport', JSON.stringify(getViewport()));
        }, 100);
        return () => clearTimeout(timerId);
    }, [nodeChanges, edgeChanges]);
    useEffect(() => {
        const cachedNodes = getSessionStorageOrDefault<Node<NodeData>[]>('cachedNodes', []);
        const cachedEdges = getSessionStorageOrDefault<Edge<EdgeData>[]>('cachedEdges', []);
        const cachedViewport = getSessionStorageOrDefault<Viewport | null>('cachedViewport', null);

        changeNodes(cachedNodes);
        changeEdges(cachedEdges);
        if (cachedViewport) setViewport(cachedViewport);
    }, [changeNodes, changeEdges]);

    const [savePath, setSavePath] = useState<string | undefined>();

    const [isBackendKilled, setIsBackendKilled] = useState(false);

    const [hoveredNode, setHoveredNode] = useState<string | null | undefined>(null);

    const [hasUnsavedChanges, setHasUnsavedChanges] = useState(true);
    /**
     * Whether the current chain as *relevant* unsaved changes.
     *
     * Some changes to the chain might not be worth saving (e.g. animation status).
     */
    const [hasRelevantUnsavedChanges, setHasRelevantUnsavedChanges] = useState(false);
    useEffect(() => {
        setHasRelevantUnsavedChanges(hasUnsavedChanges && (getNodes().length > 0 || !!savePath));
    }, [hasUnsavedChanges, savePath, nodeChanges]);

    useEffect(() => {
        setHasUnsavedChanges(true);
    }, [nodeChanges, edgeChanges]);
    useEffect(() => {
        const id = setTimeout(() => {
            const dot = hasRelevantUnsavedChanges ? ' •' : '';
            document.title = `chaiNNer - ${savePath || 'Untitled'}${dot}`;
        }, 200);
        return () => clearTimeout(id);
    }, [savePath, hasRelevantUnsavedChanges]);

    const modifyNode = useCallback(
        (id: string, mapFn: (oldNode: Node<NodeData>) => Node<NodeData>) => {
            changeNodes((nodes) => {
                const newNodes: Node<NodeData>[] = [];
                for (const n of nodes) {
                    if (n.id === id) {
                        const newNode = mapFn(n);
                        if (newNode === n) return nodes;
                        newNodes.push(newNode);
                    } else {
                        newNodes.push(n);
                    }
                }
                return newNodes;
            });
        },
        [changeNodes]
    );

    const dumpState = useCallback((): SaveData => {
        return {
            nodes: getNodes(),
            edges: getEdges(),
            viewport: getViewport(),
        };
    }, [getNodes, getEdges]);

    const setStateFromJSON = useCallback(
        (savedData: ParsedSaveData, path: string, loadPosition = false) => {
            const validNodes = savedData.nodes.filter((node) => schemata.has(node.data.schemaId));
            const validNodeIds = new Set(validNodes.map((n) => n.id));
            const validEdges = savedData.edges
                // Filter out any edges that do not have a source or target node associated with it
                .filter((edge) => validNodeIds.has(edge.target) && validNodeIds.has(edge.source))
                // Un-animate all edges, if was accidentally saved when animated
                .map((edge) => (edge.animated ? { ...edge, animated: false } : edge));

            if (savedData.nodes.length !== validNodes.length) {
                sendAlert({
                    type: AlertType.WARN,
                    title: 'File contains invalid nodes',
                    message:
                        'The file you are trying to open contains nodes that are unavailable on your system. Check the dependency manager to see if you are missing any dependencies. The file will now be loaded without the incompatible nodes.',
                });
            }
            if (savedData.tamperedWith) {
                sendAlert({
                    type: AlertType.WARN,
                    title: 'File has been modified',
                    message:
                        'The file you are trying to open has been modified outside of chaiNNer. The modifications may cause chaiNNer to behave incorrectly or in unexpected ways. The file will now be loaded with the modifications.',
                });
            }
            changeNodes(validNodes);
            changeEdges(validEdges);
            if (loadPosition) {
                setViewport(savedData.viewport);
            }
            setSavePath(path);
            setHasUnsavedChanges(false);
        },
        [schemata, changeNodes, changeEdges]
    );

    const clearState = useCallback(async () => {
        if (hasRelevantUnsavedChanges) {
            const resp = await showAlert({
                type: AlertType.WARN,
                title: 'Discard unsaved changes?',
                message:
                    'The current chain has some unsaved changes. Do you really want to discard those changes?',
                buttons: ['Discard changes', 'No'],
                defaultButton: 1,
            });
            if (resp === 1) {
                // abort
                return;
            }
        }

        changeNodes([]);
        changeEdges([]);
        setSavePath(undefined);
        setViewport({ x: 0, y: 0, zoom: 1 });
    }, [hasRelevantUnsavedChanges, changeNodes, changeEdges, setSavePath, setViewport]);

    const performSave = useCallback(
        (saveAs: boolean) => {
            (async () => {
                try {
                    const saveData = dumpState();
                    if (!saveAs && savePath) {
                        await ipcRenderer.invoke('file-save-json', saveData, savePath);
                    } else {
                        const result = await ipcRenderer.invoke(
                            'file-save-as-json',
                            saveData,
                            savePath
                        );
                        if (result.kind === 'Canceled') return;
                        setSavePath(result.path);
                    }

                    setHasUnsavedChanges(false);
                } catch (error) {
                    log.error(error);

                    sendToast({
                        status: 'error',
                        duration: 10_000,
                        description: `Failed to save chain`,
                    });
                }
            })();
        },
        [dumpState, savePath]
    );

    // Register New File event handler
    // eslint-disable-next-line @typescript-eslint/no-misused-promises
    useIpcRendererListener('file-new', () => clearState(), [clearState]);

    useAsyncEffect(async () => {
        const result = await ipcRenderer.invoke('get-cli-open');
        if (result) {
            if (result.kind === 'Success') {
                setStateFromJSON(result.saveData, result.path, true);
            } else {
                sendAlert({
                    type: AlertType.ERROR,
                    message: `Unable to open file ${result.path}`,
                });
            }
        }
    }, [setStateFromJSON]);

    // Register Open File event handler
    useIpcRendererListener(
        'file-open',
        (event, result) => {
            if (result.kind === 'Success') {
                setStateFromJSON(result.saveData, result.path, true);
            } else {
                sendAlert({
                    type: AlertType.ERROR,
                    message: `Unable to open file ${result.path}`,
                });
            }
        },
        [setStateFromJSON]
    );

    // Register Save/Save-As event handlers
    useIpcRendererListener('file-save-as', () => performSave(true), [performSave]);
    useIpcRendererListener('file-save', () => performSave(false), [performSave]);

    const removeNodeById = useCallback(
        (id: string) => {
            changeNodes((nodes) => {
                const node = nodes.find((n) => n.id === id);
                if (node && node.type !== 'iteratorHelper') {
                    return nodes.filter((n) => n.id !== id && n.parentNode !== id);
                }
                return nodes;
            });
        },
        [changeNodes]
    );

    const removeEdgeById = useCallback(
        (id: string) => {
            changeEdges((edges) => edges.filter((e) => e.id !== id));
        },
        [changeEdges]
    );

    const createNode = useCallback(
        (proto: NodeProto): void => {
            changeNodes((nodes) => {
                const parent = hoveredNode ? nodes.find((n) => n.id === hoveredNode) : undefined;
                const newNodes = createNodeImpl(proto, schemata, parent);
                return [...nodes, ...newNodes];
            });
        },
        [changeNodes, schemata, hoveredNode]
    );

    const createConnection = useCallback(
        ({ source, sourceHandle, target, targetHandle }: Connection) => {
            if (!source || !target) {
                return;
            }
            const id = createUniqueId();
            const newEdge: Edge<EdgeData> = {
                id,
                sourceHandle,
                targetHandle,
                source,
                target,
                type: 'main',
                animated: false,
                data: {},
            };
            changeEdges((edges) => [
                ...edges.filter((edge) => edge.targetHandle !== targetHandle),
                newEdge,
            ]);
        },
        [changeEdges]
    );

    const isValidConnection = useCallback(
        ({ target, targetHandle, source, sourceHandle }: Readonly<Connection>) => {
            if (source === target || !source || !target || !sourceHandle || !targetHandle) {
                return false;
            }
            const sourceHandleIndex = parseHandle(sourceHandle).index;
            const targetHandleIndex = parseHandle(targetHandle).index;

            const sourceNode = getNode(source);
            const targetNode = getNode(target);
            if (!sourceNode || !targetNode) {
                return false;
            }

            // Target inputs, source outputs
            const { outputs } = schemata.get(sourceNode.data.schemaId);
            const { inputs } = schemata.get(targetNode.data.schemaId);

            const sourceOutput = outputs[sourceHandleIndex];
            const targetInput = inputs[targetHandleIndex];

            const checkTargetChildren = (parentNode: Node<NodeData>): boolean => {
                const targetChildren = getOutgoers(parentNode, getNodes(), getEdges());
                if (!targetChildren.length) {
                    return false;
                }
                return targetChildren.some((childNode) => {
                    if (childNode.id === sourceNode.id) {
                        return true;
                    }
                    return checkTargetChildren(childNode);
                });
            };
            const isLoop = checkTargetChildren(targetNode);

            const iteratorLock =
                !sourceNode.parentNode || sourceNode.parentNode === targetNode.parentNode;

            return sourceOutput.type === targetInput.type && !isLoop && iteratorLock;
        },
        [schemata, getNode, getNodes, getEdges]
    );

    const useInputData = useCallback(
        // eslint-disable-next-line prefer-arrow-functions/prefer-arrow-functions, func-names
        function <T extends NonNullable<InputValue>>(
            id: string,
            index: number,
            inputData: InputData
        ): readonly [T | undefined, (data: T) => void] {
            const inputDataByIndex = (inputData[index] ?? undefined) as T | undefined;
            const setInputData = (data: T) => {
                // This is a action that might be called asynchronously, so we cannot rely on of
                // the captured data from `nodes` to be up-to-date anymore. For that reason, we
                // must derive any changes to nodes from the previous value passed to us by
                // `setNodes`.

                modifyNode(id, (old) => {
                    const nodeCopy = copyNode(old);
                    nodeCopy.data.inputData = {
                        ...nodeCopy.data.inputData,
                        [index]: data,
                    };
                    return nodeCopy;
                });
            };
            return [inputDataByIndex, setInputData] as const;
        },
        [modifyNode, schemata]
    );

    const useAnimateEdges = useCallback(() => {
        const setAnimated = (animated: boolean, nodeIdsToAnimate?: readonly string[]) => {
            setEdges((edges) => {
                if (nodeIdsToAnimate) {
                    const edgesToAnimate = edges.filter((e) => nodeIdsToAnimate.includes(e.source));
                    const animatedEdges = edgesToAnimate.map((edge) => ({ ...edge, animated }));
                    const otherEdges = edges.filter((e) => !nodeIdsToAnimate.includes(e.source));
                    return [...otherEdges, ...animatedEdges];
                }
                return edges.map((edge) => ({ ...edge, animated }));
            });
        };

        const animateEdges = (nodeIdsToAnimate?: readonly string[]) =>
            setAnimated(true, nodeIdsToAnimate);

        const unAnimateEdges = (nodeIdsToUnAnimate?: readonly string[]) =>
            setAnimated(false, nodeIdsToUnAnimate);

        const completeEdges = (finished: readonly string[]) => {
            setEdges((edges) =>
                edges.map((edge): Edge<EdgeData> => {
                    const complete = finished.includes(edge.source);
                    return {
                        ...edge,
                        animated: !complete,
                    };
                })
            );
        };

        const clearCompleteEdges = () => {
            setEdges((edges) =>
                edges.map((edge): Edge<EdgeData> => {
                    return {
                        ...edge,
                        animated: false,
                    };
                })
            );
        };

        return [animateEdges, unAnimateEdges, completeEdges, clearCompleteEdges] as const;
    }, [setEdges]);

    const toggleNodeLock = useCallback(
        (id: string) => {
            modifyNode(id, (old) => {
                const isLocked = old.data.isLocked ?? false;
                const newNode = copyNode(old);
                newNode.draggable = isLocked;
                newNode.connectable = isLocked;
                newNode.data.isLocked = !isLocked;
                return newNode;
            });
        },
        [modifyNode]
    );

    const isNodeInputLocked = useCallback(
        (id: string, index: number): boolean => {
            return getEdges().some(
                (e) =>
                    e.target === id &&
                    !!e.targetHandle &&
                    parseHandle(e.targetHandle).index === index
            );
        },
        [edgeChanges]
    );

    const setIteratorSize = useCallback(
        (id: string, size: IteratorSize) => {
            modifyNode(id, (old) => {
                const newNode = copyNode(old);
                newNode.data.iteratorSize = size;
                return newNode;
            });
        },
        [modifyNode]
    );

    // TODO: this can probably be cleaned up but its good enough for now
    const updateIteratorBounds = useCallback(
        (id: string, iteratorSize: IteratorSize | null, dimensions?: Size) => {
            changeNodes((nodes) => {
                const nodesToUpdate = nodes.filter((n) => n.parentNode === id);
                const iteratorNode = nodes.find((n) => n.id === id);
                if (iteratorNode && nodesToUpdate.length > 0) {
                    const { width, height, offsetTop, offsetLeft } =
                        iteratorSize === null ? iteratorNode.data.iteratorSize! : iteratorSize;
                    let maxWidth = 256;
                    let maxHeight = 256;
                    nodesToUpdate.forEach((n) => {
                        maxWidth = Math.max(n.width ?? dimensions?.width ?? maxWidth, maxWidth);
                        maxHeight = Math.max(
                            n.height ?? dimensions?.height ?? maxHeight,
                            maxHeight
                        );
                    });
                    const newNodes = nodesToUpdate.map((n) => {
                        const newNode = copyNode(n);
                        const wBound = width - (n.width ?? dimensions?.width ?? 0) + offsetLeft;
                        const hBound = height - (n.height ?? dimensions?.height ?? 0) + offsetTop;
                        newNode.extent = [
                            [offsetLeft, offsetTop],
                            [wBound, hBound],
                        ];
                        newNode.position.x = Math.min(
                            Math.max(newNode.position.x, offsetLeft),
                            wBound
                        );
                        newNode.position.y = Math.min(
                            Math.max(newNode.position.y, offsetTop),
                            hBound
                        );
                        return newNode;
                    });
                    const newIteratorNode = copyNode(iteratorNode);

                    newIteratorNode.data.maxWidth = maxWidth;
                    newIteratorNode.data.maxHeight = maxHeight;
                    // TODO: prove that those non-null assertions are valid or make them unnecessary
                    newIteratorNode.data.iteratorSize!.width = width < maxWidth ? maxWidth : width;
                    newIteratorNode.data.iteratorSize!.height =
                        height < maxHeight ? maxHeight : height;
                    return [
                        newIteratorNode,
                        ...nodes.filter((n) => n.parentNode !== id && n.id !== id),
                        ...newNodes,
                    ];
                }

                return nodes;
            });
        },
        [changeNodes]
    );

    const setIteratorPercent = useCallback(
        (id: string, percent: number) => {
            modifyNode(id, (old) => {
                const newNode = copyNode(old);
                newNode.data.percentComplete = percent;
                return newNode;
            });
        },
        [modifyNode]
    );

    const duplicateNode = useCallback(
        (id: string) => {
            const nodesToCopy = new Set([
                id,
                ...getNodes()
                    .filter((n) => n.parentNode === id)
                    .map((n) => n.id),
            ]);

            changeNodes((nodes) => {
                const newNodes = nodes
                    .filter((n) => nodesToCopy.has(n.id) || nodesToCopy.has(n.parentNode!))
                    .map<Node<NodeData>>((n) => {
                        const newId = deriveUniqueId(n.id);
                        if (n.id === id) {
                            return {
                                ...n,
                                id: newId,
                                position: {
                                    x: (n.position.x || 0) + 200,
                                    y: (n.position.y || 0) + 200,
                                },
                                data: {
                                    ...n.data,
                                    id: newId,
                                },
                                selected: false,
                            };
                        }

                        const parentId = deriveUniqueId(n.parentNode!);
                        return {
                            ...n,
                            id: newId,
                            data: {
                                ...n.data,
                                id: newId,
                                parentNode: parentId,
                            },
                            parentNode: parentId,
                            selected: false,
                        };
                    });
                return [...nodes, ...newNodes];
            });

            changeEdges((edges) => {
                const newEdges = edges
                    .filter((e) => nodesToCopy.has(e.target))
                    .map<Edge<EdgeData>>((e) => {
                        let { source, sourceHandle, target, targetHandle } = e;
                        if (nodesToCopy.has(source)) {
                            source = deriveUniqueId(source);
                            sourceHandle = sourceHandle?.replace(e.source, source);
                        }
                        target = deriveUniqueId(target);
                        targetHandle = targetHandle?.replace(e.target, target);
                        return {
                            ...e,
                            id: createUniqueId(),
                            source,
                            sourceHandle,
                            target,
                            targetHandle,
                        };
                    });
                return [...edges, ...newEdges];
            });
        },
        [getNodes, changeNodes, changeEdges]
    );

    const clearNode = useCallback(
        (id: string) => {
            modifyNode(id, (old) => {
                const newNode = copyNode(old);
                newNode.data.inputData = schemata.getDefaultInput(old.data.schemaId);
                return newNode;
            });
        },
        [modifyNode]
    );

    const [zoom, setZoom] = useState(1);

    let globalChainValue: GlobalVolatile = {
        nodeChanges,
        edgeChanges,
        createNode,
        createConnection,
        isNodeInputLocked,
        zoom,
        hoveredNode,
    };
    globalChainValue = useMemo(() => globalChainValue, Object.values(globalChainValue));

    let globalValue: Global = {
        schemata,
        reactFlowWrapper,
        defaultIteratorSize,
        setSetNodes,
        setSetEdges,
        addNodeChanges,
        addEdgeChanges,
        changeNodes,
        changeEdges,
        isValidConnection,
        useAnimateEdges,
        useInputData,
        toggleNodeLock,
        clearNode,
        removeNodeById,
        removeEdgeById,
        duplicateNode,
        updateIteratorBounds,
        setIteratorPercent,
        setIteratorSize,
        setHoveredNode,
        setZoom,
    };
    globalValue = useMemo(() => globalValue, Object.values(globalValue));

    return (
        <GlobalVolatileContext.Provider value={globalChainValue}>
            <GlobalContext.Provider value={globalValue}>{children}</GlobalContext.Provider>
        </GlobalVolatileContext.Provider>
    );
};<|MERGE_RESOLUTION|>--- conflicted
+++ resolved
@@ -23,10 +23,6 @@
 import { ChangeCounter, useChangeCounter, wrapChanges } from '../hooks/useChangeCounter';
 import { useIpcRendererListener } from '../hooks/useIpcRendererListener';
 import { getSessionStorageOrDefault } from '../hooks/useSessionStorage';
-<<<<<<< HEAD
-import { ChangeCounter, useChangeCounter, wrapChanges } from '../hooks/useChangeCounter';
-=======
->>>>>>> 84a272f2
 import { ipcRenderer } from '../safeIpc';
 import { ParsedSaveData, SaveData } from '../SaveFile';
 import { SchemaMap } from '../SchemaMap';

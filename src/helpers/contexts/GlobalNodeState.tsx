import React, { createContext, useCallback, useContext, useEffect, useMemo, useState } from 'react';
import {
    Connection,
    Edge,
    getOutgoers,
    Node,
    OnEdgesChange,
    OnNodesChange,
    ReactFlowInstance,
    useEdgesState,
    useKeyPress,
    useNodesState,
    useReactFlow,
    Viewport,
    XYPosition,
} from 'react-flow-renderer';
import log from 'electron-log';
import { v4 as uuidv4 } from 'uuid';
import {
    EdgeData,
    InputData,
    InputValue,
    IteratorSize,
    Mutable,
    NodeData,
    Size,
} from '../../common-types';
import { useAsyncEffect } from '../hooks/useAsyncEffect';
import useSessionStorage from '../hooks/useSessionStorage';
import { snapToGrid } from '../reactFlowUtil';
import { ipcRenderer } from '../safeIpc';
import { SaveData } from '../SaveFile';
import { SchemaMap } from '../SchemaMap';
import { copyNode, deepCopy, parseHandle } from '../util';
import { SettingsContext } from './SettingsContext';

type SetState<T> = React.Dispatch<React.SetStateAction<T>>;

interface Global {
    schemata: SchemaMap;
    nodes: readonly Node<NodeData>[];
    edges: readonly Edge<EdgeData>[];
    setNodes: SetState<Node<NodeData>[]>;
    setEdges: SetState<Edge<EdgeData>[]>;
    onNodesChange: OnNodesChange;
    onEdgesChange: OnEdgesChange;
    createNode: (proto: NodeProto) => Node<NodeData>;
    createConnection: (connection: Connection) => void;
    reactFlowInstance: ReactFlowInstance<NodeData, EdgeData> | null;
    setReactFlowInstance: SetState<ReactFlowInstance<NodeData, EdgeData> | null>;
    reactFlowWrapper: React.RefObject<Element>;
    isValidConnection: (connection: Readonly<Connection>) => boolean;
    useInputData: <T extends NonNullable<InputValue>>(
        id: string,
        index: number
    ) => readonly [T | undefined, (data: T) => void];
    useAnimateEdges: () => readonly [
        (nodeIdsToAnimate?: readonly string[] | undefined) => void,
        (nodeIdsToUnAnimate?: readonly string[] | undefined) => void,
        (finished: readonly string[]) => void,
        () => void
    ];
    removeNodeById: (id: string) => void;
    removeEdgeById: (id: string) => void;
    useNodeLock: (
        id: string,
        index?: number | null
    ) =>
        | readonly []
        | readonly [isLocked: boolean, toggleLocked: () => void, isInputLocked: boolean];
    duplicateNode: (id: string) => void;
    clearNode: (id: string) => void;
    outlineInvalidNodes: (invalidNodes: readonly Node<NodeData>[]) => void;
    zoom: number;
    onMoveEnd: (event: unknown, viewport: Viewport) => void;
    useIteratorSize: (
        id: string
    ) => readonly [setSize: (size: IteratorSize) => void, defaultSize: Size];
    updateIteratorBounds: (id: string, iteratorSize: IteratorSize, dimensions?: Size) => void;
    setIteratorPercent: (id: string, percent: number) => void;
    closeAllMenus: () => void;
    useHoveredNode: readonly [string | null | undefined, SetState<string | null | undefined>];
    useMenuCloseFunctions: readonly [
        closeAllMenus: () => void,
        addMenuCloseFunction: (func: () => void, id: string) => void
    ];
}

interface NodeProto {
    position: XYPosition;
    data: Omit<NodeData, 'id' | 'inputData'> & { inputData?: InputData };
    nodeType: string;
    parent?: string | Node<NodeData> | null;
}

// TODO: Find default
export const GlobalContext = createContext<Readonly<Global>>({} as Global);

const createUniqueId = () => uuidv4();

interface GlobalProviderProps {
    schemata: SchemaMap;
    reactFlowWrapper: React.RefObject<Element>;
}

export const GlobalProvider = ({
    children,
    schemata,
    reactFlowWrapper,
}: React.PropsWithChildren<GlobalProviderProps>) => {
    // console.log('global state rerender');

    const { useSnapToGrid } = useContext(SettingsContext);

    const [nodes, setNodes, onNodesChange] = useNodesState<NodeData>([]);
    const [edges, setEdges, onEdgesChange] = useEdgesState<EdgeData>([]);
    const { setViewport, getViewport } = useReactFlow();

    // Cache node state to avoid clearing state when refreshing
    const [cachedNodes, setCachedNodes] = useSessionStorage<Node<NodeData>[]>('cachedNodes', []);
    const [cachedEdges, setCachedEdges] = useSessionStorage<Edge<EdgeData>[]>('cachedEdges', []);
    const [cachedViewport, setCachedViewport] = useSessionStorage<Viewport | null>(
        'cachedViewport',
        null
    );
    useEffect(() => {
        setCachedNodes(nodes);
        setCachedEdges(edges);
        setCachedViewport(getViewport());
    }, [nodes, edges]);
    useEffect(() => {
        if (cachedViewport) setViewport(cachedViewport);
        setNodes(cachedNodes);
        setEdges(cachedEdges);
    }, []);

    const [reactFlowInstance, setReactFlowInstance] = useState<ReactFlowInstance<
        NodeData,
        EdgeData
    > | null>(null);
    // const [reactFlowInstanceRfi, setRfi] = useState(null);
    const [savePath, setSavePath] = useState<string | undefined>();

    const [loadedFromCli] = useSessionStorage('loaded-from-cli', false);

    const [menuCloseFunctions, setMenuCloseFunctions] = useState<Record<string, () => void>>({});

    const [hoveredNode, setHoveredNode] = useState<string | null | undefined>(null);

    const [, , snapToGridAmount] = useSnapToGrid;

    const dumpState = useCallback((): SaveData => {
        return {
            nodes: deepCopy(nodes),
            edges: deepCopy(edges),
            viewport: getViewport(),
        };
    }, [nodes, edges]);

    const setStateFromJSON = async (savedData: SaveData, loadPosition = false) => {
        const validNodes = savedData.nodes.filter((node) =>
            schemata.has(node.data.category, node.data.type)
        );
        if (savedData.nodes.length !== validNodes.length) {
            await ipcRenderer.invoke(
                'show-warning-message-box',
                'File contains invalid nodes',
                'The file you are trying to open contains nodes that are unavailable on your system. Check the dependency manager to see if you are missing any dependencies. The file will now be loaded without the incompatible nodes.'
            );
        }
        setNodes(validNodes);
        setEdges(
            savedData.edges
                // Filter out any edges that do not have a source or target node associated with it
                .filter(
                    (edge) =>
                        validNodes.some((el) => el.id === edge.target) &&
                        validNodes.some((el) => el.id === edge.source)
                )
                // Un-animate all edges, if was accidentally saved when animated
                .map((edge) => ({
                    ...edge,
                    animated: false,
                }))
        );
        if (loadPosition) {
            setViewport(savedData.viewport);
        }
    };

    const clearState = useCallback(() => {
        setEdges([]);
        setNodes([]);
        setSavePath(undefined);
        setViewport({ x: 0, y: 0, zoom: 0 });
    }, [setEdges, setNodes, setSavePath, setViewport]);

    const performSave = useCallback(() => {
        (async () => {
            const saveData = dumpState();
            if (savePath) {
                await ipcRenderer.invoke('file-save-json', saveData, savePath);
            } else {
                const savedAsPath = await ipcRenderer.invoke(
                    'file-save-as-json',
                    saveData,
                    savePath
                );
                setSavePath(savedAsPath);
            }
        })();
    }, [dumpState, savePath]);

    const savePressed = useKeyPress(['Meta+s', 'Control+s']);
    const newPressed = useKeyPress(['Meta+n', 'Control+n']);

    useEffect(() => {
        if (savePressed) {
            performSave();
        }
    }, [savePressed]);

    useEffect(() => {
        if (newPressed) {
            clearState();
        }
    }, [newPressed]);

    // Register New File event handler
    useEffect(() => {
        ipcRenderer.on('file-new', () => {
            clearState();
        });
        return () => {
            ipcRenderer.removeAllListeners('file-new');
        };
    }, []);

    useAsyncEffect(async () => {
        if (!loadedFromCli) {
            const saveData = await ipcRenderer.invoke('get-cli-open');
            if (saveData) {
                await setStateFromJSON(saveData, true);
            }
        }
    }, []);

    // Register Open File event handler
    useEffect(() => {
        ipcRenderer.on('file-open', (event, saveData, openedFilePath) => {
            setSavePath(openedFilePath);
            // TODO: handle promise
            // eslint-disable-next-line @typescript-eslint/no-floating-promises
            setStateFromJSON(saveData, true);
        });

        return () => {
            ipcRenderer.removeAllListeners('file-open');
        };
    }, [savePath]);

    // Register Save/Save-As event handlers
    useEffect(() => {
        ipcRenderer.on('file-save-as', () => {
            (async () => {
                const saveData = dumpState();
                const savedAsPath = await ipcRenderer.invoke(
                    'file-save-as-json',
                    saveData,
                    savePath
                );
                setSavePath(savedAsPath);
            })();
        });

        ipcRenderer.on('file-save', () => {
            performSave();
        });

        return () => {
            ipcRenderer.removeAllListeners('file-save-as');
            ipcRenderer.removeAllListeners('file-save');
        };
    }, [dumpState, savePath]);

    // Push state to undo history
    // useEffect(() => {
    //   push(dumpState());
    // }, [nodeData, nodeLocks, reactFlowInstanceRfi, nodes, edges]);

    const removeNodeById = useCallback(
        (id: string) => {
            const node = nodes.find((n) => n.id === id);
            if (node && node.type !== 'iteratorHelper') {
                const newNodes = nodes.filter((n) => n.id !== id && n.parentNode !== id);
                setNodes(newNodes);
            }
        },
        [nodes, setNodes]
    );

    const removeEdgeById = useCallback(
        (id: string) => {
            // eslint-disable-next-line @typescript-eslint/no-shadow
            setEdges((edges) => edges.filter((e) => e.id !== id));
        },
        [setEdges]
    );

    const createNode = useCallback(
        ({ position, data, nodeType, parent = null }: NodeProto): Node<NodeData> => {
            const id = createUniqueId();
            const newNode: Node<Mutable<NodeData>> = {
                type: nodeType,
                id,
                position: snapToGrid(position, snapToGridAmount),
                data: {
                    ...data,
                    id,
                    inputData: data.inputData ?? schemata.getDefaultInput(data.category, data.type),
                },
            };
            if (parent || (hoveredNode && nodeType !== 'iterator')) {
                let parentNode: Node<NodeData> | null | undefined;
                if (typeof parent === 'string' || parent instanceof String) {
                    parentNode = nodes.find((n) => n.id === parent);
                    // eslint-disable-next-line no-param-reassign
                    parent = null; // This is so it actually set the nodes
                } else if (parent) {
                    parentNode = parent;
                } else {
                    parentNode = nodes.find((n) => n.id === hoveredNode);
                }
                if (parentNode && parentNode.type === 'iterator' && newNode.type !== 'iterator') {
                    const { width, height, offsetTop, offsetLeft } = parentNode.data
                        .iteratorSize ?? {
                        width: 480,
                        height: 480,
                        offsetTop: 0,
                        offsetLeft: 0,
                    };
                    const parentId = (parentNode.id || hoveredNode) ?? undefined;
                    newNode.position.x = position.x - parentNode.position.x;
                    newNode.position.y = position.y - parentNode.position.y;
                    newNode.parentNode = parentId;
                    newNode.data.parentNode = parentId;
                    newNode.extent = [
                        [offsetLeft, offsetTop],
                        [width, height],
                    ];
                }
            }
            const extraNodes: Node<NodeData>[] = [];
            if (nodeType === 'iterator') {
                newNode.data.iteratorSize = {
                    width: 480,
                    height: 480,
                    offsetTop: 0,
                    offsetLeft: 0,
                };

                const { defaultNodes = [] } = schemata.get(data.category, data.type);
                defaultNodes.forEach(({ category, name }) => {
                    const subNodeData = schemata.get(category, name);
                    const subNode = createNode({
                        nodeType: subNodeData.nodeType,
                        position: newNode.position,
                        data: {
                            category,
                            type: name,
                            subcategory: subNodeData.subcategory,
                            icon: subNodeData.icon,
                        },
                        parent: newNode,
                    });
                    extraNodes.push(subNode);
                });
            }
            if (!parent) {
                setNodes([...nodes, newNode, ...extraNodes]);
            }
            return newNode;
        },
        [nodes, setNodes, schemata, hoveredNode]
    );

    const createConnection = useCallback(
        ({ source, sourceHandle, target, targetHandle }: Connection) => {
            if (!source || !target) {
                return;
            }
            const id = createUniqueId();
            const newEdge: Edge<EdgeData> = {
                id,
                sourceHandle,
                targetHandle,
                source,
                target,
                type: 'main',
                animated: false,
                data: {},
            };
            // eslint-disable-next-line @typescript-eslint/no-shadow
            setEdges((edges) => [
                ...edges.filter((edge) => edge.targetHandle !== targetHandle),
                newEdge,
            ]);
        },
        [setEdges]
    );

    useEffect(() => {
        const json = sessionStorage.getItem('rfi');
        if (!json) return;
        const flow = JSON.parse(json) as {
            viewport?: Viewport;
            nodes?: Node<NodeData>[];
            edges?: Edge<EdgeData>[];
        };
        const { x = 0, y = 0, zoom = 2 } = flow.viewport ?? {};
        setNodes(flow.nodes || []);
        setEdges(flow.edges || []);
        setViewport({ x, y, zoom });
    }, []);

    const isValidConnection = useCallback(
        ({ target, targetHandle, source, sourceHandle }: Readonly<Connection>) => {
            if (source === target || !sourceHandle || !targetHandle) {
                return false;
            }
            const sourceHandleIndex = parseHandle(sourceHandle).index;
            const targetHandleIndex = parseHandle(targetHandle).index;

            const sourceNode = nodes.find((node) => node.id === source);
            const targetNode = nodes.find((node) => node.id === target);
            if (!sourceNode || !targetNode) {
                return false;
            }

            // Target inputs, source outputs
            const { outputs } = schemata.get(sourceNode.data.category, sourceNode.data.type);
            const { inputs } = schemata.get(targetNode.data.category, targetNode.data.type);

            const sourceOutput = outputs[sourceHandleIndex];
            const targetInput = inputs[targetHandleIndex];

            const checkTargetChildren = (parentNode: Node<NodeData>): boolean => {
                const targetChildren = getOutgoers(parentNode, nodes, edges);
                if (!targetChildren.length) {
                    return false;
                }
                return targetChildren.some((childNode) => {
                    if (childNode.id === sourceNode.id) {
                        return true;
                    }
                    return checkTargetChildren(childNode);
                });
            };
            const isLoop = checkTargetChildren(targetNode);

            const iteratorLock =
                !sourceNode.parentNode || sourceNode.parentNode === targetNode.parentNode;

            return sourceOutput.type === targetInput.type && !isLoop && iteratorLock;
        },
        [nodes, edges, schemata]
    );

    const useInputData = useCallback(
        // eslint-disable-next-line prefer-arrow-functions/prefer-arrow-functions, func-names
        function <T extends NonNullable<InputValue>>(
            id: string,
            index: number
        ): readonly [T | undefined, (data: T) => void] {
            const nodeById = nodes.find((node) => node.id === id);
            const nodeData = nodeById?.data;

            if (!nodeData) {
                return [undefined, () => {}] as const;
            }

            const { inputData } = nodeData;
            const inputDataByIndex = inputData[index] as T | undefined;
            const setInputData = (data: T) => {
<<<<<<< HEAD
                // This is a action that might be called asynchronously, so we cannot rely on of
                // the captured data from `nodes` to be up-to-date anymore. For that reason, we
                // must derive any changes to nodes from the previous value passed to us by
                // `setNodes`.

                // eslint-disable-next-line @typescript-eslint/no-shadow
                setNodes((nodes) => {
                    // eslint-disable-next-line @typescript-eslint/no-shadow
                    const nodeById = nodes.find((node) => node.id === id);
                    if (!nodeById) {
                        log.error(
                            'A (deferred) setInputData was called after its node had been removed'
                        );
                        return nodes;
                    }

                    const nodeCopy: Node<Mutable<NodeData>> = copyNode(nodeById);
                    if (nodeCopy && nodeCopy.data) {
                        nodeCopy.data.inputData = {
                            ...inputData,
                            [index]: data,
                        };
                    }
                    const filteredNodes = nodes.filter((n) => n.id !== id);
                    return [...filteredNodes, nodeCopy];
                });
=======
                const nodeCopy: Node<Mutable<NodeData>> = copyNode(nodeById);
                nodeCopy.data.inputData = {
                    ...inputData,
                    [index]: data,
                };
                const filteredNodes = nodes.filter((n) => n.id !== id);
                setNodes([...filteredNodes, nodeCopy]);
>>>>>>> 9785b125
            };
            return [inputDataByIndex, setInputData] as const;
        },
        [nodes, setNodes, schemata]
    );

    const useAnimateEdges = useCallback(() => {
        const setAnimated = (animated: boolean, nodeIdsToAnimate?: readonly string[]) => {
            // eslint-disable-next-line @typescript-eslint/no-shadow
            setEdges((edges) => {
                if (nodeIdsToAnimate) {
                    const edgesToAnimate = edges.filter((e) => nodeIdsToAnimate.includes(e.source));
                    const animatedEdges = edgesToAnimate.map((edge) => ({ ...edge, animated }));
                    const otherEdges = edges.filter((e) => !nodeIdsToAnimate.includes(e.source));
                    return [...otherEdges, ...animatedEdges];
                }
                return edges.map((edge) => ({ ...edge, animated }));
            });
        };

        const animateEdges = (nodeIdsToAnimate?: readonly string[]) =>
            setAnimated(true, nodeIdsToAnimate);

        const unAnimateEdges = (nodeIdsToUnAnimate?: readonly string[]) =>
            setAnimated(false, nodeIdsToUnAnimate);

        const completeEdges = (finished: readonly string[]) => {
            // eslint-disable-next-line @typescript-eslint/no-shadow
            setEdges((edges) =>
                edges.map((edge): Edge<EdgeData> => {
                    const complete = finished.includes(edge.source);
                    return {
                        ...edge,
                        animated: !complete,
                        data: {
                            ...edge.data,
                            complete,
                        },
                    };
                })
            );
        };

        const clearCompleteEdges = () => {
            // eslint-disable-next-line @typescript-eslint/no-shadow
            setEdges((edges) =>
                edges.map((edge): Edge<EdgeData> => {
                    return {
                        ...edge,
                        animated: false,
                        data: {
                            ...edge.data,
                            complete: false,
                        },
                    };
                })
            );
        };

        return [animateEdges, unAnimateEdges, completeEdges, clearCompleteEdges] as const;
    }, [setEdges]);

    // TODO: performance concern? runs twice when deleting node
    const useNodeLock = useCallback(
        (id: string, index?: number | null) => {
            const node = nodes.find((n) => n.id === id);
            if (!node) {
                return [] as const;
            }
            const isLocked = node.data.isLocked ?? false;
            const toggleLock = () => {
                const newNode = copyNode(node);
                newNode.draggable = isLocked;
                newNode.connectable = isLocked;
                newNode.data.isLocked = !isLocked;
                setNodes([...nodes.filter((n) => n.id !== id), newNode]);
            };

            let isInputLocked = false;
            if (index !== undefined && index !== null) {
                const edge = edges.find(
                    (e) =>
                        e.target === id &&
                        !!e.targetHandle &&
                        parseHandle(e.targetHandle).index === index
                );
                isInputLocked = !!edge;
            }
            return [isLocked, toggleLock, isInputLocked] as const;
        },
        [nodes, edges, setNodes]
    );

    const useIteratorSize = useCallback(
        (id: string) => {
            const defaultSize: Size = { width: 480, height: 480 };
            // TODO: What happens when the node wasn't found?
            const node = nodes.find((n) => n.id === id)!;

            const setIteratorSize = (size: IteratorSize) => {
                const newNode = copyNode(node);
                newNode.data.iteratorSize = size;
                setNodes([...nodes.filter((n) => n.id !== id), newNode]);
            };

            return [setIteratorSize, defaultSize] as const;
        },
        [nodes, setNodes]
    );

    // TODO: this can probably be cleaned up but its good enough for now
    const updateIteratorBounds = useCallback(
        (id: string, iteratorSize: IteratorSize, dimensions?: Size) => {
            const nodesToUpdate = nodes.filter((n) => n.parentNode === id);
            const iteratorNode = nodes.find((n) => n.id === id);
            if (iteratorNode && nodesToUpdate.length > 0) {
                const { width, height, offsetTop, offsetLeft } = iteratorSize;
                let maxWidth = 256;
                let maxHeight = 256;
                nodesToUpdate.forEach((n) => {
                    maxWidth = Math.max(n.width ?? dimensions?.width ?? maxWidth, maxWidth);
                    maxHeight = Math.max(n.height ?? dimensions?.height ?? maxHeight, maxHeight);
                });
                const newNodes = nodesToUpdate.map((n) => {
                    const newNode: Node<NodeData> = { ...n };
                    const wBound = width - (n.width ?? dimensions?.width ?? 0) + offsetLeft;
                    const hBound = height - (n.height ?? dimensions?.height ?? 0) + offsetTop;
                    newNode.extent = [
                        [offsetLeft, offsetTop],
                        [wBound, hBound],
                    ];
                    newNode.position.x = Math.min(Math.max(newNode.position.x, offsetLeft), wBound);
                    newNode.position.y = Math.min(Math.max(newNode.position.y, offsetTop), hBound);
                    return newNode;
                });
                const newIteratorNode = copyNode(iteratorNode);

                newIteratorNode.data.maxWidth = maxWidth;
                newIteratorNode.data.maxHeight = maxHeight;
                // TODO: prove that those non-null assertions are valid or make them unnecessary
                newIteratorNode.data.iteratorSize!.width = width < maxWidth ? maxWidth : width;
                newIteratorNode.data.iteratorSize!.height = height < maxHeight ? maxHeight : height;
                setNodes([
                    newIteratorNode,
                    ...nodes.filter((n) => n.parentNode !== id && n.id !== id),
                    ...newNodes,
                ]);
            }
        },
        [nodes, setNodes]
    );

    const setIteratorPercent = useCallback(
        (id: string, percent: number) => {
            const iterator = nodes.find((n) => n.id === id);
            if (iterator) {
                const newIterator = copyNode(iterator);
                newIterator.data.percentComplete = percent;
                const filteredNodes = nodes.filter((n) => n.id !== id);
                setNodes([newIterator, ...filteredNodes]);
            }
        },
        [nodes, setNodes]
    );

    const duplicateNode = useCallback(
        (id: string) => {
            const node = nodes.find((n) => n.id === id);
            if (!node) return;
            const newId = createUniqueId();
            const newNode = {
                ...node,
                id: newId,
                position: {
                    x: (node.position.x || 0) + 200,
                    y: (node.position.y || 0) + 200,
                },
                data: {
                    ...node.data,
                    id: newId,
                },
                selected: false,
            };
            const newNodes: Node<NodeData>[] = [newNode];
            const newEdges: Edge<EdgeData>[] = [];
            if (node.type === 'iterator') {
                const oldToNewIdMap: Record<string, string> = {};
                const childNodes = nodes.filter((n) => n.parentNode === id);
                childNodes.forEach((c) => {
                    const newChildId = createUniqueId();
                    oldToNewIdMap[c.id] = newChildId;
                    const newChild = {
                        ...c,
                        id: newChildId,
                        position: { ...c.position },
                        data: {
                            ...c.data,
                            id: newChildId,
                            parentNode: newId,
                        },
                        parentNode: newId,
                        selected: false,
                    };
                    newNodes.push(newChild);
                });
                const oldChildIds = Object.keys(oldToNewIdMap);
                const childEdges = edges.filter((e) => oldChildIds.includes(e.target));
                childEdges.forEach((e) => {
                    const { source, sourceHandle, target, targetHandle } = e;
                    if (!sourceHandle || !targetHandle) return;
                    const newEdgeId = createUniqueId();
                    const newSource = oldToNewIdMap[source];
                    const newTarget = oldToNewIdMap[target];
                    const newSourceHandle = sourceHandle.replace(source, newSource);
                    const newTargetHandle = targetHandle.replace(target, newTarget);
                    const newEdge: Edge<EdgeData> = {
                        ...e,
                        id: newEdgeId,
                        source: newSource,
                        sourceHandle: newSourceHandle,
                        target: newTarget,
                        targetHandle: newTargetHandle,
                    };
                    newEdges.push(newEdge);
                });
            }
            setNodes([...nodes, ...newNodes]);
            setEdges([...edges, ...newEdges]);
        },
        [nodes, edges]
    );

    const clearNode = (id: string) => {
        const nodesCopy = [...nodes];
        const node = nodesCopy.find((n) => n.id === id);
        if (!node) return;
        const newNode = copyNode(node);
        newNode.data.inputData = schemata.getDefaultInput(node.data.category, node.data.type);
        setNodes([...nodes.filter((n) => n.id !== id), newNode]);
    };

    const outlineInvalidNodes = (invalidNodes: readonly Node<NodeData>[]) => {
        const invalidIds = invalidNodes.map((node) => node.id);
        const mappedNodes = invalidNodes.map((node) => {
            const nodeCopy = copyNode(node);
            nodeCopy.data.invalid = true;
            return nodeCopy;
        });
        setNodes([...nodes.filter((node) => !invalidIds.includes(node.id)), ...mappedNodes]);
    };

    const unOutlineInvalidNodes = (invalidNodes: readonly Node<NodeData>[]) => {
        const invalidIds = invalidNodes.map((node) => node.id);
        const mappedNodes = invalidNodes.map((node) => {
            const nodeCopy = copyNode(node);
            nodeCopy.data.invalid = false;
            return nodeCopy;
        });
        setNodes([...nodes.filter((node) => !invalidIds.includes(node.id)), ...mappedNodes]);
    };

    const [zoom, setZoom] = useState(1);
    const onMoveEnd = (event: unknown, viewport: Viewport) => {
        setZoom(viewport.zoom);
    };

    const addMenuCloseFunction = useCallback(
        (func: () => void, id: string) => {
            const menuFuncs = { ...menuCloseFunctions };
            menuFuncs[id] = func;
            setMenuCloseFunctions(menuFuncs);
        },
        [menuCloseFunctions, setMenuCloseFunctions]
    );

    const closeAllMenus = useCallback(() => {
        Object.keys(menuCloseFunctions).forEach((id) => {
            menuCloseFunctions[id]();
        });
    }, [menuCloseFunctions]);

    const contextValue = useMemo<Global>(
        () => ({
            schemata,
            nodes,
            edges,
            setNodes,
            setEdges,
            onNodesChange,
            onEdgesChange,
            createNode,
            createConnection,
            reactFlowInstance,
            setReactFlowInstance,
            // updateRfi,
            reactFlowWrapper,
            isValidConnection,
            useInputData,
            useAnimateEdges,
            removeNodeById,
            removeEdgeById,
            useNodeLock,
            duplicateNode,
            clearNode,
            // setSelectedElements,
            outlineInvalidNodes,
            unOutlineInvalidNodes,
            zoom,
            onMoveEnd,
            useIteratorSize,
            updateIteratorBounds,
            setIteratorPercent,
            closeAllMenus,
            useHoveredNode: [hoveredNode, setHoveredNode] as const,
            useMenuCloseFunctions: [closeAllMenus, addMenuCloseFunction] as const,
        }),
        [nodes, edges, reactFlowInstance, zoom, hoveredNode, menuCloseFunctions]
    );

    return <GlobalContext.Provider value={contextValue}>{children}</GlobalContext.Provider>;
};<|MERGE_RESOLUTION|>--- conflicted
+++ resolved
@@ -482,7 +482,6 @@
             const { inputData } = nodeData;
             const inputDataByIndex = inputData[index] as T | undefined;
             const setInputData = (data: T) => {
-<<<<<<< HEAD
                 // This is a action that might be called asynchronously, so we cannot rely on of
                 // the captured data from `nodes` to be up-to-date anymore. For that reason, we
                 // must derive any changes to nodes from the previous value passed to us by
@@ -509,15 +508,6 @@
                     const filteredNodes = nodes.filter((n) => n.id !== id);
                     return [...filteredNodes, nodeCopy];
                 });
-=======
-                const nodeCopy: Node<Mutable<NodeData>> = copyNode(nodeById);
-                nodeCopy.data.inputData = {
-                    ...inputData,
-                    [index]: data,
-                };
-                const filteredNodes = nodes.filter((n) => n.id !== id);
-                setNodes([...filteredNodes, nodeCopy]);
->>>>>>> 9785b125
             };
             return [inputDataByIndex, setInputData] as const;
         },

--- conflicted
+++ resolved
@@ -51,48 +51,6 @@
     'get-smi': ChannelInfo<string | undefined>;
 }
 
-<<<<<<< HEAD
-    // channels without a return
-    'checking-deps': ChannelInfo<never>;
-    'checking-port': ChannelInfo<never>;
-    'checking-python': ChannelInfo<never>;
-    'downloading-python': ChannelInfo<never>;
-    'extracting-python': ChannelInfo<never>;
-    'file-new': ChannelInfo<never>;
-    'file-open': ChannelInfo<never, [saveData: ParsedSaveData, openedFilePath: string]>;
-    'file-save-as': ChannelInfo<never>;
-    'file-save': ChannelInfo<never>;
-    'finish-loading': ChannelInfo<never>;
-    'installing-deps': ChannelInfo<never>;
-    'installing-main-deps': ChannelInfo<never>;
-    progress: ChannelInfo<never, [percentage: number]>;
-    'spawning-backend': ChannelInfo<never>;
-    'splash-finish': ChannelInfo<never>;
-
-    // history
-    'history-undo': ChannelInfo<never>;
-    'history-redo': ChannelInfo<never>;
-    /**
-     * This will strongly commit the current state of the application into its history.
-     *
-     * This should be used for important actions like adding/removing nodes/edges.
-     */
-    'history-commit': ChannelInfo<never>;
-    /**
-     * This will weakly commit the current state of the application into its history.
-     *
-     * A weak commit is a commit that can be overwritten by other weak commits with the same id.
-     * Weak commits will always be committed if they are followed by another weak commit with a
-     * different id, a strong commit, a history action (undo, redo), or another state change action
-     * (save, reload, open). The implementation may also commit pending weak commits after a set
-     * amount of time.
-     *
-     * This is useful for things like slider inputs where the user can make potentially hundreds
-     * of inputs per second. By weakly committing those changes, they will only be committed to
-     * history after the user is done making their inputs.
-     */
-    'history-commit-weak': ChannelInfo<never, [id: string]>;
-=======
 interface SendChannels {
     'backend-ready': SendChannelInfo;
     'checking-deps': SendChannelInfo;
@@ -110,7 +68,30 @@
     progress: SendChannelInfo<[percentage: number]>;
     'spawning-backend': SendChannelInfo;
     'splash-finish': SendChannelInfo;
->>>>>>> 9ef70d72
+
+    // history
+    'history-undo': SendChannelInfo;
+    'history-redo': SendChannelInfo;
+    /**
+     * This will strongly commit the current state of the application into its history.
+     *
+     * This should be used for important actions like adding/removing nodes/edges.
+     */
+    'history-commit': SendChannelInfo;
+    /**
+     * This will weakly commit the current state of the application into its history.
+     *
+     * A weak commit is a commit that can be overwritten by other weak commits with the same id.
+     * Weak commits will always be committed if they are followed by another weak commit with a
+     * different id, a strong commit, a history action (undo, redo), or another state change action
+     * (save, reload, open). The implementation may also commit pending weak commits after a set
+     * amount of time.
+     *
+     * This is useful for things like slider inputs where the user can make potentially hundreds
+     * of inputs per second. By weakly committing those changes, they will only be committed to
+     * history after the user is done making their inputs.
+     */
+    'history-commit-weak': SendChannelInfo<[id: string]>;
 }
 type ChannelArgs<C extends keyof (InvokeChannels & SendChannels)> = (InvokeChannels &
     SendChannels)[C]['args'];

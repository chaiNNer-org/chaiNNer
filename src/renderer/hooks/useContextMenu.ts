import { MouseEvent, MouseEventHandler, useCallback, useEffect, useState } from 'react';
import { useContext } from 'use-context-selector';
import { createUniqueId } from '../../common/util';
import { ContextMenuContext } from '../contexts/ContextMenuContext';
import { useMemoObject } from './useMemo';

export interface UseContextMenu {
    readonly id: string;
    readonly onContextMenu: MouseEventHandler;
    readonly onClick: MouseEventHandler;
    readonly manuallyOpenContextMenu: (pageX: number, pageY: number) => void;
    readonly position: { x: number; y: number };
}

export const useContextMenu = (
    render: (event: MouseEvent | null) => JSX.Element
): UseContextMenu => {
    const { registerContextMenu, unregisterContextMenu, openContextMenu } =
        useContext(ContextMenuContext);

    // eslint-disable-next-line react/hook-use-state
    const [id] = useState(createUniqueId);

<<<<<<< HEAD
    const [position, setPosition] = useState({ x: 0, y: 0 });
=======
    const [event, setEvent] = useState<MouseEvent | null>(null);
>>>>>>> 40ae9d51

    useEffect(() => {
        return () => unregisterContextMenu(id);
    }, [unregisterContextMenu, id]);

    useEffect(() => {
        registerContextMenu(id, () => render(event));
    }, [registerContextMenu, id, render, event]);

    const onContextMenu = useCallback(
        (e: MouseEvent): void => {
            if (e.isDefaultPrevented()) return;

            setEvent(e);

            e.stopPropagation();
            e.preventDefault();
            openContextMenu(id, e.pageX, e.pageY);
            setPosition({ x: e.pageX, y: e.pageY });
        },
        [openContextMenu, id]
    );

    const manuallyOpenContextMenu = useCallback(
        (pageX: number, pageY: number): void => {
            openContextMenu(id, pageX, pageY);
            setPosition({ x: pageX, y: pageY });
        },
        [openContextMenu, id]
    );

    const onClick = useCallback(
        (e: MouseEvent): void => {
            if (e.isDefaultPrevented()) return;

            const rect = e.currentTarget.getBoundingClientRect();
            const x = e.clientX - rect.left;
            const y = e.clientY - rect.top;

            openContextMenu(id, e.pageX - x + rect.width, e.pageY - y + rect.height);
            setPosition({ x: e.pageX - x + rect.width, y: e.pageY - y + rect.height });
        },
        [openContextMenu, id]
    );

    return useMemoObject<UseContextMenu>({
        id,
        onContextMenu,
        onClick,
        manuallyOpenContextMenu,
        position,
    });
};

export const noContextMenu = (e: MouseEvent): void => {
    e.preventDefault();
};<|MERGE_RESOLUTION|>--- conflicted
+++ resolved
@@ -21,11 +21,9 @@
     // eslint-disable-next-line react/hook-use-state
     const [id] = useState(createUniqueId);
 
-<<<<<<< HEAD
+    const [event, setEvent] = useState<MouseEvent | null>(null);
+
     const [position, setPosition] = useState({ x: 0, y: 0 });
-=======
-    const [event, setEvent] = useState<MouseEvent | null>(null);
->>>>>>> 40ae9d51
 
     useEffect(() => {
         return () => unregisterContextMenu(id);

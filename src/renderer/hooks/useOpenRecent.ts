--- conflicted
+++ resolved
@@ -1,8 +1,4 @@
 import { useCallback, useEffect } from 'react';
-<<<<<<< HEAD
-import { ipcRenderer } from '../../common/safeIpcRenderer';
-=======
->>>>>>> 135f1f66
 import { EMPTY_ARRAY } from '../../common/util';
 import { ipcRenderer } from '../safeIpc';
 import { useIpcRendererListener } from './useIpcRendererListener';

--- conflicted
+++ resolved
@@ -5,11 +5,8 @@
     useEventSourceListener,
 } from '@react-nano/use-event-source';
 import log from 'electron-log';
-<<<<<<< HEAD
+import { BackendExceptionSource } from '../../common/Backend';
 import { OutputData } from '../../common/common-types';
-=======
-import { BackendExceptionSource } from '../../common/Backend';
->>>>>>> ce5e0344
 
 export type BackendEventSource = EventSource & { readonly __backend?: never };
 
@@ -21,17 +18,12 @@
 
 export interface BackendEventMap {
     finish: { message: string };
-<<<<<<< HEAD
-    'execution-error': { message: string; exception: string };
-    'node-finish': { finished: string[]; broadcastData: { [key: string]: OutputData } };
-=======
     'execution-error': {
         message: string;
         source?: BackendExceptionSource | null;
         exception: string;
     };
-    'node-finish': { finished: string[] };
->>>>>>> ce5e0344
+    'node-finish': { finished: string[]; broadcastData: { [key: string]: OutputData } };
     'iterator-progress-update': { percent: number; iteratorId: string; running?: string[] };
 }
 

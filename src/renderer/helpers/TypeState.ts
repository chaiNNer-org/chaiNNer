--- conflicted
+++ resolved
@@ -1,10 +1,3 @@
-<<<<<<< HEAD
-import { Edge, Node } from 'reactflow';
-import { EdgeData, InputId, NodeData, OutputId, SchemaId } from '../../common/common-types';
-import { EvaluationError } from '../../common/types/evaluate';
-import { FunctionDefinition, FunctionInstance } from '../../common/types/function';
-=======
->>>>>>> 36ba1f8f
 import {
     EvaluationError,
     NonNeverType,
@@ -13,7 +6,7 @@
     StructType,
     Type,
 } from '@chainner/navi';
-import { Edge, Node } from 'react-flow-renderer';
+import { Edge, Node } from 'reactflow';
 import { EdgeData, InputId, NodeData, OutputId, SchemaId } from '../../common/common-types';
 import { FunctionDefinition, FunctionInstance } from '../../common/types/function';
 import { EMPTY_MAP, parseSourceHandle, stringifyTargetHandle } from '../../common/util';

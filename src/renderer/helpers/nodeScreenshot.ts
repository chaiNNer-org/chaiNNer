--- conflicted
+++ resolved
@@ -2,10 +2,6 @@
 import { Node, ReactFlowInstance } from 'reactflow';
 import { EdgeData, NodeData } from '../../common/common-types';
 import { log } from '../../common/log';
-<<<<<<< HEAD
-import { ipcRenderer } from '../../common/safeIpcRenderer';
-=======
->>>>>>> 135f1f66
 import { delay } from '../../common/util';
 import { ipcRenderer } from '../safeIpc';
 

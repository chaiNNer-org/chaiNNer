--- conflicted
+++ resolved
@@ -1,13 +1,10 @@
-<<<<<<< HEAD
-import { clipboard, nativeImage } from 'electron/common';
-=======
->>>>>>> c5e1b503
 import { toPng } from 'html-to-image';
 import { Node, ReactFlowInstance } from 'reactflow';
 import { EdgeData, NodeData } from '../../common/common-types';
 import { log } from '../../common/log';
-import { ipcRenderer } from '../../common/safeIpcRenderer';
+
 import { delay } from '../../common/util';
+import { ipcRenderer } from '../safeIpc';
 
 interface Rect {
     x: number;

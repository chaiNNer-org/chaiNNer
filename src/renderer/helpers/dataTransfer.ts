import { extname } from 'path';
import { Edge, Node, XYPosition } from 'reactflow';
import { EdgeData, NodeData, SchemaId } from '../../common/common-types';
import { log } from '../../common/log';
<<<<<<< HEAD
=======
import { ipcRenderer } from '../../common/safeIpcRenderer';
>>>>>>> c5e1b503
import { ParsedSaveData, openSaveFile } from '../../common/SaveFile';
import { SchemaMap } from '../../common/SchemaMap';
import { createUniqueId, deriveUniqueId } from '../../common/util';
import { ipcRenderer } from '../safeIpc';
import { NodeProto, copyEdges, copyNodes, setSelected } from './reactFlowUtil';
import { SetState } from './types';

export interface ChainnerDragData {
    schemaId: SchemaId;
    offsetX?: number;
    offsetY?: number;
}

export const enum TransferTypes {
    ChainnerSchema = 'application/chainner/schema',
    Preset = 'application/chainner/preset',
}

export interface DataTransferProcessorOptions {
    createNode: (proto: NodeProto) => void;
    getNodePosition: (offsetX?: number, offsetY?: number) => XYPosition;
    schemata: SchemaMap;
    changeNodes: SetState<Node<NodeData>[]>;
    changeEdges: SetState<Edge<EdgeData>[]>;
}

export const getSingleFileWithExtension = (
    dataTransfer: DataTransfer,
    allowedExtensions: readonly string[]
): string | undefined => {
    if (dataTransfer.files.length === 1) {
        const [file] = dataTransfer.files;
        const extension = extname(file.path).toLowerCase();
        if (allowedExtensions.includes(extension)) {
            return file.path;
        }
    }
    return undefined;
};

/**
 * Returns `false` if the data could not be processed by this processor.
 *
 * Returns `true` if the data has been successfully transferred.
 */
export type DataTransferProcessor = (
    dataTransfer: DataTransfer,
    options: DataTransferProcessorOptions
) => boolean;

const chainnerSchemaProcessor: DataTransferProcessor = (
    dataTransfer,
    { getNodePosition, createNode }
) => {
    if (!dataTransfer.getData(TransferTypes.ChainnerSchema)) return false;

    const { schemaId, offsetX, offsetY } = JSON.parse(
        dataTransfer.getData(TransferTypes.ChainnerSchema)
    ) as ChainnerDragData;

    createNode({
        position: getNodePosition(offsetX, offsetY),
        data: { schemaId },
    });
    return true;
};

const chainnerPresetProcessor: DataTransferProcessor = (
    dataTransfer,
    { changeNodes, changeEdges, getNodePosition }
) => {
    if (!dataTransfer.getData(TransferTypes.Preset)) return false;

    const chain = JSON.parse(dataTransfer.getData(TransferTypes.Preset)) as ParsedSaveData;

    const duplicationId = createUniqueId();
    const deriveId = (oldId: string) => deriveUniqueId(duplicationId + oldId);

    changeNodes((nodes) => {
        const currentIds = new Set(nodes.map((n) => n.id));
        const newIds = new Set(chain.nodes.map((n) => n.id));

        let newNodes = copyNodes(
            chain.nodes,
            (oldId) => {
                if (newIds.has(oldId)) return deriveId(oldId);
                if (currentIds.has(oldId)) return oldId;
                return oldId;
            },
            false
        );

        newNodes = newNodes.map((node) => ({
            ...node,
            position: getNodePosition(-node.position.x, -node.position.y),
        }));

        return [...setSelected(nodes, false), ...setSelected(newNodes, true)];
    });
    changeEdges((edges) => {
        const newEdges = copyEdges(chain.edges, deriveId);
        return [...setSelected(edges, false), ...setSelected(newEdges, true)];
    });
    return true;
};

const openChainnerFileProcessor: DataTransferProcessor = (dataTransfer) => {
    if (dataTransfer.files.length === 1) {
        const [file] = dataTransfer.files;
        if (/\.chn/i.test(file.path)) {
            // found a .chn file

            openSaveFile(file.path)
                .then((result) => {
                    // TODO: 1 is hard-coded. Find a better way
                    ipcRenderer.sendTo(1, 'file-open', result);
                })
                .catch(log.error);

            return true;
        }
    }
    return false;
};

const openFileProcessor: DataTransferProcessor = (
    dataTransfer,
    { schemata, getNodePosition, createNode }
) => {
    for (const schema of schemata.schemata) {
        for (const input of schema.inputs) {
            if (input.kind === 'file' && input.primaryInput) {
                const path = getSingleFileWithExtension(dataTransfer, input.filetypes);
                if (path) {
                    // found a supported file type

                    createNode({
                        // hard-coded offset because it looks nicer
                        position: getNodePosition(100, 100),
                        data: {
                            schemaId: schema.schemaId,
                            inputData: { [input.id]: path },
                        },
                    });

                    return true;
                }
            }
        }
    }
    return false;
};

export const dataTransferProcessors: readonly DataTransferProcessor[] = [
    chainnerSchemaProcessor,
    chainnerPresetProcessor,
    openChainnerFileProcessor,
    openFileProcessor,
];<|MERGE_RESOLUTION|>--- conflicted
+++ resolved
@@ -2,10 +2,7 @@
 import { Edge, Node, XYPosition } from 'reactflow';
 import { EdgeData, NodeData, SchemaId } from '../../common/common-types';
 import { log } from '../../common/log';
-<<<<<<< HEAD
-=======
-import { ipcRenderer } from '../../common/safeIpcRenderer';
->>>>>>> c5e1b503
+
 import { ParsedSaveData, openSaveFile } from '../../common/SaveFile';
 import { SchemaMap } from '../../common/SchemaMap';
 import { createUniqueId, deriveUniqueId } from '../../common/util';

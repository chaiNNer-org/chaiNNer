--- conflicted
+++ resolved
@@ -1,12 +1,7 @@
 import log from 'electron-log';
 import { extname } from 'path';
-<<<<<<< HEAD
 import { Edge, Node, XYPosition } from 'reactflow';
-import { EdgeData, InputId, NodeData, SchemaId, SetState } from '../../common/common-types';
-=======
-import { XYPosition } from 'reactflow';
-import { Input, InputId, SchemaId } from '../../common/common-types';
->>>>>>> d6adbf87
+import { EdgeData, Input, InputId, NodeData, SchemaId, SetState } from '../../common/common-types';
 import { ipcRenderer } from '../../common/safeIpc';
 import { openSaveFile } from '../../common/SaveFile';
 import { SchemaMap } from '../../common/SchemaMap';

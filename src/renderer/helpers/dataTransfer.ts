import log from 'electron-log';
import { extname } from 'path';
import { Edge, Node, XYPosition } from 'reactflow';
import { EdgeData, NodeData, SchemaId } from '../../common/common-types';
import { ipcRenderer } from '../../common/safeIpc';
import { ParsedSaveData, openSaveFile } from '../../common/SaveFile';
import { SchemaMap } from '../../common/SchemaMap';
import { createUniqueId, deriveUniqueId } from '../../common/util';
import { NodeProto, copyEdges, copyNodes, setSelected } from './reactFlowUtil';
import { SetState } from './types';

export interface ChainnerDragData {
    schemaId: SchemaId;
    offsetX?: number;
    offsetY?: number;
}

export const enum TransferTypes {
    ChainnerSchema = 'application/chainner/schema',
    Preset = 'application/chainner/preset',
}

export interface DataTransferProcessorOptions {
    createNode: (proto: NodeProto) => void;
    getNodePosition: (offsetX?: number, offsetY?: number) => XYPosition;
    schemata: SchemaMap;
    changeNodes: SetState<Node<NodeData>[]>;
    changeEdges: SetState<Edge<EdgeData>[]>;
}

export const getSingleFileWithExtension = (
    dataTransfer: DataTransfer,
    allowedExtensions: readonly string[]
): string | undefined => {
    if (dataTransfer.files.length === 1) {
        const [file] = dataTransfer.files;
        const extension = extname(file.path).toLowerCase();
        if (allowedExtensions.includes(extension)) {
            return file.path;
        }
    }
    return undefined;
};

/**
 * Returns `false` if the data could not be processed by this processor.
 *
 * Returns `true` if the data has been successfully transferred.
 */
export type DataTransferProcessor = (
    dataTransfer: DataTransfer,
    options: DataTransferProcessorOptions
) => boolean;

const chainnerSchemaProcessor: DataTransferProcessor = (
    dataTransfer,
    { getNodePosition, createNode, schemata }
) => {
    if (!dataTransfer.getData(TransferTypes.ChainnerSchema)) return false;

    const { schemaId, offsetX, offsetY } = JSON.parse(
        dataTransfer.getData(TransferTypes.ChainnerSchema)
    ) as ChainnerDragData;

    const nodeSchema = schemata.get(schemaId);

    createNode({
        position: getNodePosition(offsetX, offsetY),
        data: { schemaId },
        nodeType: nodeSchema.nodeType,
    });
    return true;
};

const chainnerPresetProcessor: DataTransferProcessor = (
    dataTransfer,
    { changeNodes, changeEdges, getNodePosition }
) => {
    if (!dataTransfer.getData(TransferTypes.Preset)) return false;

    const chain = JSON.parse(dataTransfer.getData(TransferTypes.Preset)) as ParsedSaveData;

    const duplicationId = createUniqueId();
    const deriveId = (oldId: string) => deriveUniqueId(duplicationId + oldId);

    changeNodes((nodes) => {
        const currentIds = new Set(nodes.map((n) => n.id));
        const newIds = new Set(chain.nodes.map((n) => n.id));

        let newNodes = copyNodes(
            chain.nodes,
            deriveId,
            (oldId) => {
                if (newIds.has(oldId)) return deriveId(oldId);
                if (currentIds.has(oldId)) return oldId;
                return undefined;
            },
            false
        );

        newNodes = newNodes.map((node) =>
            node.parentNode
                ? node
                : {
                      ...node,
                      position: getNodePosition(-node.position.x, -node.position.y),
                  }
        );

        return [...setSelected(nodes, false), ...setSelected(newNodes, true)];
    });
<<<<<<< HEAD
    setEdges((edges) => {
        const newEdges = copyEdges(chain.edges, deriveId);
=======
    changeEdges((edges) => {
        const newEdges = copyEdges(chain.edges as Edge<EdgeData>[], deriveId);
>>>>>>> 2ecbb3e6
        return [...setSelected(edges, false), ...setSelected(newEdges, true)];
    });
    return true;
};

const openChainnerFileProcessor: DataTransferProcessor = (dataTransfer) => {
    if (dataTransfer.files.length === 1) {
        const [file] = dataTransfer.files;
        if (/\.chn/i.test(file.path)) {
            // found a .chn file

            openSaveFile(file.path)
                .then((result) => {
                    // TODO: 1 is hard-coded. Find a better way
                    ipcRenderer.sendTo(1, 'file-open', result);
                })
                .catch((reason) => log.error(reason));

            return true;
        }
    }
    return false;
};

const openFileProcessor: DataTransferProcessor = (
    dataTransfer,
    { schemata, getNodePosition, createNode }
) => {
    for (const schema of schemata.schemata) {
        for (const input of schema.inputs) {
            if (input.kind === 'file' && input.primaryInput) {
                const path = getSingleFileWithExtension(dataTransfer, input.filetypes);
                if (path) {
                    // found a supported file type

                    createNode({
                        // hard-coded offset because it looks nicer
                        position: getNodePosition(100, 100),
                        data: {
                            schemaId: schema.schemaId,
                            inputData: { [input.id]: path },
                        },
                        nodeType: schema.nodeType,
                    });

                    return true;
                }
            }
        }
    }
    return false;
};

export const dataTransferProcessors: readonly DataTransferProcessor[] = [
    chainnerSchemaProcessor,
    chainnerPresetProcessor,
    openChainnerFileProcessor,
    openFileProcessor,
];<|MERGE_RESOLUTION|>--- conflicted
+++ resolved
@@ -109,13 +109,8 @@
 
         return [...setSelected(nodes, false), ...setSelected(newNodes, true)];
     });
-<<<<<<< HEAD
-    setEdges((edges) => {
+    changeEdges((edges) => {
         const newEdges = copyEdges(chain.edges, deriveId);
-=======
-    changeEdges((edges) => {
-        const newEdges = copyEdges(chain.edges as Edge<EdgeData>[], deriveId);
->>>>>>> 2ecbb3e6
         return [...setSelected(edges, false), ...setSelected(newEdges, true)];
     });
     return true;

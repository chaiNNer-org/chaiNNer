--- conflicted
+++ resolved
@@ -8,8 +8,8 @@
     InputValue,
     NodeData,
     NodeSchema,
+    OutputHeight,
     OutputId,
-    OutputSize,
     SchemaId,
 } from '../../common/common-types';
 import { IdSet } from '../../common/IdSet';
@@ -64,17 +64,12 @@
     readonly schema: NodeSchema;
     readonly inputData: InputData;
     readonly setInputValue: (inputId: InputId, value: InputValue) => void;
-<<<<<<< HEAD
-    readonly inputSize: InputSize | undefined;
-    readonly setInputSize: (inputId: InputId, size: Readonly<Size>) => void;
-    readonly outputSize: OutputSize | undefined;
-    readonly setOutputSize: (inputId: OutputId, size: Readonly<Size>) => void;
-=======
     readonly inputHeight: InputHeight | undefined;
     readonly setInputHeight: (inputId: InputId, height: number) => void;
+    readonly outputHeight: OutputHeight | undefined;
+    readonly setOutputHeight: (inputId: OutputId, size: number) => void;
     readonly nodeWidth: number | undefined;
     readonly setWidth: (width: number) => void;
->>>>>>> b7f6e9cb
     readonly isLocked: boolean;
     readonly connectedInputs: ReadonlySet<InputId>;
     readonly connectedOutputs: ReadonlySet<OutputId>;
@@ -83,27 +78,23 @@
 }
 
 export const useNodeStateFromData = (data: NodeData): NodeState => {
-<<<<<<< HEAD
-    const { setNodeInputValue, setNodeInputSize, setNodeOutputSize } = useContext(GlobalContext);
+    const { setNodeInputValue, setNodeInputHeight, setNodeOutputHeight, setNodeWidth } =
+        useContext(GlobalContext);
 
-    const { id, inputData, inputSize, outputSize, isLocked, schemaId } = data;
+    const { id, inputData, inputHeight, outputHeight, isLocked, schemaId, nodeWidth } = data;
 
     const setInputValue = useMemo(() => setNodeInputValue.bind(null, id), [id, setNodeInputValue]);
-    const setInputSize = useMemo(() => setNodeInputSize.bind(null, id), [id, setNodeInputSize]);
-    const setOutputSize = useMemo(() => setNodeOutputSize.bind(null, id), [id, setNodeOutputSize]);
-=======
-    const { setNodeInputValue, setNodeInputHeight, setNodeWidth } = useContext(GlobalContext);
 
-    const { id, inputData, inputHeight, isLocked, schemaId, nodeWidth } = data;
-
-    const setInputValue = useMemo(() => setNodeInputValue.bind(null, id), [id, setNodeInputValue]);
     const setInputHeight = useMemo(
         () => setNodeInputHeight.bind(null, id),
         [id, setNodeInputHeight]
     );
+    const setOutputHeight = useMemo(
+        () => setNodeOutputHeight.bind(null, id),
+        [id, setNodeOutputHeight]
+    );
 
     const setWidth = useMemo(() => setNodeWidth.bind(null, id), [id, setNodeWidth]);
->>>>>>> b7f6e9cb
 
     const { schemata } = useContext(BackendContext);
     const schema = schemata.get(schemaId);
@@ -133,17 +124,12 @@
         schema,
         inputData,
         setInputValue,
-<<<<<<< HEAD
-        inputSize,
-        setInputSize,
-        outputSize,
-        setOutputSize,
-=======
         inputHeight,
         setInputHeight,
+        outputHeight,
+        setOutputHeight,
         nodeWidth,
         setWidth,
->>>>>>> b7f6e9cb
         isLocked: isLocked ?? false,
         connectedInputs,
         connectedOutputs,

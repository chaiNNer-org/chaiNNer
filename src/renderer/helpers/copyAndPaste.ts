--- conflicted
+++ resolved
@@ -68,11 +68,7 @@
                 'clipboard-readBuffer',
                 'application/chainner.chain'
             );
-<<<<<<< HEAD
-            const chain = JSON.parse(clipboardData.toString()) as ClipboardChain;
-=======
             const chain = JSON.parse(Buffer.from(clipboardData).toString()) as ClipboardChain;
->>>>>>> 135f1f66
 
             const duplicationId = createUniqueId();
             const deriveId = (oldId: string) => deriveUniqueId(duplicationId + oldId);
@@ -101,11 +97,7 @@
             log.debug('Clipboard format', format);
             switch (format) {
                 case 'text/plain':
-<<<<<<< HEAD
-                    log.debug('Clipboard text', ipcRenderer.invoke('clipboard-readText'));
-=======
                     log.debug('Clipboard text', navigator.clipboard.readText());
->>>>>>> 135f1f66
                     break;
                 case 'text/html':
                     log.debug('Clipboard html', ipcRenderer.invoke('clipboard-readHTML'));

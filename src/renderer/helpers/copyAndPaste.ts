--- conflicted
+++ resolved
@@ -1,14 +1,10 @@
-<<<<<<< HEAD
-import { clipboard } from 'electron/common';
-=======
->>>>>>> c5e1b503
 import os from 'os';
 import path from 'path';
 import { Edge, Node, Project } from 'reactflow';
 import { v4 as uuid4 } from 'uuid';
 import { EdgeData, InputId, NodeData, SchemaId } from '../../common/common-types';
 import { log } from '../../common/log';
-import { ipcRenderer } from '../../common/safeIpcRenderer';
+
 import { createUniqueId, deriveUniqueId } from '../../common/util';
 import { ipcRenderer } from '../safeIpc';
 import { NodeProto, copyEdges, copyNodes, setSelected } from './reactFlowUtil';
@@ -114,31 +110,6 @@
                 case 'image/bmp':
                 case 'image/tiff':
                 case 'image/png': {
-<<<<<<< HEAD
-                    const imgData = clipboard.readImage().toPNG();
-                    const imgPath = path.join(os.tmpdir(), `chaiNNer-clipboard-${uuid4()}.png`);
-                    ipcRenderer
-                        .invoke('fs-write-file', imgPath, imgData)
-                        .then(() => {
-                            log.debug('Clipboard image', imgPath);
-                            let positionX = 0;
-                            let positionY = 0;
-                            if (reactFlowWrapper.current) {
-                                const { height, width, x, y } =
-                                    reactFlowWrapper.current.getBoundingClientRect();
-                                positionX = (width + x) / 2;
-                                positionY = (height + y) / 2;
-                            }
-                            createNode({
-                                position: screenToFlowPosition({ x: positionX, y: positionY }),
-                                data: {
-                                    schemaId: 'chainner:image:load' as SchemaId,
-                                    inputData: {
-                                        [0 as InputId]: imgPath,
-                                    },
-                                },
-                            });
-=======
                     ipcRenderer
                         .invoke('clipboard-readImage')
                         .then((clipboardData) => {
@@ -175,7 +146,6 @@
                                 .catch((e) => {
                                     log.error('Failed to write clipboard image', e);
                                 });
->>>>>>> c5e1b503
                         })
                         .catch((e) => {
                             log.error('Failed to read clipboard image', e);

--- conflicted
+++ resolved
@@ -2,10 +2,6 @@
 import { createRoot } from 'react-dom/client';
 import { QueryClient, QueryClientProvider } from 'react-query';
 import { LEVEL_NAME, log } from '../common/log';
-<<<<<<< HEAD
-import { ipcRenderer } from '../common/safeIpcRenderer';
-=======
->>>>>>> 135f1f66
 import { App } from './app';
 import { ipcRenderer } from './safeIpc';
 

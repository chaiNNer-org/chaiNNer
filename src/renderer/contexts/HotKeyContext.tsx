--- conflicted
+++ resolved
@@ -1,9 +1,6 @@
 import React, { memo, useCallback, useState } from 'react';
 import { createContext } from 'use-context-selector';
-<<<<<<< HEAD
-=======
-import { ipcRenderer } from '../../common/safeIpcRenderer';
->>>>>>> c5e1b503
+
 import { noop } from '../../common/util';
 import { useMemoObject } from '../hooks/useMemo';
 import { ipcRenderer } from '../safeIpc';

--- conflicted
+++ resolved
@@ -1,9 +1,5 @@
 import React, { memo, useCallback, useState } from 'react';
 import { createContext } from 'use-context-selector';
-<<<<<<< HEAD
-import { ipcRenderer } from '../../common/safeIpcRenderer';
-=======
->>>>>>> 135f1f66
 import { noop } from '../../common/util';
 import { useMemoObject } from '../hooks/useMemo';
 import { ipcRenderer } from '../safeIpc';

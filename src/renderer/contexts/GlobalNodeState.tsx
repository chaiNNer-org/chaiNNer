import log from 'electron-log';
import { dirname } from 'path';
import React, { memo, useCallback, useEffect, useMemo, useState } from 'react';
import {
    Connection,
    Edge,
    Node,
    Viewport,
    XYPosition,
    getOutgoers,
    useReactFlow,
} from 'react-flow-renderer';
import { useHotkeys } from 'react-hotkeys-hook';
import { createContext, useContext } from 'use-context-selector';
import {
    EdgeData,
    InputData,
    InputValue,
    IteratorSize,
    Mutable,
    NodeData,
    Size,
} from '../../common/common-types';
import { ipcRenderer } from '../../common/safeIpc';
import { ParsedSaveData, SaveData, openSaveFile } from '../../common/SaveFile';
import { SchemaMap } from '../../common/SchemaMap';
import { evaluate } from '../../common/types/evaluate';
import { Expression } from '../../common/types/expression';
import { FunctionDefinition } from '../../common/types/function';
import { TypeDefinitions } from '../../common/types/typedef';
import { Type } from '../../common/types/types';
import { createUniqueId, deriveUniqueId, parseHandle } from '../../common/util';
import {
    copyToClipboard,
    cutAndCopyToClipboard,
    pasteFromClipboard,
} from '../helpers/copyAndPaste';
import { getEffectivelyDisabledNodes } from '../helpers/disabled';
import {
    copyEdges,
    copyNode,
    copyNodes,
    expandSelection,
    setSelected,
} from '../helpers/reactFlowUtil';
import { TypeState } from '../helpers/TypeState';
import { useAsyncEffect } from '../hooks/useAsyncEffect';
import { ChangeCounter, useChangeCounter, wrapChanges } from '../hooks/useChangeCounter';
import { useIpcRendererListener } from '../hooks/useIpcRendererListener';
import { useOpenRecent } from '../hooks/useOpenRecent';
import useSessionStorage, { getSessionStorageOrDefault } from '../hooks/useSessionStorage';
import { AlertBoxContext, AlertType } from './AlertBoxContext';
import { SettingsContext } from './SettingsContext';

type SetState<T> = React.Dispatch<React.SetStateAction<T>>;

interface GlobalVolatile {
    nodeChanges: ChangeCounter;
    edgeChanges: ChangeCounter;
    typeState: TypeState;
    createNode: (proto: NodeProto) => void;
    createConnection: (connection: Connection) => void;
    isNodeInputLocked: (id: string, inputId: number) => boolean;
<<<<<<< HEAD
    effectivelyDisabledNodes: ReadonlySet<string>;
=======
    isValidConnection: (connection: Readonly<Connection>) => boolean;
>>>>>>> 15f09064
    zoom: number;
    hoveredNode: string | null | undefined;
}
interface Global {
    schemata: SchemaMap;
    reactFlowWrapper: React.RefObject<Element>;
    defaultIteratorSize: Size;
    setSetNodes: SetState<SetState<Node<NodeData>[]>>;
    setSetEdges: SetState<SetState<Edge<EdgeData>[]>>;
    addNodeChanges: () => void;
    addEdgeChanges: () => void;
    changeNodes: SetState<Node<NodeData>[]>;
    changeEdges: SetState<Edge<EdgeData>[]>;
    useAnimateEdges: () => readonly [
        (nodeIdsToAnimate?: readonly string[] | undefined) => void,
        (nodeIdsToUnAnimate?: readonly string[] | undefined) => void,
        (finished: readonly string[]) => void,
        () => void
    ];
    useInputData: <T extends NonNullable<InputValue>>(
        id: string,
        inputId: number,
        inputData: InputData
    ) => readonly [T | undefined, (data: T) => void];
    removeNodeById: (id: string) => void;
    removeEdgeById: (id: string) => void;
    duplicateNode: (id: string) => void;
    toggleNodeLock: (id: string) => void;
    clearNode: (id: string) => void;
    setIteratorSize: (id: string, size: IteratorSize) => void;
    updateIteratorBounds: (
        id: string,
        iteratorSize: IteratorSize | null,
        dimensions?: Size
    ) => void;
    setIteratorPercent: (id: string, percent: number) => void;
    setNodeDisabled: (id: string, isDisabled: boolean) => void;
    setHoveredNode: SetState<string | null | undefined>;
    setZoom: SetState<number>;
    setManualOutputType: (nodeId: string, outputId: number, type: Expression | undefined) => void;
}

export interface NodeProto {
    position: Readonly<XYPosition>;
    data: Omit<NodeData, 'id' | 'inputData'> & { inputData?: InputData };
    nodeType: string;
}

// TODO: Find default
export const GlobalVolatileContext = createContext<Readonly<GlobalVolatile>>({} as GlobalVolatile);
export const GlobalContext = createContext<Readonly<Global>>({} as Global);

const createNodeImpl = (
    { position, data, nodeType }: NodeProto,
    schemata: SchemaMap,
    parent?: Node<NodeData>,
    selected = false
): Node<NodeData>[] => {
    const id = createUniqueId();
    const newNode: Node<Mutable<NodeData>> = {
        type: nodeType,
        id,
        position: { ...position },
        data: {
            ...data,
            id,
            inputData: data.inputData ?? schemata.getDefaultInput(data.schemaId),
        },
        selected,
    };

    if (parent && parent.type === 'iterator' && nodeType !== 'iterator') {
        const { width, height, offsetTop, offsetLeft } = parent.data.iteratorSize ?? {
            width: 1280,
            height: 720,
            offsetTop: 0,
            offsetLeft: 0,
        };
        newNode.position.x = position.x - parent.position.x;
        newNode.position.y = position.y - parent.position.y;
        newNode.parentNode = parent.id;
        newNode.data.parentNode = parent.id;
        newNode.extent = [
            [offsetLeft, offsetTop],
            [width, height],
        ];
    }

    const extraNodes: Node<NodeData>[] = [];
    if (nodeType === 'iterator') {
        newNode.data.iteratorSize = {
            width: 1280,
            height: 720,
            offsetTop: 0,
            offsetLeft: 0,
        };

        const { defaultNodes = [] } = schemata.get(data.schemaId);

        defaultNodes.forEach(({ schemaId }) => {
            const schema = schemata.get(schemaId);
            const subNode = createNodeImpl(
                {
                    nodeType: schema.nodeType,
                    position: newNode.position,
                    data: {
                        schemaId,
                    },
                },
                schemata,
                newNode
            );
            extraNodes.push(...subNode);
        });
    }

    return [newNode, ...extraNodes];
};

const defaultIteratorSize: Size = { width: 1280, height: 720 };

interface GlobalProviderProps {
    schemata: SchemaMap;
    reactFlowWrapper: React.RefObject<Element>;
    functionDefinitions: Map<string, FunctionDefinition>;
    typeDefinitions: TypeDefinitions;
}

const EMPTY_SET: ReadonlySet<never> = new Set();

export const GlobalProvider = memo(
    ({
        children,
        schemata,
        reactFlowWrapper,
        functionDefinitions,

        typeDefinitions,
    }: React.PropsWithChildren<GlobalProviderProps>) => {
        const { sendAlert, sendToast, showAlert } = useContext(AlertBoxContext);
        const { useStartupTemplate } = useContext(SettingsContext);

        const [nodeChanges, addNodeChanges] = useChangeCounter();
        const [edgeChanges, addEdgeChanges] = useChangeCounter();
        const {
            setViewport,
            getViewport,
            getNode,
            getNodes,
            getEdges,
            setNodes: rfSetNodes,
            setEdges: rfSetEdges,
        } = useReactFlow<NodeData, EdgeData>();

        const [setNodes, setSetNodes] = useState(() => rfSetNodes);
        const [setEdges, setSetEdges] = useState(() => rfSetEdges);

        const changeNodes = useMemo(
            () => wrapChanges(setNodes, addNodeChanges),
            [setNodes, addNodeChanges]
        );
        const changeEdges = useMemo(
            () => wrapChanges(setEdges, addEdgeChanges),
            [setEdges, addEdgeChanges]
        );

        const [manualOutputTypes, setManualOutputTypes] = useState(() => ({
            map: new Map<string, Map<number, Type>>(),
        }));
        const setManualOutputType = useCallback(
            (nodeId: string, outputId: number, type: Expression | undefined): void => {
                setManualOutputTypes(({ map }) => {
                    let inner = map.get(nodeId);
                    if (type) {
                        if (!inner) {
                            inner = new Map();
                            map.set(nodeId, inner);
                        }

                        inner.set(outputId, evaluate(type, typeDefinitions));
                    } else {
                        inner?.delete(outputId);
                    }
                    return { map };
                });
            },
            [setManualOutputTypes, typeDefinitions]
        );

        const [typeState, setTypeState] = useState(TypeState.empty);
        useEffect(() => {
            const timerId = setTimeout(() => {
                const nodeMap = new Map(getNodes().map((n) => [n.id, n]));

                // remove manual overrides of nodes that no longer exist
                if (manualOutputTypes.map.size > 0) {
                    const ids = [...manualOutputTypes.map.keys()];
                    for (const id of ids.filter((key) => !nodeMap.has(key))) {
                        // use interior mutability to not cause updates
                        manualOutputTypes.map.delete(id);
                    }
                }

                const types = TypeState.create(
                    nodeMap,
                    getEdges(),
                    manualOutputTypes.map,
                    functionDefinitions
                );
                setTypeState(types);
            }, 100);
            return () => clearTimeout(timerId);
        }, [nodeChanges, edgeChanges, manualOutputTypes, functionDefinitions]);

        // Cache node state to avoid clearing state when refreshing
        useEffect(() => {
            const timerId = setTimeout(() => {
                sessionStorage.setItem('cachedNodes', JSON.stringify(getNodes()));
                sessionStorage.setItem('cachedEdges', JSON.stringify(getEdges()));
                sessionStorage.setItem('cachedViewport', JSON.stringify(getViewport()));
            }, 100);
            return () => clearTimeout(timerId);
        }, [nodeChanges, edgeChanges]);
        useEffect(() => {
            const cachedNodes = getSessionStorageOrDefault<Node<NodeData>[]>('cachedNodes', []);
            const cachedEdges = getSessionStorageOrDefault<Edge<EdgeData>[]>('cachedEdges', []);
            const cachedViewport = getSessionStorageOrDefault<Viewport | null>(
                'cachedViewport',
                null
            );

            changeNodes(cachedNodes);
            changeEdges(cachedEdges);
            if (cachedViewport) setViewport(cachedViewport);
        }, [changeNodes, changeEdges]);

        const [effectivelyDisabledNodes, setEffectivelyDisabledNodes] =
            useState<ReadonlySet<string>>(EMPTY_SET);
        useEffect(() => {
            const newEffectivelyDisabled = getEffectivelyDisabledNodes(getNodes(), getEdges())
                .map((n) => n.id)
                .sort();
            const newKey = newEffectivelyDisabled.join(';');
            const oldKey = [...effectivelyDisabledNodes].join(';');
            if (oldKey !== newKey) {
                setEffectivelyDisabledNodes(new Set(newEffectivelyDisabled));
            }
        }, [edgeChanges, nodeChanges, getNodes, getEdges]);

        const [savePath, setSavePathInternal] = useState<string | undefined>();
        const [openRecent, pushOpenPath, removeRecentPath] = useOpenRecent();
        const setSavePath = useCallback(
            (path: string | undefined) => {
                setSavePathInternal(path);
                if (path) pushOpenPath(path);
            },
            [setSavePathInternal, pushOpenPath]
        );

        const [hoveredNode, setHoveredNode] = useState<string | null | undefined>(null);

        const [hasUnsavedChanges, setHasUnsavedChanges] = useState(true);
        /**
         * Whether the current chain as *relevant* unsaved changes.
         *
         * Some changes to the chain might not be worth saving (e.g. animation status).
         */
        const [hasRelevantUnsavedChanges, setHasRelevantUnsavedChanges] = useState(false);
        useEffect(() => {
            const value = hasUnsavedChanges && (getNodes().length > 0 || !!savePath);
            setHasRelevantUnsavedChanges(value);
            ipcRenderer.send('update-has-unsaved-changes', value);
        }, [hasUnsavedChanges, savePath, nodeChanges]);

        useEffect(() => {
            setHasUnsavedChanges(true);
        }, [nodeChanges, edgeChanges]);
        useEffect(() => {
            const id = setTimeout(() => {
                const dot = hasRelevantUnsavedChanges ? ' •' : '';
                document.title = `chaiNNer - ${savePath || 'Untitled'}${dot}`;
            }, 200);
            return () => clearTimeout(id);
        }, [savePath, hasRelevantUnsavedChanges]);

        const unsavedChangesWarning = {
            type: AlertType.WARN,
            title: 'Discard unsaved changes?',
            message:
                'The current chain has some unsaved changes. Do you really want to discard those changes?',
            buttons: ['Discard changes', 'No'],
            defaultButton: 1,
        };

        const modifyNode = useCallback(
            (id: string, mapFn: (oldNode: Node<NodeData>) => Node<NodeData>) => {
                changeNodes((nodes) => {
                    const newNodes: Node<NodeData>[] = [];
                    for (const n of nodes) {
                        if (n.id === id) {
                            const newNode = mapFn(n);
                            if (newNode === n) return nodes;
                            newNodes.push(newNode);
                        } else {
                            newNodes.push(n);
                        }
                    }
                    return newNodes;
                });
            },
            [changeNodes]
        );

        const dumpState = useCallback((): SaveData => {
            return {
                nodes: getNodes(),
                edges: getEdges(),
                viewport: getViewport(),
            };
        }, [getNodes, getEdges]);

        const setStateFromJSON = useCallback(
            async (savedData: ParsedSaveData, path: string, loadPosition = false) => {
                if (hasRelevantUnsavedChanges) {
                    const resp = await showAlert(unsavedChangesWarning);
                    if (resp === 1) {
                        // abort
                        return;
                    }
                }

                const validNodes = savedData.nodes
                    // remove nodes that are not supported
                    .filter((node) => schemata.has(node.data.schemaId))
                    .map((node) => {
                        return {
                            ...node,
                            data: {
                                ...node.data,
                                inputData: {
                                    ...schemata.getDefaultInput(node.data.schemaId),
                                    ...node.data.inputData,
                                },
                            },
                        };
                    });
                const validNodeIds = new Set(validNodes.map((n) => n.id));
                const validEdges = savedData.edges
                    // Filter out any edges that do not have a source or target node associated with it
                    .filter(
                        (edge) => validNodeIds.has(edge.target) && validNodeIds.has(edge.source)
                    )
                    // Un-animate all edges, if was accidentally saved when animated
                    .map((edge) => (edge.animated ? { ...edge, animated: false } : edge));

                if (savedData.nodes.length !== validNodes.length) {
                    sendAlert({
                        type: AlertType.WARN,
                        title: 'File contains invalid nodes',
                        message:
                            'The file you are trying to open contains nodes that are unavailable on your system. Check the dependency manager to see if you are missing any dependencies. The file will now be loaded without the incompatible nodes.',
                    });
                }
                if (savedData.tamperedWith) {
                    sendAlert({
                        type: AlertType.WARN,
                        title: 'File has been modified',
                        message:
                            'The file you are trying to open has been modified outside of chaiNNer. The modifications may cause chaiNNer to behave incorrectly or in unexpected ways. The file will now be loaded with the modifications.',
                    });
                }
                changeNodes(validNodes);
                changeEdges(validEdges);
                if (loadPosition) {
                    setViewport(savedData.viewport);
                }
                setSavePath(path);
                pushOpenPath(path);
                setHasUnsavedChanges(false);
            },
            [hasRelevantUnsavedChanges, schemata, changeNodes, changeEdges]
        );

        const clearState = useCallback(async () => {
            if (hasRelevantUnsavedChanges) {
                const resp = await showAlert(unsavedChangesWarning);
                if (resp === 1) {
                    // abort
                    return;
                }
            }

            changeNodes([]);
            changeEdges([]);
            setSavePath(undefined);
            setViewport({ x: 0, y: 0, zoom: 1 });
        }, [hasRelevantUnsavedChanges, changeNodes, changeEdges, setSavePath, setViewport]);

        const performSave = useCallback(
            (saveAs: boolean) => {
                (async () => {
                    try {
                        const saveData = dumpState();
                        if (!saveAs && savePath) {
                            await ipcRenderer.invoke('file-save-json', saveData, savePath);
                        } else {
                            const result = await ipcRenderer.invoke(
                                'file-save-as-json',
                                saveData,
                                savePath || (openRecent[0] && dirname(openRecent[0]))
                            );
                            if (result.kind === 'Canceled') return;
                            setSavePath(result.path);
                        }

                        setHasUnsavedChanges(false);
                    } catch (error) {
                        log.error(error);

                        sendToast({
                            status: 'error',
                            duration: 10_000,
                            description: `Failed to save chain`,
                        });
                    }
                })();
            },
            [dumpState, savePath, openRecent]
        );

        // Register New File event handler
        // eslint-disable-next-line @typescript-eslint/no-misused-promises
        useIpcRendererListener('file-new', () => clearState(), [clearState]);

        useAsyncEffect(async () => {
            const result = await ipcRenderer.invoke('get-cli-open');
            if (result) {
                if (result.kind === 'Success') {
                    await setStateFromJSON(result.saveData, result.path, true);
                } else {
                    removeRecentPath(result.path);
                    sendAlert({
                        type: AlertType.ERROR,
                        message: `Unable to open file ${result.path}`,
                    });
                }
            }
        }, [setStateFromJSON, removeRecentPath]);

        // Register Open File event handler
        useIpcRendererListener(
            'file-open',
            // eslint-disable-next-line @typescript-eslint/no-misused-promises
            async (event, result) => {
                if (result.kind === 'Success') {
                    await setStateFromJSON(result.saveData, result.path, true);
                } else {
                    removeRecentPath(result.path);
                    sendAlert({
                        type: AlertType.ERROR,
                        message: `Unable to open file ${result.path}`,
                    });
                }
            },
            [setStateFromJSON, removeRecentPath]
        );

        // Register Save/Save-As event handlers
        useIpcRendererListener('file-save-as', () => performSave(true), [performSave]);
        useIpcRendererListener('file-save', () => performSave(false), [performSave]);

        const [firstLoad, setFirstLoad] = useSessionStorage('firstLoad', true);
        const [startupTemplate] = useStartupTemplate;
        useAsyncEffect(async () => {
            if (firstLoad && startupTemplate) {
                try {
                    const saveFile = await openSaveFile(startupTemplate);
                    if (saveFile.kind === 'Success') {
                        await setStateFromJSON(saveFile.saveData, '', true);
                    } else {
                        sendAlert({
                            type: AlertType.ERROR,
                            message: `Unable to open file ${startupTemplate}: ${saveFile.error}`,
                        });
                    }
                } catch (error) {
                    log.error(error);
                    sendAlert({
                        type: AlertType.ERROR,
                        message: `Unable to open file ${startupTemplate}`,
                    });
                }
                setFirstLoad(false);
            }
        }, [firstLoad]);

        const removeNodeById = useCallback(
            (id: string) => {
                changeEdges((edges) => edges.filter((e) => e.source !== id && e.target !== id));
                changeNodes((nodes) => {
                    const node = nodes.find((n) => n.id === id);
                    if (node && node.type !== 'iteratorHelper') {
                        return nodes.filter((n) => n.id !== id && n.parentNode !== id);
                    }
                    return nodes;
                });
            },
            [changeNodes, changeEdges]
        );

        const removeEdgeById = useCallback(
            (id: string) => {
                changeEdges((edges) => edges.filter((e) => e.id !== id));
            },
            [changeEdges]
        );

        const createNode = useCallback(
            (proto: NodeProto): void => {
                changeNodes((nodes) => {
                    const parent = hoveredNode
                        ? nodes.find((n) => n.id === hoveredNode)
                        : undefined;
                    const newNodes = createNodeImpl(proto, schemata, parent, true);
                    return [
                        ...nodes.map((n) => (n.selected ? { ...n, selected: false } : n)),
                        ...newNodes,
                    ];
                });
            },
            [changeNodes, schemata, hoveredNode]
        );

        const createConnection = useCallback(
            ({ source, sourceHandle, target, targetHandle }: Connection) => {
                if (!source || !target) {
                    return;
                }
                const id = createUniqueId();
                const newEdge: Edge<EdgeData> = {
                    id,
                    sourceHandle,
                    targetHandle,
                    source,
                    target,
                    type: 'main',
                    animated: false,
                    data: {},
                };
                changeEdges((edges) => [
                    ...edges.filter((edge) => edge.targetHandle !== targetHandle),
                    newEdge,
                ]);
            },
            [changeEdges]
        );

        const isValidConnection = useCallback(
            ({ target, targetHandle, source, sourceHandle }: Readonly<Connection>) => {
                if (source === target || !source || !target || !sourceHandle || !targetHandle) {
                    return false;
                }
                const sourceHandleId = parseHandle(sourceHandle).inOutId;
                const targetHandleId = parseHandle(targetHandle).inOutId;

                const sourceFn = typeState.functions.get(source);
                const targetFn = typeState.functions.get(target);

                if (!sourceFn || !targetFn) {
                    return false;
                }

                const outputType = sourceFn.outputs.get(sourceHandleId);
                if (outputType !== undefined && !targetFn.canAssign(targetHandleId, outputType))
                    return false;

                const sourceNode = getNode(source);
                const targetNode = getNode(target);
                if (!sourceNode || !targetNode) {
                    return false;
                }

                const checkTargetChildren = (parentNode: Node<NodeData>): boolean => {
                    const targetChildren = getOutgoers(parentNode, getNodes(), getEdges());
                    if (!targetChildren.length) {
                        return false;
                    }
                    return targetChildren.some((childNode) => {
                        if (childNode.id === sourceNode.id) {
                            return true;
                        }
                        return checkTargetChildren(childNode);
                    });
                };
                const isLoop = checkTargetChildren(targetNode);
                if (isLoop) return false;

                const iteratorLock =
                    !sourceNode.parentNode || sourceNode.parentNode === targetNode.parentNode;

                return iteratorLock;
            },
            [getNode, getNodes, getEdges, typeState]
        );

        const useInputData = useCallback(
            // eslint-disable-next-line prefer-arrow-functions/prefer-arrow-functions, func-names
            function <T extends NonNullable<InputValue>>(
                id: string,
                inputId: number,
                inputData: InputData
            ): readonly [T | undefined, (data: T) => void] {
                const currentInput = (inputData[inputId] ?? undefined) as T | undefined;
                const setInputData = (data: T) => {
                    // This is a action that might be called asynchronously, so we cannot rely on of
                    // the captured data from `nodes` to be up-to-date anymore. For that reason, we
                    // must derive any changes to nodes from the previous value passed to us by
                    // `setNodes`.

                    modifyNode(id, (old) => {
                        const nodeCopy = copyNode(old);
                        nodeCopy.data.inputData = {
                            ...nodeCopy.data.inputData,
                            [inputId]: data,
                        };
                        return nodeCopy;
                    });
                };
                return [currentInput, setInputData] as const;
            },
            [modifyNode, schemata]
        );

        const useAnimateEdges = useCallback(() => {
            const setAnimated = (animated: boolean, nodeIdsToAnimate?: readonly string[]) => {
                setEdges((edges) => {
                    if (nodeIdsToAnimate) {
                        const edgesToAnimate = edges.filter((e) =>
                            nodeIdsToAnimate.includes(e.source)
                        );
                        const animatedEdges = edgesToAnimate.map((edge) => ({ ...edge, animated }));
                        const otherEdges = edges.filter(
                            (e) => !nodeIdsToAnimate.includes(e.source)
                        );
                        return [...otherEdges, ...animatedEdges];
                    }
                    return edges.map((edge) => ({ ...edge, animated }));
                });
            };

            const animateEdges = (nodeIdsToAnimate?: readonly string[]) =>
                setAnimated(true, nodeIdsToAnimate);

            const unAnimateEdges = (nodeIdsToUnAnimate?: readonly string[]) =>
                setAnimated(false, nodeIdsToUnAnimate);

            const completeEdges = (finished: readonly string[]) => {
                setEdges((edges) =>
                    edges.map((edge): Edge<EdgeData> => {
                        const complete = finished.includes(edge.source);
                        return {
                            ...edge,
                            animated: !complete,
                        };
                    })
                );
            };

            const clearCompleteEdges = () => {
                setEdges((edges) =>
                    edges.map((edge): Edge<EdgeData> => {
                        return {
                            ...edge,
                            animated: false,
                        };
                    })
                );
            };

            return [animateEdges, unAnimateEdges, completeEdges, clearCompleteEdges] as const;
        }, [setEdges]);

        const toggleNodeLock = useCallback(
            (id: string) => {
                modifyNode(id, (old) => {
                    const isLocked = old.data.isLocked ?? false;
                    const newNode = copyNode(old);
                    newNode.draggable = isLocked;
                    newNode.connectable = isLocked;
                    newNode.data.isLocked = !isLocked;
                    return newNode;
                });
            },
            [modifyNode]
        );

        const isNodeInputLocked = useCallback(
            (id: string, inputId: number): boolean => {
                return getEdges().some(
                    (e) =>
                        e.target === id &&
                        !!e.targetHandle &&
                        parseHandle(e.targetHandle).inOutId === inputId
                );
            },
            [edgeChanges]
        );

        const setIteratorSize = useCallback(
            (id: string, size: IteratorSize) => {
                modifyNode(id, (old) => {
                    const newNode = copyNode(old);
                    newNode.data.iteratorSize = size;
                    return newNode;
                });
            },
            [modifyNode]
        );

        // TODO: this can probably be cleaned up but its good enough for now
        const updateIteratorBounds = useCallback(
            (id: string, iteratorSize: IteratorSize | null, dimensions?: Size) => {
                changeNodes((nodes) => {
                    const nodesToUpdate = nodes.filter((n) => n.parentNode === id);
                    const iteratorNode = nodes.find((n) => n.id === id);
                    if (iteratorNode && nodesToUpdate.length > 0) {
                        const { width, height, offsetTop, offsetLeft } =
                            iteratorSize === null ? iteratorNode.data.iteratorSize! : iteratorSize;
                        let maxWidth = 256;
                        let maxHeight = 256;
                        nodesToUpdate.forEach((n) => {
                            maxWidth = Math.max(n.width ?? dimensions?.width ?? maxWidth, maxWidth);
                            maxHeight = Math.max(
                                n.height ?? dimensions?.height ?? maxHeight,
                                maxHeight
                            );
                        });
                        const newNodes = nodesToUpdate.map((n) => {
                            const newNode = copyNode(n);
                            const wBound = width - (n.width ?? dimensions?.width ?? 0) + offsetLeft;
                            const hBound =
                                height - (n.height ?? dimensions?.height ?? 0) + offsetTop;
                            newNode.extent = [
                                [offsetLeft, offsetTop],
                                [wBound, hBound],
                            ];
                            newNode.position.x = Math.min(
                                Math.max(newNode.position.x, offsetLeft),
                                wBound
                            );
                            newNode.position.y = Math.min(
                                Math.max(newNode.position.y, offsetTop),
                                hBound
                            );
                            return newNode;
                        });

                        const newIteratorNode = copyNode(iteratorNode);

                        newIteratorNode.data.maxWidth = maxWidth;
                        newIteratorNode.data.maxHeight = maxHeight;
                        // TODO: prove that those non-null assertions are valid or make them unnecessary
                        newIteratorNode.data.iteratorSize!.width =
                            width < maxWidth ? maxWidth : width;
                        newIteratorNode.data.iteratorSize!.height =
                            height < maxHeight ? maxHeight : height;
                        return [
                            newIteratorNode,
                            ...nodes.filter((n) => n.parentNode !== id && n.id !== id),
                            ...newNodes,
                        ];
                    }

                    return nodes;
                });
            },
            [changeNodes]
        );

        const setIteratorPercent = useCallback(
            (id: string, percent: number) => {
                modifyNode(id, (old) => {
                    const newNode = copyNode(old);
                    newNode.data.percentComplete = percent;
                    return newNode;
                });
            },
            [modifyNode]
        );

        const duplicateNode = useCallback(
            (id: string) => {
                const nodesToCopy = expandSelection(getNodes(), [id]);

                const duplicationId = createUniqueId();
                const deriveId = (oldId: string) =>
                    nodesToCopy.has(oldId) ? deriveUniqueId(duplicationId + oldId) : oldId;

                changeNodes((nodes) => {
                    const newNodes = copyNodes(
                        nodes.filter((n) => nodesToCopy.has(n.id)),
                        deriveId,
                        deriveId
                    );
                    const derivedId = deriveId(id);
                    newNodes.forEach((n) => {
                        // eslint-disable-next-line no-param-reassign
                        n.selected = n.id === derivedId;
                    });
                    return [...setSelected(nodes, false), ...newNodes];
                });

                changeEdges((edges) => {
                    const newEdge = copyEdges(
                        edges.filter((e) => {
                            return nodesToCopy.has(e.target) && nodesToCopy.has(e.source);
                        }),
                        deriveId
                    );
                    return [...setSelected(edges, false), ...newEdge];
                });
            },
            [getNodes, changeNodes, changeEdges]
        );

        const clearNode = useCallback(
            (id: string) => {
                modifyNode(id, (old) => {
                    const newNode = copyNode(old);
                    newNode.data.inputData = schemata.getDefaultInput(old.data.schemaId);
                    return newNode;
                });
            },
            [modifyNode]
        );

        const setNodeDisabled = useCallback(
            (id: string, isDisabled: boolean): void => {
                modifyNode(id, (n) => {
                    const newNode = copyNode(n);
                    newNode.data.isDisabled = isDisabled;
                    return newNode;
                });
            },
            [modifyNode]
        );

        const cutFn = useCallback(() => {
            cutAndCopyToClipboard(getNodes(), getEdges(), changeNodes, changeEdges);
        }, [getNodes, getEdges, changeNodes, changeEdges]);
        const copyFn = useCallback(() => {
            copyToClipboard(getNodes(), getEdges());
        }, [getNodes, getEdges]);
        const pasteFn = useCallback(() => {
            pasteFromClipboard(changeNodes, changeEdges);
        }, [changeNodes, changeEdges]);

        useHotkeys('ctrl+x, cmd+x', cutFn, [cutFn]);
        useIpcRendererListener('cut', cutFn, [cutFn]);
        useHotkeys('ctrl+c, cmd+c', copyFn, [copyFn]);
        useIpcRendererListener('copy', copyFn, [copyFn]);
        useHotkeys('ctrl+v, cmd+v', pasteFn, [pasteFn]);
        useIpcRendererListener('paste', pasteFn, [pasteFn]);

        const [zoom, setZoom] = useState(1);

        // eslint-disable-next-line react/jsx-no-constructed-context-values
        let globalChainValue: GlobalVolatile = {
            nodeChanges,
            edgeChanges,
            typeState,
            createNode,
            createConnection,
            isNodeInputLocked,
<<<<<<< HEAD
            effectivelyDisabledNodes,
=======
            isValidConnection,
>>>>>>> 15f09064
            zoom,
            hoveredNode,
        };
        globalChainValue = useMemo(() => globalChainValue, Object.values(globalChainValue));

        // eslint-disable-next-line react/jsx-no-constructed-context-values
        let globalValue: Global = {
            schemata,
            reactFlowWrapper,
            defaultIteratorSize,
            setSetNodes,
            setSetEdges,
            addNodeChanges,
            addEdgeChanges,
            changeNodes,
            changeEdges,
            useAnimateEdges,
            useInputData,
            toggleNodeLock,
            clearNode,
            removeNodeById,
            removeEdgeById,
            duplicateNode,
            updateIteratorBounds,
            setIteratorPercent,
            setIteratorSize,
            setHoveredNode,
            setNodeDisabled,
            setZoom,
            setManualOutputType,
        };
        globalValue = useMemo(() => globalValue, Object.values(globalValue));

        return (
            <GlobalVolatileContext.Provider value={globalChainValue}>
                <GlobalContext.Provider value={globalValue}>{children}</GlobalContext.Provider>
                <div style={{ display: 'none' }}>
                    {nodeChanges};{edgeChanges}
                </div>
            </GlobalVolatileContext.Provider>
        );
    }
);<|MERGE_RESOLUTION|>--- conflicted
+++ resolved
@@ -61,11 +61,8 @@
     createNode: (proto: NodeProto) => void;
     createConnection: (connection: Connection) => void;
     isNodeInputLocked: (id: string, inputId: number) => boolean;
-<<<<<<< HEAD
+    isValidConnection: (connection: Readonly<Connection>) => boolean;
     effectivelyDisabledNodes: ReadonlySet<string>;
-=======
-    isValidConnection: (connection: Readonly<Connection>) => boolean;
->>>>>>> 15f09064
     zoom: number;
     hoveredNode: string | null | undefined;
 }
@@ -940,11 +937,8 @@
             createNode,
             createConnection,
             isNodeInputLocked,
-<<<<<<< HEAD
             effectivelyDisabledNodes,
-=======
             isValidConnection,
->>>>>>> 15f09064
             zoom,
             hoveredNode,
         };

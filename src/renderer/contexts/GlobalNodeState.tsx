import { Expression, Type, evaluate } from '@chainner/navi';
import log from 'electron-log';
import { dirname } from 'path';
import React, { memo, useCallback, useEffect, useMemo, useRef, useState } from 'react';
import { useHotkeys } from 'react-hotkeys-hook';
import {
    Connection,
    Edge,
    Node,
    OnConnectStartParams,
    Viewport,
    getOutgoers,
    useReactFlow,
    useViewport,
} from 'reactflow';
import { createContext, useContext } from 'use-context-selector';
import {
    EdgeData,
    InputData,
    InputId,
    InputKind,
    InputSize,
    InputValue,
    IteratorSize,
    Mutable,
    NodeData,
    OutputId,
    Size,
} from '../../common/common-types';
import { ipcRenderer } from '../../common/safeIpc';
import { ParsedSaveData, SaveData, openSaveFile } from '../../common/SaveFile';
import { getChainnerScope } from '../../common/types/chainner-scope';
import {
    EMPTY_SET,
    createUniqueId,
    deepCopy,
    deriveUniqueId,
    parseSourceHandle,
    parseTargetHandle,
} from '../../common/util';
import {
    copyToClipboard,
    cutAndCopyToClipboard,
    pasteFromClipboard,
} from '../helpers/copyAndPaste';
import { getEffectivelyDisabledNodes } from '../helpers/disabled';
import {
    NodeProto,
    copyEdges,
    copyNode,
    copyNodes,
    createNode as createNodeImpl,
    defaultIteratorSize,
    expandSelection,
    setSelected,
} from '../helpers/reactFlowUtil';
import { TypeState } from '../helpers/TypeState';
import { useAsyncEffect } from '../hooks/useAsyncEffect';
import {
    ChangeCounter,
    nextChangeCount,
    useChangeCounter,
    wrapRefChanges,
} from '../hooks/useChangeCounter';
import { useInputHashes } from '../hooks/useInputHashes';
import { useIpcRendererListener } from '../hooks/useIpcRendererListener';
import { useMemoArray, useMemoObject } from '../hooks/useMemo';
import { useOpenRecent } from '../hooks/useOpenRecent';
import {
    OutputDataActions,
    OutputDataEntry,
    useOutputDataStore,
} from '../hooks/useOutputDataStore';
import { getSessionStorageOrDefault, useSessionStorage } from '../hooks/useSessionStorage';
import { AlertBoxContext, AlertType } from './AlertBoxContext';
import { BackendContext } from './BackendContext';
import { SettingsContext } from './SettingsContext';

// eslint-disable-next-line prefer-arrow-functions/prefer-arrow-functions, react-memo/require-memo
function getNodeInputValue<T extends NonNullable<InputValue>>(
    inputId: InputId,
    inputData: InputData
): T | undefined {
    return (inputData[inputId] ?? undefined) as T | undefined;
}

type SetState<T> = React.Dispatch<React.SetStateAction<T>>;

interface GlobalVolatile {
    nodeChanges: ChangeCounter;
    edgeChanges: ChangeCounter;
    typeState: TypeState;
    createNode: (proto: NodeProto, parentId?: string) => void;
    createConnection: (connection: Connection) => void;
    isNodeInputLocked: (id: string, inputId: InputId) => boolean;
    isValidConnection: (connection: Readonly<Connection>) => boolean;
    effectivelyDisabledNodes: ReadonlySet<string>;
    zoom: number;
    hoveredNode: string | null | undefined;
    isAnimated: (nodeId: string) => boolean;
    inputHashes: ReadonlyMap<string, string>;
    outputDataMap: ReadonlyMap<string, OutputDataEntry>;
    useConnectingFrom: readonly [
        OnConnectStartParams | null,
        SetState<OnConnectStartParams | null>
    ];
}
interface Global {
    reactFlowWrapper: React.RefObject<Element>;
    defaultIteratorSize: Readonly<Size>;
    setNodesRef: React.MutableRefObject<SetState<Node<NodeData>[]>>;
    setEdgesRef: React.MutableRefObject<SetState<Edge<EdgeData>[]>>;
    addNodeChanges: () => void;
    addEdgeChanges: () => void;
    changeNodes: SetState<Node<NodeData>[]>;
    changeEdges: SetState<Edge<EdgeData>[]>;
    selectNode: (nodeId: string) => void;
    animate: (nodeIdsToAnimate: Iterable<string>, animateEdges?: boolean) => void;
    unAnimate: (nodeIdsToAnimate?: Iterable<string>) => void;
    getNodeInputValue: <T extends NonNullable<InputValue>>(
        inputId: InputId,
        inputData: InputData
    ) => T | undefined;
    setNodeInputValue: <T extends InputValue>(nodeId: string, inputId: InputId, value: T) => void;
    useInputSize: (
        id: string,
        inputId: InputId,
        inputSize: InputSize | undefined
    ) => readonly [Readonly<Size> | undefined, (size: Readonly<Size>) => void];
    removeNodeById: (id: string) => void;
    removeEdgeById: (id: string) => void;
    duplicateNode: (id: string) => void;
    toggleNodeLock: (id: string) => void;
    clearNode: (id: string) => void;
    setIteratorSize: (id: string, size: IteratorSize) => void;
    updateIteratorBounds: (
        id: string,
        iteratorSize: IteratorSize | null,
        dimensions?: Size
    ) => void;
    setIteratorPercent: (id: string, percent: number) => void;
    setNodeDisabled: (id: string, isDisabled: boolean) => void;
    setHoveredNode: SetState<string | null | undefined>;
    setZoom: SetState<number>;
    setManualOutputType: (nodeId: string, outputId: OutputId, type: Expression | undefined) => void;
    typeStateRef: Readonly<React.MutableRefObject<TypeState>>;
    releaseNodeFromParent: (id: string) => void;
    outputDataActions: OutputDataActions;
    getInputHash: (nodeId: string) => string;
}

enum SaveResult {
    /** The contents were written to disk. */
    Saved,
    /** The file was not saved either because the file did not chain unsaved changes or because the user said not to. */
    NotSaved,
    /** The user canceled the option. */
    Canceled,
}

// TODO: Find default
export const GlobalVolatileContext = createContext<Readonly<GlobalVolatile>>({} as GlobalVolatile);
export const GlobalContext = createContext<Readonly<Global>>({} as Global);

interface GlobalProviderProps {
    reactFlowWrapper: React.RefObject<Element>;
}

export const GlobalProvider = memo(
    ({ children, reactFlowWrapper }: React.PropsWithChildren<GlobalProviderProps>) => {
        const { sendAlert, sendToast, showAlert } = useContext(AlertBoxContext);
        const { schemata, functionDefinitions, backend } = useContext(BackendContext);
        const { useStartupTemplate } = useContext(SettingsContext);

        const [nodeChanges, addNodeChanges, nodeChangesRef] = useChangeCounter();
        const [edgeChanges, addEdgeChanges, edgeChangesRef] = useChangeCounter();
        const {
            setViewport,
            getViewport,
            getNode,
            getNodes,
            getEdges,
            setNodes: rfSetNodes,
            setEdges: rfSetEdges,
            viewportInitialized,
            project,
        } = useReactFlow<NodeData, EdgeData>();

        const currentViewport = useViewport();

        const setNodesRef = useRef<SetState<Node<NodeData>[]>>(rfSetNodes);
        const setEdgesRef = useRef<SetState<Edge<EdgeData>[]>>(rfSetEdges);

        const changeNodes = useMemo(
            () => wrapRefChanges(setNodesRef, addNodeChanges),
            [addNodeChanges]
        );
        const changeEdges = useMemo(
            () => wrapRefChanges(setEdgesRef, addEdgeChanges),
            [addEdgeChanges]
        );

        const [manualOutputTypes, setManualOutputTypes] = useState(() => ({
            map: new Map<string, Map<OutputId, Type>>(),
        }));
        const setManualOutputType = useCallback(
            (nodeId: string, outputId: OutputId, type: Expression | undefined): void => {
                setManualOutputTypes(({ map }) => {
                    let inner = map.get(nodeId);
                    if (type) {
                        if (!inner) {
                            inner = new Map();
                            map.set(nodeId, inner);
                        }

                        inner.set(outputId, evaluate(type, getChainnerScope()));
                    } else {
                        inner?.delete(outputId);
                    }
                    return { map };
                });
            },
            [setManualOutputTypes]
        );

        const [typeState, setTypeState] = useState(TypeState.empty);
        const typeStateRef = useRef(typeState);
        useEffect(() => {
            const timerId = setTimeout(() => {
                const nodeMap = new Map(getNodes().map((n) => [n.id, n]));

                // remove manual overrides of nodes that no longer exist
                if (manualOutputTypes.map.size > 0) {
                    const ids = [...manualOutputTypes.map.keys()];
                    for (const id of ids.filter((key) => !nodeMap.has(key))) {
                        // use interior mutability to not cause updates
                        manualOutputTypes.map.delete(id);
                    }
                }

                const types = TypeState.create(
                    nodeMap,
                    getEdges(),
                    manualOutputTypes.map,
                    functionDefinitions
                );
                setTypeState(types);
                typeStateRef.current = types;
            }, 100);
            return () => clearTimeout(timerId);
        }, [nodeChanges, edgeChanges, manualOutputTypes, functionDefinitions, getEdges, getNodes]);

        const [outputDataMap, outputDataActions] = useOutputDataStore();

        // Cache node state to avoid clearing state when refreshing
        useEffect(() => {
            const timerId = setTimeout(() => {
                sessionStorage.setItem('cachedNodes', JSON.stringify(getNodes()));
                sessionStorage.setItem('cachedEdges', JSON.stringify(getEdges()));
            }, 100);
            return () => clearTimeout(timerId);
        }, [nodeChanges, edgeChanges, getEdges, getNodes]);
        useEffect(() => {
            const timerId = setTimeout(() => {
                sessionStorage.setItem('cachedViewport', JSON.stringify(getViewport()));
            }, 100);
            return () => clearTimeout(timerId);
        }, [currentViewport.x, currentViewport.y, currentViewport.zoom, getViewport]);
        const [causeVPEffect, setCauseVPEffect] = useState(0);
        useEffect(() => {
            if (viewportInitialized) {
                const cachedViewport = getSessionStorageOrDefault<Viewport | null>(
                    'cachedViewport',
                    null
                );
                if (cachedViewport) setViewport(cachedViewport);
            }
        }, [viewportInitialized, setViewport, causeVPEffect]);
        useEffect(() => {
            const cachedNodes = getSessionStorageOrDefault<Node<NodeData>[]>('cachedNodes', []);
            const cachedEdges = getSessionStorageOrDefault<Edge<EdgeData>[]>('cachedEdges', []);

            changeNodes(cachedNodes);
            changeEdges(cachedEdges);
            setCauseVPEffect((prev) => prev + 1);
        }, [changeNodes, changeEdges, setCauseVPEffect]);

        const [effectivelyDisabledNodes, setEffectivelyDisabledNodes] =
            useState<ReadonlySet<string>>(EMPTY_SET);
        useEffect(() => {
            const newEffectivelyDisabled = getEffectivelyDisabledNodes(getNodes(), getEdges())
                .map((n) => n.id)
                .sort();
            setEffectivelyDisabledNodes((prev) => {
                const newKey = newEffectivelyDisabled.join(';');
                const oldKey = [...prev].join(';');
                if (oldKey === newKey) {
                    return prev;
                }
                return new Set(newEffectivelyDisabled);
            });
        }, [edgeChanges, nodeChanges, getNodes, getEdges]);

        const [savePath, setSavePathInternal] = useSessionStorage<string | null>('save-path', null);
        const [openRecent, pushOpenPath, removeRecentPath] = useOpenRecent();
        const setSavePath = useCallback(
            (path: string | undefined) => {
                setSavePathInternal(path ?? null);
                if (path) pushOpenPath(path);
            },
            [setSavePathInternal, pushOpenPath]
        );

        const [hoveredNode, setHoveredNode] = useState<string | null | undefined>(null);

        const [lastSavedChanges, setLastSavedChanges] = useState<
            readonly [nodeChanges: number, edgeChanges: number]
        >([0, 0]);
        /**
         * Whether the current chain as *relevant* unsaved changes.
         *
         * Some changes to the chain might not be worth saving (e.g. animation status).
         */
        const [hasRelevantUnsavedChanges, setHasRelevantUnsavedChanges] = useState(false);
        useEffect(() => {
            const hasUnsavedChanges =
                lastSavedChanges[0] !== nodeChanges || lastSavedChanges[1] !== edgeChanges;
            const value = hasUnsavedChanges && (getNodes().length > 0 || !!savePath);
            setHasRelevantUnsavedChanges(value);
            ipcRenderer.send('update-has-unsaved-changes', value);
        }, [lastSavedChanges, savePath, nodeChanges, edgeChanges, getNodes]);

        useEffect(() => {
            const id = setTimeout(() => {
                const dot = hasRelevantUnsavedChanges ? ' •' : '';
                document.title = `chaiNNer - ${savePath || 'Untitled'}${dot}`;
            }, 200);
            return () => clearTimeout(id);
        }, [savePath, hasRelevantUnsavedChanges]);

        const modifyNode = useCallback(
            (id: string, mapFn: (oldNode: Node<NodeData>) => Node<NodeData>) => {
                changeNodes((nodes) => {
                    const newNodes: Node<NodeData>[] = [];
                    for (const n of nodes) {
                        if (n.id === id) {
                            const newNode = mapFn(n);
                            if (newNode === n) return nodes;
                            newNodes.push(newNode);
                        } else {
                            newNodes.push(n);
                        }
                    }
                    return newNodes;
                });
            },
            [changeNodes]
        );

        const dumpState = useCallback((): SaveData => {
            return {
                nodes: getNodes(),
                edges: getEdges(),
                viewport: getViewport(),
            };
        }, [getNodes, getEdges, getViewport]);

        const performSave = useCallback(
            async (saveAs: boolean): Promise<SaveResult> => {
                try {
                    const saveData = dumpState();
                    if (!saveAs && savePath) {
                        await ipcRenderer.invoke('file-save-json', saveData, savePath);
                    } else {
                        const result = await ipcRenderer.invoke(
                            'file-save-as-json',
                            saveData,
                            savePath || (openRecent[0] && dirname(openRecent[0]))
                        );
                        if (result.kind === 'Canceled') {
                            return SaveResult.Canceled;
                        }
                        setSavePath(result.path);
                    }
                    setLastSavedChanges([nodeChangesRef.current, edgeChangesRef.current]);
                    return SaveResult.Saved;
                } catch (error) {
                    log.error(error);

                    sendToast({
                        status: 'error',
                        duration: 10_000,
                        description: `Failed to save chain`,
                    });

                    return SaveResult.Canceled;
                }
            },
            [
                dumpState,
                edgeChangesRef,
                nodeChangesRef,
                openRecent,
                savePath,
                sendToast,
                setSavePath,
            ]
        );
        const exportTemplate = useCallback(async () => {
            try {
                const saveData = dumpState();
                saveData.nodes = saveData.nodes.map((n) => {
                    const inputData = { ...n.data.inputData } as Mutable<InputData>;
                    const nodeSchema = schemata.get(n.data.schemaId);
                    nodeSchema.inputs.forEach((input) => {
                        const clearKinds = new Set<InputKind>(['file', 'directory']);
                        if (clearKinds.has(input.kind)) {
                            delete inputData[input.id];
                        }
                    });
                    return {
                        ...n,
                        data: {
                            ...n.data,
                            inputData,
                        },
                    };
                });

                const result = await ipcRenderer.invoke('file-save-as-json', saveData, undefined);
                if (result.kind === 'Canceled') return;
            } catch (error) {
                log.error(error);

                sendToast({
                    status: 'error',
                    duration: 10_000,
                    description: `Failed to export chain`,
                });
            }
        }, [dumpState, schemata, sendToast]);
        const saveUnsavedChanges = useCallback(async (): Promise<SaveResult> => {
            if (!hasRelevantUnsavedChanges) {
                return SaveResult.NotSaved;
            }

            const resp = await showAlert({
                type: AlertType.WARN,
                title: 'Unsaved changes',
                message: 'The current chain has unsaved changes.',
                buttons: ['Save', "Don't Save", 'Cancel'],
                defaultId: 0,
                cancelId: 2,
            });
            if (resp === 1) {
                // Don't Save
                return SaveResult.NotSaved;
            }
            if (resp === 2) {
                // cancel
                return SaveResult.Canceled;
            }

            return performSave(false);
        }, [hasRelevantUnsavedChanges, showAlert, performSave]);

        useIpcRendererListener(
            'save-before-exit',
            () => {
                performSave(false)
                    .then((result) => {
                        if (result === SaveResult.Saved) {
                            ipcRenderer.send('exit-after-save');
                        }
                    })
                    .catch((reason) => log.error(reason));
            },
            [performSave]
        );

        const setStateFromJSON = useCallback(
            async (savedData: ParsedSaveData, path: string, loadPosition = false) => {
                if ((await saveUnsavedChanges()) === SaveResult.Canceled) {
                    return;
                }

                const validNodes = savedData.nodes
                    // remove nodes that are not supported
                    .filter((node) => schemata.has(node.data.schemaId))
                    .map((node) => {
                        return {
                            ...node,
                            data: {
                                ...node.data,
                                inputData: {
                                    ...schemata.getDefaultInput(node.data.schemaId),
                                    ...node.data.inputData,
                                },
                            },
                        };
                    });
                const validNodeIds = new Set(validNodes.map((n) => n.id));
                const validEdges = savedData.edges
                    // Filter out any edges that do not have a source or target node associated with it
                    .filter(
                        (edge) => validNodeIds.has(edge.target) && validNodeIds.has(edge.source)
                    )
                    // Un-animate all edges, if was accidentally saved when animated
                    .map((edge) => (edge.animated ? { ...edge, animated: false } : edge));

                if (savedData.nodes.length !== validNodes.length) {
                    sendAlert({
                        type: AlertType.WARN,
                        title: 'File contains invalid nodes',
                        message:
                            'The file you are trying to open contains nodes that are unavailable on your system. Check the dependency manager to see if you are missing any dependencies. The file will now be loaded without the incompatible nodes.',
                    });
                }
                if (savedData.tamperedWith) {
                    sendAlert({
                        type: AlertType.WARN,
                        title: 'File has been modified',
                        message:
                            'The file you are trying to open has been modified outside of chaiNNer. The modifications may cause chaiNNer to behave incorrectly or in unexpected ways. The file will now be loaded with the modifications.',
                    });
                }
                const deprecatedNodes = [...new Set(validNodes.map((n) => n.data.schemaId))].filter(
                    (id) => schemata.get(id).deprecated
                );
                if (deprecatedNodes.length > 0) {
                    const list = deprecatedNodes
                        .map((id) => {
                            const schema = schemata.get(id);
                            return `- ${schema.category} > ${schema.name}`;
                        })
                        .join('\n');
                    sendAlert({
                        type: AlertType.WARN,
                        title: 'File contains deprecated nodes',
                        message: `This file contains the following deprecated node(s):\n\n${list}\n\nThis chain will still work right now, but these nodes will stop working in future versions of Chainner.`,
                    });
                }

                outputDataActions.clear();
                setLastSavedChanges([
                    nextChangeCount(nodeChangesRef.current),
                    nextChangeCount(edgeChangesRef.current),
                ]);
                changeNodes(validNodes);
                changeEdges(validEdges);
                if (loadPosition) {
                    setViewport(savedData.viewport);
                }
                setSavePath(path);
                pushOpenPath(path);
            },
            [
                changeEdges,
                changeNodes,
                edgeChangesRef,
                saveUnsavedChanges,
                nodeChangesRef,
                outputDataActions,
                pushOpenPath,
                schemata,
                sendAlert,
                setSavePath,
                setViewport,
            ]
        );
        const setStateFromJSONRef = useRef(setStateFromJSON);
        setStateFromJSONRef.current = setStateFromJSON;

        const clearState = useCallback(async () => {
            if ((await saveUnsavedChanges()) === SaveResult.Canceled) {
                return;
            }

            changeNodes([]);
            changeEdges([]);
            setSavePath(undefined);
            setViewport({ x: 0, y: 0, zoom: 1 });
            outputDataActions.clear();
        }, [
            changeEdges,
            changeNodes,
            saveUnsavedChanges,
            outputDataActions,
            setSavePath,
            setViewport,
        ]);

        // Register New File event handler
        useIpcRendererListener(
            'file-new',
            useCallback(() => {
                clearState().catch((reason) => log.error(reason));
            }, [clearState])
        );

        useAsyncEffect(
            () => async () => {
                const result = await ipcRenderer.invoke('get-cli-open');
                if (result) {
                    if (result.kind === 'Success') {
                        await setStateFromJSONRef.current(result.saveData, result.path, true);
                    } else {
                        removeRecentPath(result.path);
                        sendAlert({
                            type: AlertType.ERROR,
                            message: `Unable to open file ${result.path}`,
                        });
                    }
                }
            },
            [removeRecentPath, sendAlert]
        );

        // Register Open File event handler
        useIpcRendererListener(
            'file-open',
            useCallback(
                (_, result) => {
                    if (result.kind === 'Success') {
                        setStateFromJSONRef
                            .current(result.saveData, result.path, true)
                            .catch((reason) => log.error(reason));
                    } else {
                        removeRecentPath(result.path);
                        sendAlert({
                            type: AlertType.ERROR,
                            message: `Unable to open file ${result.path}`,
                        });
                    }
                },
                [removeRecentPath, sendAlert]
            )
        );

        // Register Save/Save-As event handlers
<<<<<<< HEAD
        // eslint-disable-next-line @typescript-eslint/no-misused-promises
        useIpcRendererListener('file-save-as', () => performSave(true), [performSave]);
        // eslint-disable-next-line @typescript-eslint/no-misused-promises
        useIpcRendererListener('file-save', () => performSave(false), [performSave]);
        // eslint-disable-next-line @typescript-eslint/no-misused-promises
        useIpcRendererListener('file-export-template', exportTemplate, [exportTemplate]);
=======
        useIpcRendererListener(
            'file-save-as',
            useCallback(() => performSave(true), [performSave])
        );
        useIpcRendererListener(
            'file-save',
            useCallback(() => performSave(false), [performSave])
        );
        useIpcRendererListener('file-export-template', exportTemplate);
>>>>>>> d2c70667

        const [firstLoad, setFirstLoad] = useSessionStorage('firstLoad', true);
        const [startupTemplate] = useStartupTemplate;
        useAsyncEffect(
            () => async () => {
                if (firstLoad && startupTemplate) {
                    try {
                        const saveFile = await openSaveFile(startupTemplate);
                        if (saveFile.kind === 'Success') {
                            await setStateFromJSONRef.current(saveFile.saveData, '', true);
                        } else {
                            sendAlert({
                                type: AlertType.ERROR,
                                message: `Unable to open file ${startupTemplate}: ${saveFile.error}`,
                            });
                        }
                    } catch (error) {
                        log.error(error);
                        sendAlert({
                            type: AlertType.ERROR,
                            message: `Unable to open file ${startupTemplate}`,
                        });
                    }
                    setFirstLoad(false);
                }
            },
            [firstLoad, sendAlert, setFirstLoad, startupTemplate]
        );

        const removeNodeById = useCallback(
            (id: string) => {
                const node = getNode(id);
                if (!node || node.type === 'iteratorHelper') return;
                const toRemove = new Set([
                    id,
                    ...getNodes()
                        .filter((n) => n.parentNode === id)
                        .map((n) => n.id),
                ]);
                changeNodes((nodes) => nodes.filter((n) => !toRemove.has(n.id)));
                changeEdges((edges) =>
                    edges.filter((e) => !toRemove.has(e.source) && !toRemove.has(e.target))
                );
            },
            [changeNodes, changeEdges, getNode, getNodes]
        );

        const removeEdgeById = useCallback(
            (id: string) => {
                changeEdges((edges) => edges.filter((e) => e.id !== id));
            },
            [changeEdges]
        );

        const selectNode = useCallback(
            (id: string) => {
                changeNodes((nodes) =>
                    nodes.map((n) => {
                        if (n.id === id) {
                            return !n.selected ? { ...n, selected: true } : n;
                        }
                        return n.selected ? { ...n, selected: false } : n;
                    })
                );
            },
            [changeNodes]
        );

        const createNode = useCallback(
            (proto: NodeProto, parentId?: string): void => {
                changeNodes((nodes) => {
                    const searchId = parentId ?? hoveredNode;
                    const parent = searchId ? nodes.find((n) => n.id === searchId) : undefined;
                    const newNodes = createNodeImpl(proto, schemata, parent, true);
                    return [
                        ...nodes.map((n) => (n.selected ? { ...n, selected: false } : n)),
                        ...newNodes,
                    ];
                });
            },
            [changeNodes, schemata, hoveredNode]
        );

        const createConnection = useCallback(
            ({ source, sourceHandle, target, targetHandle }: Connection) => {
                if (!source || !target) {
                    return;
                }
                const id = createUniqueId();
                const newEdge: Edge<EdgeData> = {
                    id,
                    sourceHandle,
                    targetHandle,
                    source,
                    target,
                    type: 'main',
                    animated: false,
                    data: {},
                };
                changeEdges((edges) => [
                    ...edges.filter((edge) => edge.targetHandle !== targetHandle),
                    newEdge,
                ]);
            },
            [changeEdges]
        );

        const releaseNodeFromParent = useCallback(
            (id: string) => {
                const nodes = getNodes();
                const edges = getEdges();
                const node = nodes.find((n) => n.id === id);
                let newNodes = nodes;
                if (node && node.parentNode) {
                    const parentNode = nodes.find((n) => n.id === node.parentNode);
                    if (parentNode) {
                        const newNode: Node<Mutable<NodeData>> = deepCopy(node);
                        delete newNode.parentNode;
                        delete newNode.data.parentNode;
                        delete newNode.extent;
                        delete newNode.positionAbsolute;
                        newNode.position = {
                            x: parentNode.position.x - 100,
                            y: parentNode.position.y - 100,
                        };
                        newNodes = [...nodes.filter((n) => n.id !== node.id), newNode];
                    }
                }
                changeNodes(newNodes);
                const sourceEdges = edges.filter((e) => e.target === id);
                const filteredEdges = edges.filter((e) => {
                    const invalidSources = nodes
                        .filter((n) => n.parentNode && sourceEdges.some((ed) => ed.source === n.id))
                        .map((n) => n.id);
                    return !invalidSources.includes(e.source);
                });
                changeEdges(filteredEdges);
            },
            [changeNodes, changeEdges, getNodes, getEdges]
        );

        const isValidConnection = useCallback(
            ({ target, targetHandle, source, sourceHandle }: Readonly<Connection>) => {
                if (source === target || !source || !target || !sourceHandle || !targetHandle) {
                    return false;
                }
                const sourceHandleId = parseSourceHandle(sourceHandle).outputId;
                const targetHandleId = parseTargetHandle(targetHandle).inputId;

                const sourceFn = typeState.functions.get(source);
                const targetFn = typeState.functions.get(target);

                if (!sourceFn || !targetFn) {
                    return false;
                }

                const outputType = sourceFn.outputs.get(sourceHandleId);
                if (outputType !== undefined && !targetFn.canAssign(targetHandleId, outputType))
                    return false;

                const sourceNode = getNode(source);
                const targetNode = getNode(target);
                if (!sourceNode || !targetNode) {
                    return false;
                }

                const checkTargetChildren = (parentNode: Node<NodeData>): boolean => {
                    const targetChildren = getOutgoers(parentNode, getNodes(), getEdges());
                    if (!targetChildren.length) {
                        return false;
                    }
                    return targetChildren.some((childNode) => {
                        if (childNode.id === sourceNode.id) {
                            return true;
                        }
                        return checkTargetChildren(childNode);
                    });
                };
                const isLoop = checkTargetChildren(targetNode);
                if (isLoop) return false;

                const iteratorLock =
                    !sourceNode.parentNode || sourceNode.parentNode === targetNode.parentNode;

                return iteratorLock;
            },
            [getNode, getNodes, getEdges, typeState]
        );

        const [inputDataChanges, addInputDataChanges] = useChangeCounter();
        const inputHashesRef = useInputHashes(schemata, [
            nodeChanges,
            edgeChanges,
            inputDataChanges,
        ]);
        const getInputHash = useCallback(
            (nodeId: string): string => inputHashesRef.current.get(nodeId) ?? 'invalid node',
            [inputHashesRef]
        );

        const setNodeInputValue = useCallback(
            // eslint-disable-next-line prefer-arrow-functions/prefer-arrow-functions, func-names
            function <T extends InputValue>(nodeId: string, inputId: InputId, value: T): void {
                modifyNode(nodeId, (old) => {
                    if (old.data.inputData[inputId] === value) {
                        // there's no need to change anything
                        return old;
                    }

                    const nodeCopy = copyNode(old);
                    nodeCopy.data.inputData = {
                        ...nodeCopy.data.inputData,
                        [inputId]: value,
                    };
                    return nodeCopy;
                });
                addInputDataChanges();
            },
            [modifyNode, addInputDataChanges]
        );

        const useInputSize = useCallback(
            (
                id: string,
                inputId: InputId,
                inputSize: InputSize | undefined
            ): readonly [Readonly<Size> | undefined, (size: Readonly<Size>) => void] => {
                const currentSize = inputSize?.[inputId];
                const setInputSize = (size: Readonly<Size>) => {
                    modifyNode(id, (old) => {
                        const nodeCopy = copyNode(old);
                        nodeCopy.data.inputSize = {
                            ...nodeCopy.data.inputSize,
                            [inputId]: size,
                        };
                        return nodeCopy;
                    });
                };
                return [currentSize, setInputSize] as const;
            },
            [modifyNode]
        );

        const [animatedNodes, setAnimatedNodes] = useState<ReadonlySet<string>>(EMPTY_SET);
        const animate = useCallback(
            (nodes: Iterable<string>, animateEdges = true): void => {
                const ids = new Set(nodes);
                setAnimatedNodes((prev) => {
                    const newSet = new Set(prev);
                    for (const id of ids) {
                        newSet.add(id);
                    }
                    return newSet;
                });
                if (animateEdges) {
                    setEdgesRef.current((edges) => {
                        return edges.map((e) => {
                            if (!ids.has(e.source)) return e;
                            return e.animated ? e : { ...e, animated: true };
                        });
                    });
                }
            },
            [setAnimatedNodes]
        );
        const unAnimate = useCallback(
            (nodes?: Iterable<string>): void => {
                if (nodes) {
                    const ids = new Set(nodes);
                    setAnimatedNodes((prev) => {
                        const newSet = new Set(prev);
                        for (const id of ids) {
                            newSet.delete(id);
                        }
                        return newSet;
                    });
                    setEdgesRef.current((edges) => {
                        return edges.map((e) => {
                            if (!ids.has(e.source)) return e;
                            return e.animated ? { ...e, animated: false } : e;
                        });
                    });
                } else {
                    setAnimatedNodes(EMPTY_SET);
                    setEdgesRef.current((edges) =>
                        edges.map((e) => (e.animated ? { ...e, animated: false } : e))
                    );
                }
            },
            [setAnimatedNodes]
        );

        const toggleNodeLock = useCallback(
            (id: string) => {
                modifyNode(id, (old) => {
                    const isLocked = old.data.isLocked ?? false;
                    const newNode = copyNode(old);
                    newNode.draggable = isLocked;
                    newNode.connectable = isLocked;
                    newNode.data.isLocked = !isLocked;
                    return newNode;
                });
            },
            [modifyNode]
        );

        const isNodeInputLocked = useCallback(
            (id: string, inputId: InputId): boolean => {
                return getEdges().some(
                    (e) =>
                        e.target === id &&
                        !!e.targetHandle &&
                        parseTargetHandle(e.targetHandle).inputId === inputId
                );
            },
            // eslint-disable-next-line react-hooks/exhaustive-deps
            [edgeChanges, getEdges]
        );

        const setIteratorSize = useCallback(
            (id: string, size: IteratorSize) => {
                modifyNode(id, (old) => {
                    const newNode = copyNode(old);
                    newNode.data.iteratorSize = size;
                    return newNode;
                });
            },
            [modifyNode]
        );

        // TODO: this can probably be cleaned up but its good enough for now
        const updateIteratorBounds = useCallback(
            (id: string, iteratorSize: IteratorSize | null, dimensions?: Size) => {
                changeNodes((nodes) => {
                    const nodesToUpdate = nodes.filter((n) => n.parentNode === id);
                    const iteratorNode = nodes.find((n) => n.id === id);
                    if (iteratorNode && nodesToUpdate.length > 0) {
                        const { width, height, offsetTop, offsetLeft } =
                            iteratorSize === null ? iteratorNode.data.iteratorSize! : iteratorSize;
                        let minWidth = 256;
                        let minHeight = 256;
                        nodesToUpdate.forEach((n) => {
                            minWidth = Math.max(n.width ?? dimensions?.width ?? minWidth, minWidth);
                            minHeight = Math.max(
                                n.height ?? dimensions?.height ?? minHeight,
                                minHeight
                            );
                        });
                        const newNodes = nodesToUpdate.map((n) => {
                            const newNode = copyNode(n);
                            const wBound = width - (n.width ?? dimensions?.width ?? 0) + offsetLeft;
                            const hBound =
                                height - (n.height ?? dimensions?.height ?? 0) + offsetTop;
                            newNode.extent = [
                                [offsetLeft, offsetTop],
                                [wBound, hBound],
                            ];
                            newNode.position.x = Math.min(
                                Math.max(newNode.position.x, offsetLeft),
                                wBound
                            );
                            newNode.position.y = Math.min(
                                Math.max(newNode.position.y, offsetTop),
                                hBound
                            );
                            return newNode;
                        });

                        const newIteratorNode = copyNode(iteratorNode);

                        newIteratorNode.data.minWidth = minWidth;
                        newIteratorNode.data.minHeight = minHeight;
                        // TODO: prove that those non-null assertions are valid or make them unnecessary
                        newIteratorNode.data.iteratorSize!.width =
                            width < minWidth ? minWidth : width;
                        newIteratorNode.data.iteratorSize!.height =
                            height < minHeight ? minHeight : height;
                        return [
                            newIteratorNode,
                            ...nodes.filter((n) => n.parentNode !== id && n.id !== id),
                            ...newNodes,
                        ];
                    }

                    return nodes;
                });
            },
            [changeNodes]
        );

        const setIteratorPercent = useCallback(
            (id: string, percent: number) => {
                rfSetNodes((nodes) => {
                    const foundNode = nodes.find((n) => n.id === id);
                    if (foundNode) {
                        const newNode = copyNode(foundNode);
                        newNode.data.percentComplete = percent;
                        return [...nodes.filter((n) => n.id !== id), newNode];
                    }
                    return nodes;
                });
            },
            [rfSetNodes]
        );

        const duplicateNode = useCallback(
            (id: string) => {
                const nodesToCopy = expandSelection(getNodes(), [id]);

                const duplicationId = createUniqueId();
                const deriveId = (oldId: string) =>
                    nodesToCopy.has(oldId) ? deriveUniqueId(duplicationId + oldId) : oldId;

                changeNodes((nodes) => {
                    const newNodes = copyNodes(
                        nodes.filter((n) => nodesToCopy.has(n.id)),
                        deriveId,
                        deriveId
                    );
                    const derivedId = deriveId(id);
                    newNodes.forEach((n) => {
                        // eslint-disable-next-line no-param-reassign
                        n.selected = n.id === derivedId;
                    });
                    return [...setSelected(nodes, false), ...newNodes];
                });

                changeEdges((edges) => {
                    const newEdge = copyEdges(
                        edges.filter((e) => {
                            return nodesToCopy.has(e.target) && nodesToCopy.has(e.source);
                        }),
                        deriveId
                    );
                    return [...setSelected(edges, false), ...newEdge];
                });
            },
            [getNodes, changeNodes, changeEdges]
        );

        const clearNode = useCallback(
            (id: string) => {
                modifyNode(id, (old) => {
                    const newNode = copyNode(old);
                    newNode.data.inputData = schemata.getDefaultInput(old.data.schemaId);
                    return newNode;
                });
                outputDataActions.delete(id);
                addInputDataChanges();
                backend.clearNodeCacheIndividual(id).catch((error) => log.error(error));
            },
            [modifyNode, addInputDataChanges, outputDataActions, backend, schemata]
        );

        const setNodeDisabled = useCallback(
            (id: string, isDisabled: boolean): void => {
                modifyNode(id, (n) => {
                    const newNode = copyNode(n);
                    newNode.data.isDisabled = isDisabled;
                    return newNode;
                });
            },
            [modifyNode]
        );

        const cutFn = useCallback(() => {
            cutAndCopyToClipboard(getNodes(), getEdges(), changeNodes, changeEdges);
        }, [getNodes, getEdges, changeNodes, changeEdges]);
        const copyFn = useCallback(() => {
            copyToClipboard(getNodes(), getEdges());
        }, [getNodes, getEdges]);
        const pasteFn = useCallback(() => {
            pasteFromClipboard(changeNodes, changeEdges, createNode, project, reactFlowWrapper);
        }, [changeNodes, changeEdges, createNode, project, reactFlowWrapper]);
        const selectAllFn = useCallback(() => {
            changeNodes((nodes) => nodes.map((n) => ({ ...n, selected: true })));
            changeEdges((edges) => edges.map((e) => ({ ...e, selected: true })));
        }, [changeNodes, changeEdges]);

        useHotkeys('ctrl+x, cmd+x', cutFn, [cutFn]);
        useIpcRendererListener('cut', cutFn);
        useHotkeys('ctrl+c, cmd+c', copyFn, [copyFn]);
        useIpcRendererListener('copy', copyFn);
        useHotkeys('ctrl+v, cmd+v', pasteFn, [pasteFn]);
        useIpcRendererListener('paste', pasteFn);
        useHotkeys('ctrl+a, cmd+a', selectAllFn, [selectAllFn]);

        const [zoom, setZoom] = useState(1);

        const [connectingFrom, setConnectingFrom] = useState<OnConnectStartParams | null>(null);

        const globalVolatileValue = useMemoObject<GlobalVolatile>({
            nodeChanges,
            edgeChanges,
            typeState,
            createNode,
            createConnection,
            isNodeInputLocked,
            effectivelyDisabledNodes,
            isValidConnection,
            zoom,
            hoveredNode,
            isAnimated: useCallback((nodeId) => animatedNodes.has(nodeId), [animatedNodes]),
            inputHashes: inputHashesRef.current,
            outputDataMap,
            useConnectingFrom: useMemoArray([connectingFrom, setConnectingFrom] as const),
        });

        const globalValue = useMemoObject<Global>({
            reactFlowWrapper,
            defaultIteratorSize,
            setNodesRef,
            setEdgesRef,
            addNodeChanges,
            addEdgeChanges,
            changeNodes,
            changeEdges,
            selectNode,
            animate,
            unAnimate,
            getNodeInputValue,
            setNodeInputValue,
            useInputSize,
            toggleNodeLock,
            clearNode,
            removeNodeById,
            removeEdgeById,
            duplicateNode,
            updateIteratorBounds,
            setIteratorPercent,
            setIteratorSize,
            setHoveredNode,
            setNodeDisabled,
            setZoom,
            setManualOutputType,
            typeStateRef,
            releaseNodeFromParent,
            outputDataActions,
            getInputHash,
        });

        return (
            <GlobalVolatileContext.Provider value={globalVolatileValue}>
                <GlobalContext.Provider value={globalValue}>{children}</GlobalContext.Provider>
                <div style={{ display: 'none' }}>
                    {nodeChanges};{edgeChanges}
                </div>
            </GlobalVolatileContext.Provider>
        );
    }
);<|MERGE_RESOLUTION|>--- conflicted
+++ resolved
@@ -466,7 +466,7 @@
 
         useIpcRendererListener(
             'save-before-exit',
-            () => {
+            useCallback(() => {
                 performSave(false)
                     .then((result) => {
                         if (result === SaveResult.Saved) {
@@ -474,8 +474,7 @@
                         }
                     })
                     .catch((reason) => log.error(reason));
-            },
-            [performSave]
+            }, [performSave])
         );
 
         const setStateFromJSON = useCallback(
@@ -638,24 +637,18 @@
         );
 
         // Register Save/Save-As event handlers
-<<<<<<< HEAD
-        // eslint-disable-next-line @typescript-eslint/no-misused-promises
-        useIpcRendererListener('file-save-as', () => performSave(true), [performSave]);
-        // eslint-disable-next-line @typescript-eslint/no-misused-promises
-        useIpcRendererListener('file-save', () => performSave(false), [performSave]);
-        // eslint-disable-next-line @typescript-eslint/no-misused-promises
-        useIpcRendererListener('file-export-template', exportTemplate, [exportTemplate]);
-=======
         useIpcRendererListener(
             'file-save-as',
+            // eslint-disable-next-line @typescript-eslint/no-misused-promises
             useCallback(() => performSave(true), [performSave])
         );
         useIpcRendererListener(
             'file-save',
+            // eslint-disable-next-line @typescript-eslint/no-misused-promises
             useCallback(() => performSave(false), [performSave])
         );
+        // eslint-disable-next-line @typescript-eslint/no-misused-promises
         useIpcRendererListener('file-export-template', exportTemplate);
->>>>>>> d2c70667
 
         const [firstLoad, setFirstLoad] = useSessionStorage('firstLoad', true);
         const [startupTemplate] = useStartupTemplate;

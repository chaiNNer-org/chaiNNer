--- conflicted
+++ resolved
@@ -28,10 +28,7 @@
 import { getEffectivelyDisabledNodes } from '../../common/nodes/disabled';
 import { ChainLineage } from '../../common/nodes/lineage';
 import { TypeState } from '../../common/nodes/TypeState';
-<<<<<<< HEAD
-=======
-import { ipcRenderer } from '../../common/safeIpcRenderer';
->>>>>>> c5e1b503
+
 import { ParsedSaveData, SaveData } from '../../common/SaveFile';
 
 import {

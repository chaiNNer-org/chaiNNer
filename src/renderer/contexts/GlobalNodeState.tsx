--- conflicted
+++ resolved
@@ -142,12 +142,9 @@
     outputDataActions: OutputDataActions;
     getInputHash: (nodeId: string) => string;
     hasRelevantUnsavedChangesRef: React.MutableRefObject<boolean>;
-<<<<<<< HEAD
+    setNodeCollapsed: (id: string, isCollapsed: boolean) => void;
     addEdgeBreakpoint: (id: string, position: XYPosition) => void;
     removeEdgeBreakpoint: (id: string) => void;
-=======
-    setNodeCollapsed: (id: string, isCollapsed: boolean) => void;
->>>>>>> 6e2ab315
 }
 
 enum SaveResult {
@@ -1319,12 +1316,9 @@
             outputDataActions,
             getInputHash,
             hasRelevantUnsavedChangesRef,
-<<<<<<< HEAD
+            setNodeCollapsed,
             addEdgeBreakpoint,
             removeEdgeBreakpoint,
-=======
-            setNodeCollapsed,
->>>>>>> 6e2ab315
         });
 
         return (

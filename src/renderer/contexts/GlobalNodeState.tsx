--- conflicted
+++ resolved
@@ -716,36 +716,18 @@
         [modifyNode]
     );
 
-<<<<<<< HEAD
     const copyNodesAndEdges = useCallback(
         (nodesToCopy: Set<string>, edgesToCopy: Set<string> | null) => {
-=======
-    const duplicateNode = useCallback(
-        (id: string) => {
             const duplicateId = createUniqueId();
             const deriveId = (oldId: string) => deriveUniqueId(duplicateId + oldId);
 
-            const nodesToCopy = new Set([
-                id,
-                ...getNodes()
-                    .filter((n) => n.parentNode === id)
-                    .map((n) => n.id),
-            ]);
-
->>>>>>> ac749ca9
             changeNodes((nodes) => {
                 const newNodes = nodes
                     .filter((n) => nodesToCopy.has(n.id) || nodesToCopy.has(n.parentNode!))
                     .map<Node<NodeData>>((n) => {
-<<<<<<< HEAD
-                        const newId = deriveUniqueId(n.id);
+                        const newId = deriveId(n.id);
                         if (!n.parentNode) {
                             const returnData = {
-=======
-                        const newId = deriveId(n.id);
-                        if (n.id === id) {
-                            return {
->>>>>>> ac749ca9
                                 ...n,
                                 id: newId,
                                 position: {
@@ -756,19 +738,14 @@
                                     ...n.data,
                                     id: newId,
                                 },
-                                selected: false,
+                                selected: true,
                             };
                             delete returnData.handleBounds;
                             return returnData;
                         }
 
-<<<<<<< HEAD
-                        const parentId = deriveUniqueId(n.parentNode);
+                        const parentId = deriveId(n.parentNode);
                         const returnData = {
-=======
-                        const parentId = deriveId(n.parentNode!);
-                        return {
->>>>>>> ac749ca9
                             ...n,
                             id: newId,
                             data: {
@@ -777,21 +754,20 @@
                                 parentNode: parentId,
                             },
                             parentNode: parentId,
-                            selected: false,
+                            selected: true,
                         };
                         delete returnData.handleBounds;
                         return returnData;
                     });
-                return [...nodes, ...newNodes];
+                return [...nodes.map((n) => ({ ...n, selected: false })), ...newNodes];
             });
 
             changeEdges((edges) => {
                 const newEdges = edges
-                    .filter(
-                        (e) =>
-                            (nodesToCopy.has(e.target) && nodesToCopy.has(e.source)) ||
-                            (edgesToCopy !== null && edgesToCopy.has(e.id))
-                    )
+                    .filter((e) => {
+                        const copyEdge = edgesToCopy ? edgesToCopy.has(e.id) : true;
+                        return nodesToCopy.has(e.target) && nodesToCopy.has(e.source) && copyEdge;
+                    })
                     .map<Edge<EdgeData>>((e) => {
                         let { source, sourceHandle, target, targetHandle } = e;
                         if (nodesToCopy.has(source)) {
@@ -807,9 +783,10 @@
                             sourceHandle,
                             target,
                             targetHandle,
+                            selected: true,
                         };
                     });
-                return [...edges, ...newEdges];
+                return [...edges.map((e) => ({ ...e, selected: false })), ...newEdges];
             });
         },
         [changeNodes, changeEdges]

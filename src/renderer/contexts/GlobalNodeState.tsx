--- conflicted
+++ resolved
@@ -129,13 +129,9 @@
     createEdge: (from: ParsedSourceHandle, to: ParsedTargetHandle) => void;
     createConnection: (connection: Connection) => void;
     setNodeInputValue: <T extends InputValue>(nodeId: string, inputId: InputId, value: T) => void;
-<<<<<<< HEAD
-    setNodeInputSize: (nodeId: string, inputId: InputId, value: Readonly<Size>) => void;
-    setNodeOutputSize: (nodeId: string, outputId: OutputId, value: Readonly<Size>) => void;
-=======
     setNodeInputHeight: (nodeId: string, inputId: InputId, value: number) => void;
+    setNodeOutputHeight: (nodeId: string, outputId: OutputId, value: number) => void;
     setNodeWidth: (nodeId: string, value: number) => void;
->>>>>>> b7f6e9cb
     removeNodesById: (ids: readonly string[]) => void;
     removeEdgeById: (id: string) => void;
     duplicateNodes: (nodeIds: readonly string[], withInputEdges?: boolean) => void;
@@ -989,29 +985,23 @@
             [modifyNode]
         );
 
+        const setNodeOutputHeight = useCallback(
+            (nodeId: string, outputId: OutputId, height: number): void => {
+                modifyNode(nodeId, (old) => {
+                    const newOutputHeight: Record<string, number> = {
+                        ...old.data.outputHeight,
+                        [outputId]: height,
+                    };
+                    return withNewData(old, 'outputHeight', newOutputHeight);
+                });
+            },
+            [modifyNode]
+        );
+
         const setNodeWidth = useCallback(
             (nodeId: string, width: number): void => {
                 modifyNode(nodeId, (old) => {
                     return withNewData(old, 'nodeWidth', width);
-                });
-            },
-            [modifyNode]
-        );
-
-        const setNodeOutputSize = useCallback(
-            (nodeId: string, outputId: OutputId, size: Readonly<Size>): void => {
-                modifyNode(nodeId, (old) => {
-                    const newOutputSize: Record<string, Readonly<Size>> = {
-                        ...old.data.inputSize,
-                        [outputId]: size,
-                    };
-                    Object.entries(newOutputSize).forEach(([key, value]) => {
-                        newOutputSize[key] = {
-                            ...value,
-                            width: size.width,
-                        };
-                    });
-                    return withNewData(old, 'outputSize', newOutputSize);
                 });
             },
             [modifyNode]
@@ -1411,13 +1401,9 @@
             createEdge,
             createConnection,
             setNodeInputValue,
-<<<<<<< HEAD
-            setNodeInputSize,
-            setNodeOutputSize,
-=======
             setNodeInputHeight,
+            setNodeOutputHeight,
             setNodeWidth,
->>>>>>> b7f6e9cb
             toggleNodeLock,
             clearNodes,
             removeNodesById,

import log from 'electron-log';
import { dirname } from 'path';
import React, { memo, useCallback, useEffect, useMemo, useRef, useState } from 'react';
import {
    Connection,
    Edge,
    Node,
    OnConnectStartParams,
    Viewport,
    getOutgoers,
    useReactFlow,
    useViewport,
} from 'react-flow-renderer';
import { useHotkeys } from 'react-hotkeys-hook';
import { createContext, useContext } from 'use-context-selector';
import {
    EdgeData,
    InputData,
    InputId,
    InputSize,
    InputValue,
    IteratorSize,
    Mutable,
    NodeData,
    OutputData,
    OutputId,
    SchemaId,
    Size,
} from '../../common/common-types';
import { ipcRenderer } from '../../common/safeIpc';
import { ParsedSaveData, SaveData, openSaveFile } from '../../common/SaveFile';
import { SchemaMap } from '../../common/SchemaMap';
import { getChainnerScope } from '../../common/types/chainner-scope';
import { evaluate } from '../../common/types/evaluate';
import { Expression } from '../../common/types/expression';
import { FunctionDefinition } from '../../common/types/function';
import { Type } from '../../common/types/types';
import {
    EMPTY_MAP,
    EMPTY_SET,
    createUniqueId,
    deepCopy,
    deriveUniqueId,
    parseSourceHandle,
    parseTargetHandle,
} from '../../common/util';
import {
    copyToClipboard,
    cutAndCopyToClipboard,
    pasteFromClipboard,
} from '../helpers/copyAndPaste';
import { getEffectivelyDisabledNodes } from '../helpers/disabled';
import {
    NodeProto,
    copyEdges,
    copyNode,
    copyNodes,
    createNode as createNodeImpl,
    defaultIteratorSize,
    expandSelection,
    setSelected,
} from '../helpers/reactFlowUtil';
import { TypeState } from '../helpers/TypeState';
import { useAsyncEffect } from '../hooks/useAsyncEffect';
import { ChangeCounter, useChangeCounter, wrapChanges } from '../hooks/useChangeCounter';
import { useIpcRendererListener } from '../hooks/useIpcRendererListener';
import { useMemoArray, useMemoObject } from '../hooks/useMemo';
import { useOpenRecent } from '../hooks/useOpenRecent';
import { getSessionStorageOrDefault, useSessionStorage } from '../hooks/useSessionStorage';
import { AlertBoxContext, AlertType } from './AlertBoxContext';
import { SettingsContext } from './SettingsContext';

type SetState<T> = React.Dispatch<React.SetStateAction<T>>;

interface GlobalVolatile {
    nodeChanges: ChangeCounter;
    edgeChanges: ChangeCounter;
    typeState: TypeState;
    createNode: (proto: NodeProto) => void;
    createConnection: (connection: Connection) => void;
    isNodeInputLocked: (id: string, inputId: InputId) => boolean;
    isValidConnection: (connection: Readonly<Connection>) => boolean;
    effectivelyDisabledNodes: ReadonlySet<string>;
    zoom: number;
    hoveredNode: string | null | undefined;
<<<<<<< HEAD
    inputDataChanges: ChangeCounter;
    lastInputDataUpdatedId: string | undefined;
    useConnectingFromType: readonly [Type | null, SetState<Type | null>];
=======
>>>>>>> 458c5921
    useConnectingFrom: readonly [
        OnConnectStartParams | null,
        SetState<OnConnectStartParams | null>
    ];
    useOutputDataMap: readonly [
        ReadonlyMap<string, OutputData>,
        SetState<ReadonlyMap<string, OutputData>>
    ];
}
interface Global {
    schemata: SchemaMap;
    reactFlowWrapper: React.RefObject<Element>;
    defaultIteratorSize: Readonly<Size>;
    setSetNodes: SetState<SetState<Node<NodeData>[]>>;
    setSetEdges: SetState<SetState<Edge<EdgeData>[]>>;
    addNodeChanges: () => void;
    addEdgeChanges: () => void;
    changeNodes: SetState<Node<NodeData>[]>;
    changeEdges: SetState<Edge<EdgeData>[]>;
    useAnimate: () => readonly [
        (nodeIdsToAnimate?: readonly string[] | undefined) => void,
        (nodeIdsToUnAnimate?: readonly string[] | undefined) => void
    ];
    useInputData: <T extends NonNullable<InputValue>>(
        id: string,
        inputId: InputId,
        inputData: InputData
    ) => readonly [T | undefined, (data: T) => void, () => void];
    useInputSize: (
        id: string,
        inputId: InputId,
        inputSize: InputSize | undefined
    ) => readonly [Readonly<Size> | undefined, (size: Readonly<Size>) => void];
    removeNodeById: (id: string) => void;
    removeEdgeById: (id: string) => void;
    duplicateNode: (id: string) => void;
    toggleNodeLock: (id: string) => void;
    clearNode: (id: string) => void;
    setIteratorSize: (id: string, size: IteratorSize) => void;
    updateIteratorBounds: (
        id: string,
        iteratorSize: IteratorSize | null,
        dimensions?: Size
    ) => void;
    setIteratorPercent: (id: string, percent: number) => void;
    setNodeDisabled: (id: string, isDisabled: boolean) => void;
    setHoveredNode: SetState<string | null | undefined>;
    setZoom: SetState<number>;
    setManualOutputType: (nodeId: string, outputId: OutputId, type: Expression | undefined) => void;
    functionDefinitions: ReadonlyMap<SchemaId, FunctionDefinition>;
    typeStateRef: Readonly<React.MutableRefObject<TypeState>>;
    releaseNodeFromParent: (id: string) => void;
}

// TODO: Find default
export const GlobalVolatileContext = createContext<Readonly<GlobalVolatile>>({} as GlobalVolatile);
export const GlobalContext = createContext<Readonly<Global>>({} as Global);

interface GlobalProviderProps {
    schemata: SchemaMap;
    reactFlowWrapper: React.RefObject<Element>;
    functionDefinitions: Map<SchemaId, FunctionDefinition>;
}

export const GlobalProvider = memo(
    ({
        children,
        schemata,
        reactFlowWrapper,
        functionDefinitions,
    }: React.PropsWithChildren<GlobalProviderProps>) => {
        const { sendAlert, sendToast, showAlert } = useContext(AlertBoxContext);
        const { useStartupTemplate } = useContext(SettingsContext);

        const [nodeChanges, addNodeChanges] = useChangeCounter();
        const [edgeChanges, addEdgeChanges] = useChangeCounter();
        const {
            setViewport,
            getViewport,
            getNode,
            getNodes,
            getEdges,
            setNodes: rfSetNodes,
            setEdges: rfSetEdges,
        } = useReactFlow<NodeData, EdgeData>();

        const currentViewport = useViewport();

        const [setNodes, setSetNodes] = useState(() => rfSetNodes);
        const [setEdges, setSetEdges] = useState(() => rfSetEdges);

        const changeNodes = useMemo(
            () => wrapChanges(setNodes, addNodeChanges),
            [setNodes, addNodeChanges]
        );
        const changeEdges = useMemo(
            () => wrapChanges(setEdges, addEdgeChanges),
            [setEdges, addEdgeChanges]
        );

        const [manualOutputTypes, setManualOutputTypes] = useState(() => ({
            map: new Map<string, Map<OutputId, Type>>(),
        }));
        const setManualOutputType = useCallback(
            (nodeId: string, outputId: OutputId, type: Expression | undefined): void => {
                setManualOutputTypes(({ map }) => {
                    let inner = map.get(nodeId);
                    if (type) {
                        if (!inner) {
                            inner = new Map();
                            map.set(nodeId, inner);
                        }

                        inner.set(outputId, evaluate(type, getChainnerScope()));
                    } else {
                        inner?.delete(outputId);
                    }
                    return { map };
                });
            },
            [setManualOutputTypes]
        );

        const [typeState, setTypeState] = useState(TypeState.empty);
        const typeStateRef = useRef(typeState);
        useEffect(() => {
            const timerId = setTimeout(() => {
                const nodeMap = new Map(getNodes().map((n) => [n.id, n]));

                // remove manual overrides of nodes that no longer exist
                if (manualOutputTypes.map.size > 0) {
                    const ids = [...manualOutputTypes.map.keys()];
                    for (const id of ids.filter((key) => !nodeMap.has(key))) {
                        // use interior mutability to not cause updates
                        manualOutputTypes.map.delete(id);
                    }
                }

                const types = TypeState.create(
                    nodeMap,
                    getEdges(),
                    manualOutputTypes.map,
                    functionDefinitions
                );
                setTypeState(types);
                typeStateRef.current = types;
            }, 100);
            return () => clearTimeout(timerId);
        }, [nodeChanges, edgeChanges, manualOutputTypes, functionDefinitions]);

        const [outputDataMap, setOutputDataMap] =
            useState<ReadonlyMap<string, OutputData>>(EMPTY_MAP);

        // Cache node state to avoid clearing state when refreshing
        useEffect(() => {
            const timerId = setTimeout(() => {
                sessionStorage.setItem('cachedNodes', JSON.stringify(getNodes()));
                sessionStorage.setItem('cachedEdges', JSON.stringify(getEdges()));
            }, 100);
            return () => clearTimeout(timerId);
        }, [nodeChanges, edgeChanges]);
        useEffect(() => {
            const timerId = setTimeout(() => {
                sessionStorage.setItem('cachedViewport', JSON.stringify(getViewport()));
            }, 100);
            return () => clearTimeout(timerId);
        }, Object.values(currentViewport));
        useEffect(() => {
            const cachedNodes = getSessionStorageOrDefault<Node<NodeData>[]>('cachedNodes', []);
            const cachedEdges = getSessionStorageOrDefault<Edge<EdgeData>[]>('cachedEdges', []);
            const cachedViewport = getSessionStorageOrDefault<Viewport | null>(
                'cachedViewport',
                null
            );

            changeNodes(cachedNodes);
            changeEdges(cachedEdges);
            if (cachedViewport) setViewport(cachedViewport);
        }, [changeNodes, changeEdges]);

        const [effectivelyDisabledNodes, setEffectivelyDisabledNodes] =
            useState<ReadonlySet<string>>(EMPTY_SET);
        useEffect(() => {
            const newEffectivelyDisabled = getEffectivelyDisabledNodes(getNodes(), getEdges())
                .map((n) => n.id)
                .sort();
            const newKey = newEffectivelyDisabled.join(';');
            const oldKey = [...effectivelyDisabledNodes].join(';');
            if (oldKey !== newKey) {
                setEffectivelyDisabledNodes(new Set(newEffectivelyDisabled));
            }
        }, [edgeChanges, nodeChanges, getNodes, getEdges]);

        const [savePath, setSavePathInternal] = useState<string | undefined>();
        const [openRecent, pushOpenPath, removeRecentPath] = useOpenRecent();
        const setSavePath = useCallback(
            (path: string | undefined) => {
                setSavePathInternal(path);
                if (path) pushOpenPath(path);
            },
            [setSavePathInternal, pushOpenPath]
        );

        const [hoveredNode, setHoveredNode] = useState<string | null | undefined>(null);

        const [hasUnsavedChanges, setHasUnsavedChanges] = useState(true);
        /**
         * Whether the current chain as *relevant* unsaved changes.
         *
         * Some changes to the chain might not be worth saving (e.g. animation status).
         */
        const [hasRelevantUnsavedChanges, setHasRelevantUnsavedChanges] = useState(false);
        useEffect(() => {
            const value = hasUnsavedChanges && (getNodes().length > 0 || !!savePath);
            setHasRelevantUnsavedChanges(value);
            ipcRenderer.send('update-has-unsaved-changes', value);
        }, [hasUnsavedChanges, savePath, nodeChanges]);

        useEffect(() => {
            setHasUnsavedChanges(true);
        }, [nodeChanges, edgeChanges]);
        useEffect(() => {
            const id = setTimeout(() => {
                const dot = hasRelevantUnsavedChanges ? ' •' : '';
                document.title = `chaiNNer - ${savePath || 'Untitled'}${dot}`;
            }, 200);
            return () => clearTimeout(id);
        }, [savePath, hasRelevantUnsavedChanges]);

        const unsavedChangesWarning = {
            type: AlertType.WARN,
            title: 'Discard unsaved changes?',
            message:
                'The current chain has some unsaved changes. Do you really want to discard those changes?',
            buttons: ['Discard changes', 'No'],
            defaultButton: 1,
        };

        const modifyNode = useCallback(
            (id: string, mapFn: (oldNode: Node<NodeData>) => Node<NodeData>) => {
                changeNodes((nodes) => {
                    const newNodes: Node<NodeData>[] = [];
                    for (const n of nodes) {
                        if (n.id === id) {
                            const newNode = mapFn(n);
                            if (newNode === n) return nodes;
                            newNodes.push(newNode);
                        } else {
                            newNodes.push(n);
                        }
                    }
                    return newNodes;
                });
            },
            [changeNodes]
        );

        const dumpState = useCallback((): SaveData => {
            return {
                nodes: getNodes(),
                edges: getEdges(),
                viewport: getViewport(),
            };
        }, [getNodes, getEdges, getViewport]);

        const setStateFromJSON = useCallback(
            async (savedData: ParsedSaveData, path: string, loadPosition = false) => {
                if (hasRelevantUnsavedChanges) {
                    const resp = await showAlert(unsavedChangesWarning);
                    if (resp === 1) {
                        // abort
                        return;
                    }
                }

                const validNodes = savedData.nodes
                    // remove nodes that are not supported
                    .filter((node) => schemata.has(node.data.schemaId))
                    .map((node) => {
                        return {
                            ...node,
                            data: {
                                ...node.data,
                                inputData: {
                                    ...schemata.getDefaultInput(node.data.schemaId),
                                    ...node.data.inputData,
                                },
                            },
                        };
                    });
                const validNodeIds = new Set(validNodes.map((n) => n.id));
                const validEdges = savedData.edges
                    // Filter out any edges that do not have a source or target node associated with it
                    .filter(
                        (edge) => validNodeIds.has(edge.target) && validNodeIds.has(edge.source)
                    )
                    // Un-animate all edges, if was accidentally saved when animated
                    .map((edge) => (edge.animated ? { ...edge, animated: false } : edge));

                if (savedData.nodes.length !== validNodes.length) {
                    sendAlert({
                        type: AlertType.WARN,
                        title: 'File contains invalid nodes',
                        message:
                            'The file you are trying to open contains nodes that are unavailable on your system. Check the dependency manager to see if you are missing any dependencies. The file will now be loaded without the incompatible nodes.',
                    });
                }
                if (savedData.tamperedWith) {
                    sendAlert({
                        type: AlertType.WARN,
                        title: 'File has been modified',
                        message:
                            'The file you are trying to open has been modified outside of chaiNNer. The modifications may cause chaiNNer to behave incorrectly or in unexpected ways. The file will now be loaded with the modifications.',
                    });
                }
                changeNodes(validNodes);
                changeEdges(validEdges);
                if (loadPosition) {
                    setViewport(savedData.viewport);
                }
                setSavePath(path);
                pushOpenPath(path);
                setHasUnsavedChanges(false);
            },
            [hasRelevantUnsavedChanges, schemata, changeNodes, changeEdges]
        );

        const clearState = useCallback(async () => {
            if (hasRelevantUnsavedChanges) {
                const resp = await showAlert(unsavedChangesWarning);
                if (resp === 1) {
                    // abort
                    return;
                }
            }

            changeNodes([]);
            changeEdges([]);
            setSavePath(undefined);
            setViewport({ x: 0, y: 0, zoom: 1 });
        }, [hasRelevantUnsavedChanges, changeNodes, changeEdges, setSavePath, setViewport]);

        const performSave = useCallback(
            (saveAs: boolean) => {
                (async () => {
                    try {
                        const saveData = dumpState();
                        if (!saveAs && savePath) {
                            await ipcRenderer.invoke('file-save-json', saveData, savePath);
                        } else {
                            const result = await ipcRenderer.invoke(
                                'file-save-as-json',
                                saveData,
                                savePath || (openRecent[0] && dirname(openRecent[0]))
                            );
                            if (result.kind === 'Canceled') return;
                            setSavePath(result.path);
                        }

                        setHasUnsavedChanges(false);
                    } catch (error) {
                        log.error(error);

                        sendToast({
                            status: 'error',
                            duration: 10_000,
                            description: `Failed to save chain`,
                        });
                    }
                })();
            },
            [dumpState, savePath, openRecent]
        );

        // Register New File event handler
        // eslint-disable-next-line @typescript-eslint/no-misused-promises
        useIpcRendererListener('file-new', () => clearState(), [clearState]);

        useAsyncEffect(async () => {
            const result = await ipcRenderer.invoke('get-cli-open');
            if (result) {
                if (result.kind === 'Success') {
                    await setStateFromJSON(result.saveData, result.path, true);
                } else {
                    removeRecentPath(result.path);
                    sendAlert({
                        type: AlertType.ERROR,
                        message: `Unable to open file ${result.path}`,
                    });
                }
            }
        }, [setStateFromJSON, removeRecentPath]);

        // Register Open File event handler
        useIpcRendererListener(
            'file-open',
            // eslint-disable-next-line @typescript-eslint/no-misused-promises
            async (event, result) => {
                if (result.kind === 'Success') {
                    await setStateFromJSON(result.saveData, result.path, true);
                } else {
                    removeRecentPath(result.path);
                    sendAlert({
                        type: AlertType.ERROR,
                        message: `Unable to open file ${result.path}`,
                    });
                }
            },
            [setStateFromJSON, removeRecentPath]
        );

        // Register Save/Save-As event handlers
        useIpcRendererListener('file-save-as', () => performSave(true), [performSave]);
        useIpcRendererListener('file-save', () => performSave(false), [performSave]);

        const [firstLoad, setFirstLoad] = useSessionStorage('firstLoad', true);
        const [startupTemplate] = useStartupTemplate;
        useAsyncEffect(async () => {
            if (firstLoad && startupTemplate) {
                try {
                    const saveFile = await openSaveFile(startupTemplate);
                    if (saveFile.kind === 'Success') {
                        await setStateFromJSON(saveFile.saveData, '', true);
                    } else {
                        sendAlert({
                            type: AlertType.ERROR,
                            message: `Unable to open file ${startupTemplate}: ${saveFile.error}`,
                        });
                    }
                } catch (error) {
                    log.error(error);
                    sendAlert({
                        type: AlertType.ERROR,
                        message: `Unable to open file ${startupTemplate}`,
                    });
                }
                setFirstLoad(false);
            }
        }, [firstLoad]);

        const removeNodeById = useCallback(
            (id: string) => {
                const node = getNode(id);
                if (!node || node.type === 'iteratorHelper') return;
                const toRemove = new Set([
                    id,
                    ...getNodes()
                        .filter((n) => n.parentNode === id)
                        .map((n) => n.id),
                ]);
                changeNodes((nodes) => nodes.filter((n) => !toRemove.has(n.id)));
                changeEdges((edges) =>
                    edges.filter((e) => !toRemove.has(e.source) && !toRemove.has(e.target))
                );
            },
            [changeNodes, changeEdges, getNode, getNodes]
        );

        const removeEdgeById = useCallback(
            (id: string) => {
                changeEdges((edges) => edges.filter((e) => e.id !== id));
            },
            [changeEdges]
        );

        const createNode = useCallback(
            (proto: NodeProto): void => {
                changeNodes((nodes) => {
                    const parent = hoveredNode
                        ? nodes.find((n) => n.id === hoveredNode)
                        : undefined;
                    const newNodes = createNodeImpl(proto, schemata, parent, true);
                    return [
                        ...nodes.map((n) => (n.selected ? { ...n, selected: false } : n)),
                        ...newNodes,
                    ];
                });
            },
            [changeNodes, schemata, hoveredNode]
        );

        const createConnection = useCallback(
            ({ source, sourceHandle, target, targetHandle }: Connection) => {
                if (!source || !target) {
                    return;
                }
                const id = createUniqueId();
                const newEdge: Edge<EdgeData> = {
                    id,
                    sourceHandle,
                    targetHandle,
                    source,
                    target,
                    type: 'main',
                    animated: false,
                    data: {},
                };
                changeEdges((edges) => [
                    ...edges.filter((edge) => edge.targetHandle !== targetHandle),
                    newEdge,
                ]);
            },
            [changeEdges]
        );

        const releaseNodeFromParent = useCallback(
            (id: string) => {
                const nodes = getNodes();
                const edges = getEdges();
                const node = nodes.find((n) => n.id === id);
                let newNodes = nodes;
                if (node && node.parentNode) {
                    const parentNode = nodes.find((n) => n.id === node.parentNode);
                    if (parentNode) {
                        const newNode: Node<Mutable<NodeData>> = deepCopy(node);
                        delete newNode.parentNode;
                        delete newNode.data.parentNode;
                        delete newNode.extent;
                        delete newNode.positionAbsolute;
                        newNode.position = {
                            x: parentNode.position.x - 100,
                            y: parentNode.position.y - 100,
                        };
                        newNodes = [...nodes.filter((n) => n.id !== node.id), newNode];
                    }
                }
                changeNodes(newNodes);
                const sourceEdges = edges.filter((e) => e.target === id);
                const filteredEdges = edges.filter((e) => {
                    const invalidSources = nodes
                        .filter((n) => n.parentNode && sourceEdges.some((ed) => ed.source === n.id))
                        .map((n) => n.id);
                    return !invalidSources.includes(e.source);
                });
                changeEdges(filteredEdges);
            },
            [changeNodes, changeEdges, getNodes, getEdges]
        );

        const isValidConnection = useCallback(
            ({ target, targetHandle, source, sourceHandle }: Readonly<Connection>) => {
                if (source === target || !source || !target || !sourceHandle || !targetHandle) {
                    return false;
                }
                const sourceHandleId = parseSourceHandle(sourceHandle).inOutId;
                const targetHandleId = parseTargetHandle(targetHandle).inOutId;

                const sourceFn = typeState.functions.get(source);
                const targetFn = typeState.functions.get(target);

                if (!sourceFn || !targetFn) {
                    return false;
                }

                const outputType = sourceFn.outputs.get(sourceHandleId);
                if (outputType !== undefined && !targetFn.canAssign(targetHandleId, outputType))
                    return false;

                const sourceNode = getNode(source);
                const targetNode = getNode(target);
                if (!sourceNode || !targetNode) {
                    return false;
                }

                const checkTargetChildren = (parentNode: Node<NodeData>): boolean => {
                    const targetChildren = getOutgoers(parentNode, getNodes(), getEdges());
                    if (!targetChildren.length) {
                        return false;
                    }
                    return targetChildren.some((childNode) => {
                        if (childNode.id === sourceNode.id) {
                            return true;
                        }
                        return checkTargetChildren(childNode);
                    });
                };
                const isLoop = checkTargetChildren(targetNode);
                if (isLoop) return false;

                const iteratorLock =
                    !sourceNode.parentNode || sourceNode.parentNode === targetNode.parentNode;

                return iteratorLock;
            },
            [getNode, getNodes, getEdges, typeState]
        );

        const [inputDataChanges, addInputDataChangesCounter] = useChangeCounter();
        const [lastInputDataUpdatedId, setLastInputDataUpdatedId] = useState<string | undefined>();
        const addInputDataChanges = useCallback(
            (id: string) => {
                addInputDataChangesCounter();
                setLastInputDataUpdatedId(id);
            },
            [addInputDataChangesCounter, setLastInputDataUpdatedId]
        );

        const useInputData = useCallback(
            // eslint-disable-next-line prefer-arrow-functions/prefer-arrow-functions, func-names
            function <T extends NonNullable<InputValue>>(
                id: string,
                inputId: InputId,
                inputData: InputData
            ): readonly [T | undefined, (data: T) => void, () => void] {
                const currentInput = (inputData[inputId] ?? undefined) as T | undefined;
                const setInputData = (data: T | undefined) => {
                    // This is a action that might be called asynchronously, so we cannot rely on of
                    // the captured data from `nodes` to be up-to-date anymore. For that reason, we
                    // must derive any changes to nodes from the previous value passed to us by
                    // `setNodes`.

                    modifyNode(id, (old) => {
                        const nodeCopy = copyNode(old);
                        nodeCopy.data.inputData = {
                            ...nodeCopy.data.inputData,
                            [inputId]: data,
                        };
                        return nodeCopy;
                    });
                    addInputDataChanges(id);
                };
                const resetInputData = () => setInputData(undefined);
                return [currentInput, setInputData, resetInputData] as const;
            },
            [modifyNode, schemata, addInputDataChanges]
        );

        const useInputSize = useCallback(
            (
                id: string,
                inputId: InputId,
                inputSize: InputSize | undefined
            ): readonly [Readonly<Size> | undefined, (size: Readonly<Size>) => void] => {
                const currentSize = inputSize?.[inputId];
                const setInputSize = (size: Readonly<Size>) => {
                    modifyNode(id, (old) => {
                        const nodeCopy = copyNode(old);
                        nodeCopy.data.inputSize = {
                            ...nodeCopy.data.inputSize,
                            [inputId]: size,
                        };
                        return nodeCopy;
                    });
                };
                return [currentSize, setInputSize] as const;
            },
            [modifyNode, schemata]
        );

        const useAnimate = useCallback(() => {
            const setAnimated = (animated: boolean, nodeIdsToAnimate?: readonly string[]) => {
                setNodes((nodes) => {
                    if (nodeIdsToAnimate) {
                        const nodesToAnimate = nodes.filter((n) => nodeIdsToAnimate.includes(n.id));
                        const animatedNodes = nodesToAnimate.map((node: Node<NodeData>) => ({
                            ...node,
                            data: { ...node.data, animated },
                        }));
                        const otherNodes = nodes.filter((n) => !nodeIdsToAnimate.includes(n.id));
                        return [...otherNodes, ...animatedNodes];
                    }
                    return nodes.map((node) => ({ ...node, data: { ...node.data, animated } }));
                });
                setEdges((edges) => {
                    if (nodeIdsToAnimate) {
                        const edgesToAnimate = edges.filter((e) =>
                            nodeIdsToAnimate.includes(e.source)
                        );
                        const animatedEdges = edgesToAnimate.map((edge) => ({ ...edge, animated }));
                        const otherEdges = edges.filter(
                            (e) => !nodeIdsToAnimate.includes(e.source)
                        );
                        return [...otherEdges, ...animatedEdges];
                    }
                    return edges.map((edge) => ({ ...edge, animated }));
                });
            };

            const animate = (nodeIdsToAnimate?: readonly string[]) =>
                setAnimated(true, nodeIdsToAnimate);

            const unAnimate = (nodeIdsToUnAnimate?: readonly string[]) =>
                setAnimated(false, nodeIdsToUnAnimate);

            return [animate, unAnimate] as const;
        }, [setEdges, setNodes]);

        const toggleNodeLock = useCallback(
            (id: string) => {
                modifyNode(id, (old) => {
                    const isLocked = old.data.isLocked ?? false;
                    const newNode = copyNode(old);
                    newNode.draggable = isLocked;
                    newNode.connectable = isLocked;
                    newNode.data.isLocked = !isLocked;
                    return newNode;
                });
            },
            [modifyNode]
        );

        const isNodeInputLocked = useCallback(
            (id: string, inputId: InputId): boolean => {
                return getEdges().some(
                    (e) =>
                        e.target === id &&
                        !!e.targetHandle &&
                        parseTargetHandle(e.targetHandle).inOutId === inputId
                );
            },
            [edgeChanges]
        );

        const setIteratorSize = useCallback(
            (id: string, size: IteratorSize) => {
                modifyNode(id, (old) => {
                    const newNode = copyNode(old);
                    newNode.data.iteratorSize = size;
                    return newNode;
                });
            },
            [modifyNode]
        );

        // TODO: this can probably be cleaned up but its good enough for now
        const updateIteratorBounds = useCallback(
            (id: string, iteratorSize: IteratorSize | null, dimensions?: Size) => {
                changeNodes((nodes) => {
                    const nodesToUpdate = nodes.filter((n) => n.parentNode === id);
                    const iteratorNode = nodes.find((n) => n.id === id);
                    if (iteratorNode && nodesToUpdate.length > 0) {
                        const { width, height, offsetTop, offsetLeft } =
                            iteratorSize === null ? iteratorNode.data.iteratorSize! : iteratorSize;
                        let minWidth = 256;
                        let minHeight = 256;
                        nodesToUpdate.forEach((n) => {
                            minWidth = Math.max(n.width ?? dimensions?.width ?? minWidth, minWidth);
                            minHeight = Math.max(
                                n.height ?? dimensions?.height ?? minHeight,
                                minHeight
                            );
                        });
                        const newNodes = nodesToUpdate.map((n) => {
                            const newNode = copyNode(n);
                            const wBound = width - (n.width ?? dimensions?.width ?? 0) + offsetLeft;
                            const hBound =
                                height - (n.height ?? dimensions?.height ?? 0) + offsetTop;
                            newNode.extent = [
                                [offsetLeft, offsetTop],
                                [wBound, hBound],
                            ];
                            newNode.position.x = Math.min(
                                Math.max(newNode.position.x, offsetLeft),
                                wBound
                            );
                            newNode.position.y = Math.min(
                                Math.max(newNode.position.y, offsetTop),
                                hBound
                            );
                            return newNode;
                        });

                        const newIteratorNode = copyNode(iteratorNode);

                        newIteratorNode.data.minWidth = minWidth;
                        newIteratorNode.data.minHeight = minHeight;
                        // TODO: prove that those non-null assertions are valid or make them unnecessary
                        newIteratorNode.data.iteratorSize!.width =
                            width < minWidth ? minWidth : width;
                        newIteratorNode.data.iteratorSize!.height =
                            height < minHeight ? minHeight : height;
                        return [
                            newIteratorNode,
                            ...nodes.filter((n) => n.parentNode !== id && n.id !== id),
                            ...newNodes,
                        ];
                    }

                    return nodes;
                });
            },
            [changeNodes]
        );

        const setIteratorPercent = useCallback(
            (id: string, percent: number) => {
                modifyNode(id, (old) => {
                    const newNode = copyNode(old);
                    newNode.data.percentComplete = percent;
                    return newNode;
                });
            },
            [modifyNode]
        );

        const duplicateNode = useCallback(
            (id: string) => {
                const nodesToCopy = expandSelection(getNodes(), [id]);

                const duplicationId = createUniqueId();
                const deriveId = (oldId: string) =>
                    nodesToCopy.has(oldId) ? deriveUniqueId(duplicationId + oldId) : oldId;

                changeNodes((nodes) => {
                    const newNodes = copyNodes(
                        nodes.filter((n) => nodesToCopy.has(n.id)),
                        deriveId,
                        deriveId
                    );
                    const derivedId = deriveId(id);
                    newNodes.forEach((n) => {
                        // eslint-disable-next-line no-param-reassign
                        n.selected = n.id === derivedId;
                    });
                    return [...setSelected(nodes, false), ...newNodes];
                });

                changeEdges((edges) => {
                    const newEdge = copyEdges(
                        edges.filter((e) => {
                            return nodesToCopy.has(e.target) && nodesToCopy.has(e.source);
                        }),
                        deriveId
                    );
                    return [...setSelected(edges, false), ...newEdge];
                });
            },
            [getNodes, changeNodes, changeEdges]
        );

        const clearNode = useCallback(
            (id: string) => {
                modifyNode(id, (old) => {
                    const newNode = copyNode(old);
                    newNode.data.inputData = schemata.getDefaultInput(old.data.schemaId);
                    return newNode;
                });
                if (outputDataMap.get(id)) {
                    setOutputDataMap((prev) => {
                        const tempPrev = prev as Map<string, OutputData>;
                        tempPrev.delete(id);
                        return new Map([...(tempPrev as ReadonlyMap<string, OutputData>)]);
                    });
                }
                addInputDataChanges(id);
            },
            [modifyNode, addInputDataChanges, outputDataMap, setOutputDataMap]
        );

        const setNodeDisabled = useCallback(
            (id: string, isDisabled: boolean): void => {
                modifyNode(id, (n) => {
                    const newNode = copyNode(n);
                    newNode.data.isDisabled = isDisabled;
                    return newNode;
                });
            },
            [modifyNode]
        );

        const cutFn = useCallback(() => {
            cutAndCopyToClipboard(getNodes(), getEdges(), changeNodes, changeEdges);
        }, [getNodes, getEdges, changeNodes, changeEdges]);
        const copyFn = useCallback(() => {
            copyToClipboard(getNodes(), getEdges());
        }, [getNodes, getEdges]);
        const pasteFn = useCallback(() => {
            pasteFromClipboard(changeNodes, changeEdges);
        }, [changeNodes, changeEdges]);
        const selectAllFn = useCallback(() => {
            changeNodes((nodes) => nodes.map((n) => ({ ...n, selected: true })));
            changeEdges((edges) => edges.map((e) => ({ ...e, selected: true })));
        }, [changeNodes, changeEdges]);

        useHotkeys('ctrl+x, cmd+x', cutFn, [cutFn]);
        useIpcRendererListener('cut', cutFn, [cutFn]);
        useHotkeys('ctrl+c, cmd+c', copyFn, [copyFn]);
        useIpcRendererListener('copy', copyFn, [copyFn]);
        useHotkeys('ctrl+v, cmd+v', pasteFn, [pasteFn]);
        useIpcRendererListener('paste', pasteFn, [pasteFn]);
        useHotkeys('ctrl+a, cmd+a', selectAllFn, [selectAllFn]);

        const [zoom, setZoom] = useState(1);

        const [connectingFrom, setConnectingFrom] = useState<OnConnectStartParams | null>(null);

        const globalChainValue = useMemoObject<GlobalVolatile>({
            nodeChanges,
            edgeChanges,
            typeState,
            createNode,
            createConnection,
            isNodeInputLocked,
            effectivelyDisabledNodes,
            isValidConnection,
            zoom,
            hoveredNode,
<<<<<<< HEAD
            inputDataChanges,
            lastInputDataUpdatedId,
            useConnectingFromType: useMemoArray([
                connectingFromType,
                setConnectingFromType,
            ] as const),
=======
>>>>>>> 458c5921
            useConnectingFrom: useMemoArray([connectingFrom, setConnectingFrom] as const),
            useOutputDataMap: useMemoArray([outputDataMap, setOutputDataMap] as const),
        });

        const globalValue = useMemoObject<Global>({
            schemata,
            reactFlowWrapper,
            defaultIteratorSize,
            setSetNodes,
            setSetEdges,
            addNodeChanges,
            addEdgeChanges,
            changeNodes,
            changeEdges,
            useAnimate,
            useInputData,
            useInputSize,
            toggleNodeLock,
            clearNode,
            removeNodeById,
            removeEdgeById,
            duplicateNode,
            updateIteratorBounds,
            setIteratorPercent,
            setIteratorSize,
            setHoveredNode,
            setNodeDisabled,
            setZoom,
            setManualOutputType,
            functionDefinitions,
            typeStateRef,
            releaseNodeFromParent,
        });

        return (
            <GlobalVolatileContext.Provider value={globalChainValue}>
                <GlobalContext.Provider value={globalValue}>{children}</GlobalContext.Provider>
                <div style={{ display: 'none' }}>
                    {nodeChanges};{edgeChanges}
                </div>
            </GlobalVolatileContext.Provider>
        );
    }
);<|MERGE_RESOLUTION|>--- conflicted
+++ resolved
@@ -83,12 +83,8 @@
     effectivelyDisabledNodes: ReadonlySet<string>;
     zoom: number;
     hoveredNode: string | null | undefined;
-<<<<<<< HEAD
     inputDataChanges: ChangeCounter;
     lastInputDataUpdatedId: string | undefined;
-    useConnectingFromType: readonly [Type | null, SetState<Type | null>];
-=======
->>>>>>> 458c5921
     useConnectingFrom: readonly [
         OnConnectStartParams | null,
         SetState<OnConnectStartParams | null>
@@ -986,15 +982,8 @@
             isValidConnection,
             zoom,
             hoveredNode,
-<<<<<<< HEAD
             inputDataChanges,
             lastInputDataUpdatedId,
-            useConnectingFromType: useMemoArray([
-                connectingFromType,
-                setConnectingFromType,
-            ] as const),
-=======
->>>>>>> 458c5921
             useConnectingFrom: useMemoArray([connectingFrom, setConnectingFrom] as const),
             useOutputDataMap: useMemoArray([outputDataMap, setOutputDataMap] as const),
         });

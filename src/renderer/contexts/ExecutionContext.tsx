import { memo, useCallback, useEffect, useState } from 'react';
import { Edge, Node, useReactFlow } from 'react-flow-renderer';
<<<<<<< HEAD
import { createContext, useContext, useContextSelector } from 'use-context-selector';
=======
import { useHotkeys } from 'react-hotkeys-hook';
import { createContext, useContext } from 'use-context-selector';
>>>>>>> 4d3d70f7
import { useThrottledCallback } from 'use-debounce';
import { getBackend } from '../../common/Backend';
import {
    EdgeData,
    EdgeHandle,
    InputId,
    NodeData,
    OutputId,
    UsableData,
} from '../../common/common-types';
import { ipcRenderer } from '../../common/safeIpc';
import { SchemaMap } from '../../common/SchemaMap';
<<<<<<< HEAD
import { ParsedHandle, parseSourceHandle, parseTargetHandle } from '../../common/util';
=======
import {
    EMPTY_MAP,
    ParsedHandle,
    assertNever,
    parseSourceHandle,
    parseTargetHandle,
} from '../../common/util';
>>>>>>> 4d3d70f7
import { checkNodeValidity } from '../helpers/checkNodeValidity';
import { getEffectivelyDisabledNodes } from '../helpers/disabled';
import { getNodesWithSideEffects } from '../helpers/sideEffect';
import { useAsyncEffect } from '../hooks/useAsyncEffect';
import {
    BackendEventSourceListener,
    useBackendEventSource,
    useBackendEventSourceListener,
} from '../hooks/useBackendEventSource';
import { useMemoObject } from '../hooks/useMemo';
import { AlertBoxContext, AlertType } from './AlertBoxContext';
import { GlobalContext, GlobalVolatileContext } from './GlobalNodeState';
import { SettingsContext } from './SettingsContext';

export enum ExecutionStatus {
    READY,
    RUNNING,
    PAUSED,
}

interface ExecutionContextValue {
    run: () => Promise<void>;
    pause: () => Promise<void>;
    kill: () => Promise<void>;
    status: ExecutionStatus;
    isBackendKilled: boolean;
    setIsBackendKilled: React.Dispatch<React.SetStateAction<boolean>>;
    useOutputData: (id: string, outputId: OutputId) => unknown;
}

const convertToUsableFormat = (
    nodes: readonly Node<NodeData>[],
    edges: readonly Edge<EdgeData>[],
    schemata: SchemaMap
) => {
    const result: Record<string, UsableData> = {};

    const nodeSchemaMap = new Map(nodes.map((n) => [n.id, schemata.get(n.data.schemaId)]));
    const convertHandle = (handle: ParsedHandle, type: 'input' | 'output'): EdgeHandle => {
        const schema = nodeSchemaMap.get(handle.nodeId);
        if (!schema) {
            throw new Error(`Invalid handle: The node id ${handle.nodeId} is not valid`);
        }

        const index = schema[`${type}s`].findIndex((inOut) => inOut.id === handle.inOutId);
        if (index === -1) {
            throw new Error(
                `Invalid handle: There is no ${type} with id ${handle.inOutId} in ${schema.name}`
            );
        }

        return { id: handle.nodeId, index };
    };

    type Handles<I extends InputId | OutputId> = Record<
        string,
        Record<I, EdgeHandle | undefined> | undefined
    >;
    const inputHandles: Handles<InputId> = {};
    const outputHandles: Handles<OutputId> = {};
    edges.forEach((element) => {
        const { sourceHandle, targetHandle } = element;
        if (!sourceHandle || !targetHandle) return;

        const sourceH = parseSourceHandle(sourceHandle);
        const targetH = parseTargetHandle(targetHandle);

        (inputHandles[targetH.nodeId] ??= {})[targetH.inOutId] = convertHandle(sourceH, 'output');
        (outputHandles[sourceH.nodeId] ??= {})[sourceH.inOutId] = convertHandle(targetH, 'input');
    });

    // Set up each node in the result
    nodes.forEach((element) => {
        const { id, data, type: nodeType } = element;
        const { schemaId, inputData } = data;
        const schema = schemata.get(schemaId);

        if (!nodeType) {
            throw new Error(
                `Expected all nodes to have a node type, but ${schema.name} (id: ${schemaId}) node did not.`
            );
        }

        // Node
        result[id] = {
            schemaId,
            id,
            inputs: schema.inputs.map(
                (input) => inputHandles[id]?.[input.id] ?? inputData[input.id] ?? null
            ),
            outputs: schema.outputs.map((output) => outputHandles[id]?.[output.id] ?? null),
            child: false,
            nodeType,
            hasSideEffects: schema.hasSideEffects,
        };
        if (nodeType === 'iterator') {
            result[id].children = [];
            result[id].percent = data.percentComplete || 0;
        }
    });

    // set children
    nodes.forEach((node) => {
        if (node.parentNode) {
            result[node.parentNode].children!.push(node.id);
            result[node.id].child = true;
        }
    });

    return result;
};

export const ExecutionContext = createContext<Readonly<ExecutionContextValue>>(
    {} as ExecutionContextValue
);

// eslint-disable-next-line @typescript-eslint/ban-types
export const ExecutionProvider = memo(({ children }: React.PropsWithChildren<{}>) => {
    const { schemata, useAnimate, setIteratorPercent, typeStateRef } = useContext(GlobalContext);
    const useOutputDataMap = useContextSelector(GlobalVolatileContext, (c) => c.useOutputDataMap);
    const { useIsCpu, useIsFp16, port } = useContext(SettingsContext);
    const { sendAlert } = useContext(AlertBoxContext);

    const [isCpu] = useIsCpu;
    const [isFp16] = useIsFp16;

    const [animate, unAnimate] = useAnimate();

    const { getNodes, getEdges } = useReactFlow<NodeData, EdgeData>();

    const [status, setStatus] = useState(ExecutionStatus.READY);
    const backend = getBackend(port);

    const [isBackendKilled, setIsBackendKilled] = useState(false);

    const [outputDataMap, setOutputDataMap] = useOutputDataMap;
    const useOutputData = useCallback(
        (id: string, outputId: OutputId): unknown => outputDataMap.get(id)?.[outputId],
        [outputDataMap]
    );

    useEffect(() => {
        // TODO: Actually fix this so it un-animates correctly
        const id = setTimeout(() => {
            if (status !== ExecutionStatus.RUNNING) {
                unAnimate();
            }
        }, 1000);
        return () => clearTimeout(id);
    }, [status, unAnimate]);

    useEffect(() => {
        if (status === ExecutionStatus.RUNNING) {
            ipcRenderer.send('start-sleep-blocker');
        } else {
            ipcRenderer.send('stop-sleep-blocker');
        }
    }, [status]);

    const [eventSource, eventSourceStatus] = useBackendEventSource(port);

    useBackendEventSourceListener(
        eventSource,
        'finish',
        () => {
            unAnimate();
            setStatus(ExecutionStatus.READY);
        },
        [setStatus, unAnimate]
    );

    useBackendEventSourceListener(
        eventSource,
        'execution-error',
        (data) => {
            if (data) {
                let errorSource = '';
                if (data.source) {
                    const schema = schemata.get(data.source.schemaId);
                    let { name } = schema;
                    if (schemata.schemata.filter((s) => s.name === name).length > 1) {
                        // make the name unique using the category of the schema
                        name = `${schema.category} ${schema.name}`;
                    }
                    errorSource = `An error occurred in a ${name} node:\n\n`;
                }

                sendAlert(AlertType.ERROR, null, errorSource + data.exception);
                unAnimate();
                setStatus(ExecutionStatus.READY);
            }
        },
        [setStatus, unAnimate, schemata]
    );

    useBackendEventSourceListener(
        eventSource,
        'node-output-data',
        (data) => {
            if (data) {
                setOutputDataMap((prev) => new Map([...prev, [data.nodeId, data.data]]));
            }
        },
        [unAnimate, outputDataMap, setOutputDataMap]
    );

    const updateNodeFinish = useThrottledCallback<BackendEventSourceListener<'node-finish'>>(
        (data) => {
            if (data) {
                unAnimate(data.finished);
            }
        },
        350
    );
    useBackendEventSourceListener(eventSource, 'node-finish', updateNodeFinish, [
        unAnimate,
        updateNodeFinish,
    ]);

    const updateIteratorProgress = useThrottledCallback<
        BackendEventSourceListener<'iterator-progress-update'>
    >((data) => {
        if (data) {
            const { percent, iteratorId, running: runningNodes } = data;
            if (runningNodes && status === ExecutionStatus.RUNNING) {
                animate(runningNodes);
            } else if (status !== ExecutionStatus.RUNNING) {
                unAnimate();
            }
            setIteratorPercent(iteratorId, percent);
        }
    }, 350);
    useBackendEventSourceListener(eventSource, 'iterator-progress-update', updateIteratorProgress, [
        animate,
        updateIteratorProgress,
    ]);

    const [ownsBackend, setOwnsBackend] = useState(true);
    useAsyncEffect(
        {
            supplier: () => ipcRenderer.invoke('owns-backend'),
            successEffect: setOwnsBackend,
        },
        [setOwnsBackend]
    );

    useEffect(() => {
        if (ownsBackend && !isBackendKilled && eventSourceStatus === 'error') {
            sendAlert(
                AlertType.ERROR,
                null,
                'An unexpected error occurred. You may need to restart chaiNNer.'
            );
            unAnimate();
            setStatus(ExecutionStatus.READY);
        }
    }, [eventSourceStatus, unAnimate, isBackendKilled, ownsBackend]);

    const run = async () => {
        const allNodes = getNodes();
        const allEdges = getEdges();

        const disabledNodes = new Set(
            getEffectivelyDisabledNodes(allNodes, allEdges).map((n) => n.id)
        );
        const nodes = getNodesWithSideEffects(
            allNodes.filter((n) => !disabledNodes.has(n.id)),
            allEdges,
            schemata
        );
        const nodeIds = new Set(nodes.map((n) => n.id));
        const edges = allEdges.filter((e) => nodeIds.has(e.source) && nodeIds.has(e.target));

        setStatus(ExecutionStatus.RUNNING);
        animate(nodes.map((n) => n.id));
        if (nodes.length === 0) {
            sendAlert(
                AlertType.ERROR,
                null,
                disabledNodes.size > 0
                    ? 'All nodes are disabled. There are no nodes to run.'
                    : 'There are no nodes to run.'
            );
            unAnimate();
            setStatus(ExecutionStatus.READY);
        } else {
            const invalidNodes = nodes.flatMap((node) => {
                const functionInstance = typeStateRef.current.functions.get(node.data.id);
                const schema = schemata.get(node.data.schemaId);
                const { category, name } = schema;
                const validity = checkNodeValidity({
                    id: node.id,
                    inputData: node.data.inputData,
                    edges,
                    schema,
                    functionInstance,
                });
                if (validity.isValid) return [];

                return [`• ${category}: ${name}: ${validity.reason}`];
            });
            if (invalidNodes.length > 0) {
                const reasons = invalidNodes.join('\n');
                sendAlert(
                    AlertType.ERROR,
                    null,
                    `There are invalid nodes in the editor. Please fix them before running.\n${reasons}`
                );
                unAnimate();
                setStatus(ExecutionStatus.READY);
                return;
            }
            try {
                const data = convertToUsableFormat(nodes, edges, schemata);
                const response = await backend.run({
                    data,
                    isCpu,
                    isFp16,
                });
                if (response.exception) {
                    // no need to alert here, because the error has already been handled by the queue
                    unAnimate();
                    setStatus(ExecutionStatus.READY);
                }
            } catch (err: unknown) {
                sendAlert(AlertType.ERROR, null, `An unexpected error occurred: ${String(err)}`);
                unAnimate();
                setStatus(ExecutionStatus.READY);
            }
        }
    };

    const pause = async () => {
        try {
            const response = await backend.pause();
            if (response.exception) {
                sendAlert(AlertType.ERROR, null, response.exception);
            }
        } catch (err) {
            sendAlert(AlertType.ERROR, null, 'An unexpected error occurred.');
        }
        setStatus(ExecutionStatus.PAUSED);
        unAnimate();
    };

    const kill = async () => {
        try {
            const response = await backend.kill();
            unAnimate();
            if (response.exception) {
                sendAlert(AlertType.ERROR, null, response.exception);
            }
        } catch (err) {
            sendAlert(AlertType.ERROR, null, 'An unexpected error occurred.');
        }
        unAnimate();
        setStatus(ExecutionStatus.READY);
    };

    useHotkeys(
        'F5',
        () => {
            switch (status) {
                case ExecutionStatus.READY:
                case ExecutionStatus.PAUSED:
                    // eslint-disable-next-line @typescript-eslint/no-floating-promises
                    run();
                    break;
                case ExecutionStatus.RUNNING:
                    break;
                default:
                    assertNever(status);
            }
        },
        [run, pause, status]
    );

    useHotkeys(
        'F6',
        () => {
            switch (status) {
                case ExecutionStatus.RUNNING:
                    // eslint-disable-next-line @typescript-eslint/no-floating-promises
                    pause();
                    break;
                case ExecutionStatus.READY:
                case ExecutionStatus.PAUSED:
                    break;
                default:
                    assertNever(status);
            }
        },
        [run, pause, status]
    );

    useHotkeys(
        'F7',
        () => {
            switch (status) {
                case ExecutionStatus.RUNNING:
                case ExecutionStatus.PAUSED:
                    // eslint-disable-next-line @typescript-eslint/no-floating-promises
                    kill();
                    break;
                case ExecutionStatus.READY:
                    break;
                default:
                    assertNever(status);
            }
        },
        [kill]
    );

    const value = useMemoObject<ExecutionContextValue>({
        run,
        pause,
        kill,
        status,
        isBackendKilled,
        setIsBackendKilled,
        useOutputData,
    });

    return <ExecutionContext.Provider value={value}>{children}</ExecutionContext.Provider>;
});<|MERGE_RESOLUTION|>--- conflicted
+++ resolved
@@ -1,11 +1,7 @@
 import { memo, useCallback, useEffect, useState } from 'react';
 import { Edge, Node, useReactFlow } from 'react-flow-renderer';
-<<<<<<< HEAD
+import { useHotkeys } from 'react-hotkeys-hook';
 import { createContext, useContext, useContextSelector } from 'use-context-selector';
-=======
-import { useHotkeys } from 'react-hotkeys-hook';
-import { createContext, useContext } from 'use-context-selector';
->>>>>>> 4d3d70f7
 import { useThrottledCallback } from 'use-debounce';
 import { getBackend } from '../../common/Backend';
 import {
@@ -18,17 +14,7 @@
 } from '../../common/common-types';
 import { ipcRenderer } from '../../common/safeIpc';
 import { SchemaMap } from '../../common/SchemaMap';
-<<<<<<< HEAD
-import { ParsedHandle, parseSourceHandle, parseTargetHandle } from '../../common/util';
-=======
-import {
-    EMPTY_MAP,
-    ParsedHandle,
-    assertNever,
-    parseSourceHandle,
-    parseTargetHandle,
-} from '../../common/util';
->>>>>>> 4d3d70f7
+import { ParsedHandle, assertNever, parseSourceHandle, parseTargetHandle } from '../../common/util';
 import { checkNodeValidity } from '../helpers/checkNodeValidity';
 import { getEffectivelyDisabledNodes } from '../helpers/disabled';
 import { getNodesWithSideEffects } from '../helpers/sideEffect';

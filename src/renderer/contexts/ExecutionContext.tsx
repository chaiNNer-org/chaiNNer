--- conflicted
+++ resolved
@@ -138,21 +138,16 @@
         setManualOutputType,
         clearManualOutputTypes,
     } = useContext(GlobalContext);
-<<<<<<< HEAD
-    const { schemata, url, backend, ownsBackend, backendDownRef, features, featureStates } =
-        useContext(BackendContext);
-=======
     const {
         schemata,
         url,
         backend,
         ownsBackend,
-        restartingRef,
+        backendDownRef,
         features,
         featureStates,
         categories,
     } = useContext(BackendContext);
->>>>>>> a13b180d
     const { packageSettings } = useSettings();
 
     const { sendAlert, sendToast } = useContext(AlertBoxContext);

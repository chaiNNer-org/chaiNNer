import { DeleteIcon, DownloadIcon, InfoIcon } from '@chakra-ui/icons';
import {
    Accordion,
    AccordionButton,
    AccordionIcon,
    AccordionItem,
    AccordionPanel,
    Box,
    Button,
    Center,
    Collapse,
    Divider,
    Flex,
    HStack,
    Icon,
    Modal,
    ModalBody,
    ModalCloseButton,
    ModalContent,
    ModalFooter,
    ModalHeader,
    ModalOverlay,
    Progress,
    Spacer,
    Spinner,
    Switch,
    Tag,
    Text,
    Textarea,
    Tooltip,
    VStack,
    useDisclosure,
} from '@chakra-ui/react';
import { memo, useCallback, useEffect, useMemo, useRef, useState } from 'react';
import { BsQuestionCircle, BsTerminalFill } from 'react-icons/bs';
import { HiOutlineRefresh } from 'react-icons/hi';
import { useQuery } from 'react-query';
import { createContext, useContext } from 'use-context-selector';
import { Version } from '../../common/common-types';
<<<<<<< HEAD
=======
import { Package, PyPiPackage } from '../../common/dependencies';
import { isArmMac } from '../../common/env';
import { Integration, externalIntegrations } from '../../common/externalIntegrations';
>>>>>>> 497d71a5
import { log } from '../../common/log';
import {
    Feature,
    FeatureId,
    FeatureState,
    Package,
    PyPiName,
    PyPiPackage,
} from '../../common/packages';
import { OnStdio, runPipInstall, runPipUninstall } from '../../common/pip';
import { noop } from '../../common/util';
import { versionGt } from '../../common/version';
import { Markdown } from '../components/Markdown';
import { useAsyncEffect } from '../hooks/useAsyncEffect';
import { useMemoObject } from '../hooks/useMemo';
import { AlertBoxContext, AlertType } from './AlertBoxContext';
import { BackendContext } from './BackendContext';
import { GlobalContext } from './GlobalNodeState';
import { SettingsContext } from './SettingsContext';

export interface DependencyContextValue {
    openDependencyManager: () => void;
    availableUpdates: number;
}

export const DependencyContext = createContext<Readonly<DependencyContextValue>>({
    openDependencyManager: noop,
    availableUpdates: 0,
});

const formatBytes = (bytes: number): string => {
    const KB = 1024 ** 1;
    const MB = 1024 ** 2;
    const GB = 1024 ** 3;

    if (bytes < KB) return `${bytes}\u2009Byte`;
    if (bytes < MB) return `${Number((bytes / KB).toPrecision(2))}\u2009KB`;
    if (bytes < GB) return `${Number((bytes / MB).toPrecision(2))}\u2009MB`;
    return `${Number((bytes / GB).toPrecision(2))}\u2009GB`;
};
const formatSizeEstimate = (packages: readonly PyPiPackage[]): string =>
    formatBytes(packages.reduce((a, p) => a + p.sizeEstimate, 0));

const PackageDependencyView = memo(
    ({ pkg, installedVersion }: { pkg: PyPiPackage; installedVersion: Version | null }) => {
        let color = 'red.500';
        let tagText = 'Missing';
        let versionString: string = pkg.version;
        if (installedVersion) {
            const outdated = versionGt(pkg.version, installedVersion);
            if (outdated) {
                color = 'yellow.500';
                tagText = 'Outdated';
                versionString = `${installedVersion} → ${pkg.version}`;
            } else {
                color = 'inherit';
                tagText = '';
            }
        }
        return (
            <HStack
                align="center"
                key={pkg.pypiName}
                w="full"
            >
                <Text
                    color={color}
                    textAlign="left"
                    width="fit-content"
                >
                    {pkg.pypiName}
                </Text>
                {!!tagText && <Tag color={color}>{tagText}</Tag>}
                <Tag>{versionString}</Tag>
                <Spacer />
            </HStack>
        );
    }
);

const PackageView = memo(
    ({
        p,
        isRunningShell,
        progress,
        installedPyPi,
        onInstall,
        onUninstall,
        onUpdate,
    }: {
        p: Package;
        isRunningShell: boolean;
        progress?: number;
        installedPyPi: Readonly<Partial<Record<PyPiName, Version>>>;
        onInstall: () => void;
        onUninstall: () => void;
        onUpdate: () => void;
    }) => {
        const missingPackages = p.dependencies.filter((d) => !installedPyPi[d.pypiName]);
        const outdatedPackages = p.dependencies.filter((d) => {
            const installed = installedPyPi[d.pypiName];
            return installed && versionGt(d.version, installed);
        });

        return (
            <AccordionItem cursor="pointer">
                <h2>
                    <VStack
                        spacing={0}
                        w="full"
                    >
                        <HStack w="full">
                            <AccordionButton cursor="pointer">
                                <HStack
                                    cursor="pointer"
                                    spacing={1}
                                    w="full"
                                >
                                    <Text
                                        cursor="pointer"
                                        flex="1"
                                        textAlign="left"
                                        w="full"
                                    >
                                        {p.name} ({p.dependencies.length} package
                                        {p.dependencies.length === 1 ? '' : 's'})
                                    </Text>
                                    <Tooltip
                                        closeOnClick
                                        closeOnMouseDown
                                        borderRadius={8}
                                        label={p.description}
                                        px={2}
                                        py={1}
                                    >
                                        <InfoIcon />
                                    </Tooltip>
                                </HStack>
                            </AccordionButton>
                            {missingPackages.length === 0 ? (
                                <HStack
                                    mr={1}
                                    py={2}
                                >
                                    {outdatedPackages.length > 0 && (
                                        <Button
                                            colorScheme="blue"
                                            disabled={isRunningShell}
                                            isLoading={isRunningShell}
                                            leftIcon={<DownloadIcon />}
                                            size="sm"
                                            onClick={onUpdate}
                                        >
                                            Update ({formatSizeEstimate(outdatedPackages)})
                                        </Button>
                                    )}

                                    <Button
                                        colorScheme="red"
                                        disabled={isRunningShell}
                                        leftIcon={<DeleteIcon />}
                                        size="sm"
                                        onClick={onUninstall}
                                    >
                                        Uninstall
                                    </Button>
                                </HStack>
                            ) : (
                                <HStack
                                    mr={1}
                                    py={2}
                                >
                                    <Button
                                        colorScheme="blue"
                                        disabled={isRunningShell}
                                        isLoading={isRunningShell}
                                        leftIcon={<DownloadIcon />}
                                        size="sm"
                                        onClick={onInstall}
                                    >
                                        Install (
                                        {formatSizeEstimate([
                                            ...missingPackages,
                                            ...outdatedPackages,
                                        ])}
                                        )
                                    </Button>
                                </HStack>
                            )}
                            <AccordionButton
                                cursor="pointer"
                                w={4}
                            >
                                <Center
                                    cursor="pointer"
                                    w="full"
                                >
                                    <AccordionIcon />
                                </Center>
                            </AccordionButton>
                        </HStack>
                        {progress !== undefined && (
                            <Center
                                cursor="pointer"
                                h={8}
                                w="full"
                            >
                                <Progress
                                    hasStripe
                                    isAnimated
                                    cursor="pointer"
                                    value={progress}
                                    w="full"
                                />
                            </Center>
                        )}
                    </VStack>
                </h2>
                <AccordionPanel pb={4}>
                    <VStack
                        key={p.name}
                        w="full"
                    >
                        {p.dependencies.map((d) => (
                            <PackageDependencyView
                                installedVersion={installedPyPi[d.pypiName] ?? null}
                                key={d.pypiName}
                                pkg={d}
                            />
                        ))}
                    </VStack>
                </AccordionPanel>
            </AccordionItem>
        );
    }
);

interface FeaturesAccordionProps {
    features: readonly Feature[];
    featureStates: ReadonlyMap<FeatureId, FeatureState>;
}
const FeaturesAccordion = memo(({ features, featureStates }: FeaturesAccordionProps) => {
    return (
        <Accordion
            allowToggle
            w="full"
        >
            {features.map((f) => {
                const state = featureStates.get(f.id);

                const stateLabel =
                    state === undefined ? 'Unavailable' : state.enabled ? 'Enabled' : 'Disabled';

                return (
                    <AccordionItem
                        cursor="pointer"
                        key={f.id}
                    >
                        <h2>
                            <HStack w="full">
                                <AccordionButton
                                    cursor="pointer"
                                    pr={0}
                                >
                                    <HStack
                                        cursor="pointer"
                                        spacing={1}
                                        w="full"
                                    >
                                        <Text
                                            cursor="pointer"
                                            flex="1"
                                            textAlign="left"
                                            w="full"
                                        >
                                            {f.name}
                                        </Text>
                                        <Tooltip
                                            closeOnClick
                                            borderRadius={8}
                                            label={state?.details ?? 'NO DETAILS'}
                                            px={2}
                                            py={1}
                                        >
                                            <InfoIcon />
                                        </Tooltip>
                                        <Text
                                            color={state?.enabled ? 'green.500' : 'gray.500'}
                                            cursor="pointer"
                                            pl={4}
                                        >
                                            {stateLabel}
                                        </Text>
                                    </HStack>
                                </AccordionButton>
                                <AccordionButton
                                    cursor="pointer"
                                    w={4}
                                >
                                    <Center
                                        cursor="pointer"
                                        w="full"
                                    >
                                        <AccordionIcon />
                                    </Center>
                                </AccordionButton>
                            </HStack>
                        </h2>
                        <AccordionPanel pb={4}>
                            <Markdown>{f.description}</Markdown>
                        </AccordionPanel>
                    </AccordionItem>
                );

                // return (
                //     <Box key={f.id}>
                //         <HStack w="full">
                //             <Text>{f.name}</Text>
                //             {state ? (
                //                 <Text color={state.enabled ? 'green.500' : 'gray.500'}>
                //                     {state.enabled ? 'Enabled' : 'Disabled'}
                //                 </Text>
                //             ) : (
                //                 <Text color="gray.500">Unavailable</Text>
                //             )}
                //         </HStack>
                //         <Code>
                //             {JSON.stringify(
                //                 {
                //                     ...f,
                //                     state: {
                //                         enabled: state?.enabled,
                //                         details: state?.details,
                //                     },
                //                 },
                //                 undefined,
                //                 4
                //             )}
                //         </Code>
                //     </Box>
                // );
            })}
        </Accordion>
    );
});

export const DependencyProvider = memo(({ children }: React.PropsWithChildren<unknown>) => {
    const { isOpen, onOpen, onClose } = useDisclosure();

    const { showAlert } = useContext(AlertBoxContext);
    const { useIsSystemPython } = useContext(SettingsContext);
    const { backend, pythonInfo, restart, packages, featureStates, refreshFeatureStates } =
        useContext(BackendContext);
    const { hasRelevantUnsavedChangesRef } = useContext(GlobalContext);

    const [isSystemPython] = useIsSystemPython;

    const [isConsoleOpen, setIsConsoleOpen] = useState(false);
    const [usePipDirectly, setUsePipDirectly] = useState(false);

    const [hasNvidia, setHasNvidia] = useState(false);
    useAsyncEffect(
        () => ({
            supplier: async () => (await backend.listNvidiaGpus()).length > 0,
            successEffect: setHasNvidia,
        }),
        [backend]
    );

    const { data: installedPyPi, refetch: refetchInstalledPyPi } = useQuery({
        queryKey: 'dependencies',
        queryFn: async () => {
            try {
                return await backend.installedDependencies();
            } catch (error) {
                log.error(error);
                throw error;
            }
        },
        cacheTime: 0,
        retry: 25,
        refetchOnWindowFocus: false,
        refetchInterval: false,
    });

    const [installingPackage, setInstallingPackage] = useState<Package | null>(null);
    const [uninstallingPackage, setUninstallingPackage] = useState<Package | null>(null);

    const consoleRef = useRef<HTMLTextAreaElement | null>(null);
    const [shellOutput, setShellOutput] = useState('');
    const [isRunningShell, setIsRunningShell] = useState(false);
    const [progress, setProgress] = useState(0);
    const appendToOutput = useCallback(
        (data: string) => {
            setShellOutput((prev) => (prev + data).slice(-10_000));
        },
        [setShellOutput]
    );
    const onStdio: OnStdio = { onStderr: appendToOutput, onStdout: appendToOutput };

    const changePackages = (supplier: () => Promise<void>) => {
        if (isRunningShell) throw new Error('Cannot run two pip commands at once');

        setShellOutput('');
        setIsRunningShell(true);
        setProgress(0);

        supplier()
            .catch((error) => {
                appendToOutput(`${String(error)}\n`);
            })
            .finally(() => {
                restart()
                    .catch(log.error)
                    .then(() => {
                        refetchInstalledPyPi()
                            .catch(log.error)
                            .then(() => {
                                setIsRunningShell(false);
                                setInstallingPackage(null);
                                setUninstallingPackage(null);
                                setProgress(0);
                            })
                            .catch(log.error);
                    })
                    .catch(log.error);
            });
    };

    const installPackage = (p: Package) => {
        setInstallingPackage(p);
        changePackages(() =>
            runPipInstall(
                pythonInfo,
                p.dependencies,
                usePipDirectly ? undefined : setProgress,
                onStdio
            )
        );
    };

    const uninstallPackage = (p: Package) => {
        setUninstallingPackage(p);
        changePackages(() =>
            runPipUninstall(
                pythonInfo,
                p.dependencies,
                usePipDirectly ? undefined : setProgress,
                onStdio
            )
        );
    };

    useEffect(() => {
        if (consoleRef.current) {
            consoleRef.current.scrollTop = consoleRef.current.scrollHeight;
        }
    }, [shellOutput]);

    // whether we are current installing/uninstalling packages or refreshing the list pf installed packages
    const currentlyProcessingDeps =
        installedPyPi === undefined || installingPackage !== null || uninstallingPackage !== null;

    const availableUpdates = useMemo((): number => {
        if (!installedPyPi) return 0;
        return packages.filter(({ dependencies }) =>
            dependencies.some(({ version, pypiName }) => {
                const installed = installedPyPi[pypiName];
                if (!installed) {
                    return true;
                }
                return versionGt(version, installed);
            })
        ).length;
    }, [packages, installedPyPi]);

    const value = useMemoObject<DependencyContextValue>({
        openDependencyManager: onOpen,
        availableUpdates,
    });

    const features = useMemo(() => packages.flatMap((p) => p.features), [packages]);

    return (
        <DependencyContext.Provider value={value}>
            {children}
            <Modal
                isCentered
                closeOnOverlayClick={!currentlyProcessingDeps}
                isOpen={isOpen}
                returnFocusOnClose={false}
                scrollBehavior="inside"
                size="xl"
                onClose={onClose}
            >
                <ModalOverlay />
                <ModalContent
                    bgColor="var(--chain-editor-bg)"
                    maxW="750px"
                >
                    <ModalHeader>Dependency Manager</ModalHeader>
                    <ModalCloseButton disabled={currentlyProcessingDeps} />
                    <ModalBody>
                        <VStack w="full">
                            {!isArmMac && (
                                <Flex w="full">
                                    <Text
                                        flex="1"
                                        textAlign="left"
                                    >
                                        {hasNvidia ? 'CUDA supported' : 'CUDA not supported'}
                                    </Text>
                                </Flex>
                            )}
                            <Flex
                                align="center"
                                w="full"
                            >
                                <Text
                                    flex="1"
                                    textAlign="left"
                                >
                                    Python ({pythonInfo.version}) [
                                    {isSystemPython ? 'System' : 'Integrated'}]
                                </Text>
                                <HStack>
                                    <HStack>
                                        <Switch
                                            isChecked={usePipDirectly}
                                            isDisabled={isRunningShell}
                                            onChange={() => {
                                                setUsePipDirectly(!usePipDirectly);
                                            }}
                                        />
                                        <Text>Use Pip Directly</Text>
                                        <Tooltip
                                            hasArrow
                                            borderRadius={8}
                                            label="Disable progress bars and use pip to directly download and install the packages. Use this setting if you are having issues installing normally."
                                            maxW="auto"
                                            openDelay={500}
                                            px={2}
                                            py={0}
                                        >
                                            <Center>
                                                <Icon as={BsQuestionCircle} />
                                            </Center>
                                        </Tooltip>
                                    </HStack>
                                    <Button
                                        aria-label={isConsoleOpen ? 'Hide Console' : 'View Console'}
                                        leftIcon={<BsTerminalFill />}
                                        size="sm"
                                        onClick={() => setIsConsoleOpen(!isConsoleOpen)}
                                    >
                                        {isConsoleOpen ? 'Hide Console' : 'View Console'}
                                    </Button>
                                </HStack>
                            </Flex>
                            {!installedPyPi ? (
                                <Spinner />
                            ) : (
                                <Accordion
                                    allowToggle
                                    // allowMultiple={false}
                                    w="full"
                                >
                                    {packages.map((p) => {
                                        if (p.dependencies.length === 0) {
                                            return null;
                                        }

                                        const install = () => installPackage(p);
                                        const uninstall = () => {
                                            showAlert({
                                                type: AlertType.WARN,
                                                title: 'Uninstall',
                                                message: `Are you sure you want to uninstall ${p.name}?`,
                                                buttons: ['Cancel', 'Uninstall'],
                                                defaultId: 0,
                                            })
                                                .then(async (button) => {
                                                    if (button === 0) return;

                                                    if (hasRelevantUnsavedChangesRef.current) {
                                                        const saveButton = await showAlert({
                                                            type: AlertType.WARN,
                                                            title: 'Unsaved Changes',
                                                            message:
                                                                `You might lose your unsaved changes by uninstalling ${p.name}.` +
                                                                `\n\nAre you sure you want to uninstall ${p.name}?`,
                                                            buttons: ['Cancel', 'Uninstall'],
                                                            defaultId: 0,
                                                        });
                                                        if (saveButton === 0) return;
                                                    }

                                                    uninstallPackage(p);
                                                })
                                                .catch(log.error);
                                        };

                                        return (
                                            <PackageView
                                                installedPyPi={installedPyPi}
                                                isRunningShell={isRunningShell}
                                                key={p.name}
                                                p={p}
                                                progress={
                                                    !usePipDirectly &&
                                                    isRunningShell &&
                                                    (installingPackage || uninstallingPackage)
                                                        ?.name === p.name
                                                        ? progress
                                                        : undefined
                                                }
                                                onInstall={install}
                                                onUninstall={uninstall}
                                                onUpdate={install}
                                            />
                                        );
                                    })}
                                </Accordion>
                            )}
                            <Center
                                animateOpacity
                                as={Collapse}
                                in={isConsoleOpen}
                                w="full"
                            >
                                {/* <Collapse
                                    animateOpacity
                                    in={isConsoleOpen}
                                > */}
                                <Center w="full">
                                    <Textarea
                                        readOnly
                                        cursor="default"
                                        fontFamily="monospace"
                                        h="150"
                                        overflowY="scroll"
                                        placeholder=""
                                        ref={consoleRef}
                                        sx={{
                                            '&::-webkit-scrollbar': {
                                                width: '8px',
                                                borderRadius: '8px',
                                                backgroundColor: 'rgba(0, 0, 0, 0)',
                                            },
                                            '&::-webkit-scrollbar-track': {
                                                borderRadius: '8px',
                                                width: '8px',
                                            },
                                            '&::-webkit-scrollbar-thumb': {
                                                borderRadius: '8px',
                                                backgroundColor: 'var(--bg-600)',
                                            },
                                        }}
                                        value={shellOutput}
                                        w="full"
                                        onChange={(e) => e.preventDefault()}
                                        onClick={(e) => e.preventDefault()}
                                        onFocus={(e) => e.preventDefault()}
                                    />
                                </Center>
                                {/* </Collapse> */}
                            </Center>
<<<<<<< HEAD
                            <Divider w="full" />
                            <Box w="full">
                                <Flex
                                    mb={2}
                                    mt={2}
=======
                            {isConsoleOpen && <Divider w="full" />}
                            {loadingExtInts ? (
                                <Spinner />
                            ) : (
                                <VStack
                                    textAlign="left"
                                    w="full"
>>>>>>> 497d71a5
                                >
                                    <Text
                                        flex="1"
                                        fontWeight="bold"
                                    >
                                        Features
                                    </Text>
                                    <Button
                                        leftIcon={<HiOutlineRefresh />}
                                        size="sm"
                                        onClick={refreshFeatureStates}
                                    >
                                        Refresh
                                    </Button>
                                </Flex>
                                <FeaturesAccordion
                                    featureStates={featureStates}
                                    features={features}
                                />
                            </Box>
                        </VStack>
                    </ModalBody>

                    <ModalFooter>
                        <Button
                            colorScheme="blue"
                            disabled={currentlyProcessingDeps}
                            mr={3}
                            variant={currentlyProcessingDeps ? 'ghost' : 'solid'}
                            onClick={onClose}
                        >
                            Close
                        </Button>
                    </ModalFooter>
                </ModalContent>
            </Modal>
        </DependencyContext.Provider>
    );
});<|MERGE_RESOLUTION|>--- conflicted
+++ resolved
@@ -37,12 +37,6 @@
 import { useQuery } from 'react-query';
 import { createContext, useContext } from 'use-context-selector';
 import { Version } from '../../common/common-types';
-<<<<<<< HEAD
-=======
-import { Package, PyPiPackage } from '../../common/dependencies';
-import { isArmMac } from '../../common/env';
-import { Integration, externalIntegrations } from '../../common/externalIntegrations';
->>>>>>> 497d71a5
 import { log } from '../../common/log';
 import {
     Feature,
@@ -710,21 +704,11 @@
                                 </Center>
                                 {/* </Collapse> */}
                             </Center>
-<<<<<<< HEAD
                             <Divider w="full" />
                             <Box w="full">
                                 <Flex
                                     mb={2}
                                     mt={2}
-=======
-                            {isConsoleOpen && <Divider w="full" />}
-                            {loadingExtInts ? (
-                                <Spinner />
-                            ) : (
-                                <VStack
-                                    textAlign="left"
-                                    w="full"
->>>>>>> 497d71a5
                                 >
                                     <Text
                                         flex="1"

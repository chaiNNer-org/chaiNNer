--- conflicted
+++ resolved
@@ -37,11 +37,7 @@
 import { Package, PyPiPackage } from '../../common/dependencies';
 import { Integration, externalIntegrations } from '../../common/externalIntegrations';
 import { log } from '../../common/log';
-<<<<<<< HEAD
 import { OnStdio, runPipInstall, runPipUninstall } from '../../common/pip';
-=======
-import { OnStdio, PipList, runPipInstall, runPipList, runPipUninstall } from '../../common/pip';
->>>>>>> 78a7bd56
 import { noop } from '../../common/util';
 import { versionGt } from '../../common/version';
 import { useAsyncEffect } from '../hooks/useAsyncEffect';
@@ -283,19 +279,8 @@
     const [isConsoleOpen, setIsConsoleOpen] = useState(false);
     const [usePipDirectly, setUsePipDirectly] = useState(false);
 
-<<<<<<< HEAD
     const [depList, setDepList] = useState<Package[] | undefined>(undefined);
     const [refreshDepListTrigger, setRefreshDepListTrigger] = useState(false);
-=======
-    useAsyncEffect(() => {
-        if (pipList) return;
-        return {
-            supplier: () => runPipList(pythonInfo),
-            successEffect: setPipList,
-        };
-    }, [pythonInfo, pipList, setPipList]);
-
-    const [hasNvidia, setHasNvidia] = useState(false);
     useAsyncEffect(
         () => ({
             supplier: async () => (await backend.listNvidiaGpus()).length > 0,
@@ -305,7 +290,6 @@
     );
 
     const [availableDeps, setAvailableDeps] = useState<Package[]>([]);
->>>>>>> 78a7bd56
     useAsyncEffect(
         () => ({
             supplier: async () => {

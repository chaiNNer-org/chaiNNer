--- conflicted
+++ resolved
@@ -26,10 +26,7 @@
 import { log } from '../../common/log';
 import { parseFunctionDefinitions } from '../../common/nodes/parseFunctionDefinitions';
 import { sortNodes } from '../../common/nodes/sort';
-<<<<<<< HEAD
-=======
-import { ipcRenderer } from '../../common/safeIpcRenderer';
->>>>>>> c5e1b503
+
 import { SchemaInputsMap } from '../../common/SchemaInputsMap';
 import { SchemaMap } from '../../common/SchemaMap';
 import { getChainnerScope } from '../../common/types/chainner-scope';

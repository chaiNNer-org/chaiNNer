--- conflicted
+++ resolved
@@ -26,10 +26,5 @@
  * ```
  */
 
-<<<<<<< HEAD
-import './colors.css';
-import './global.css';
-=======
 import './global.scss';
->>>>>>> 61574eb0
 import './index';
import { DownloadIcon } from '@chakra-ui/icons';
import {
    AlertDialog,
    AlertDialogBody,
    AlertDialogContent,
    AlertDialogFooter,
    AlertDialogHeader,
    AlertDialogOverlay,
    Button,
    HStack,
    Heading,
    IconButton,
    Image,
    Link,
    Modal,
    ModalBody,
    ModalCloseButton,
    ModalContent,
    ModalFooter,
    ModalHeader,
    ModalOverlay,
    Tag,
    Tooltip,
    useDisclosure,
} from '@chakra-ui/react';
import { memo, useEffect, useRef, useState } from 'react';
import semver from 'semver';
import { GitHubRelease, getLatestVersionIfUpdateAvailable } from '../../../common/api/github';
<<<<<<< HEAD
=======
import { ipcRenderer } from '../../../common/safeIpcRenderer';
>>>>>>> c5e1b503
import logo from '../../../public/icons/png/256x256.png';
import { useSettings } from '../../contexts/SettingsContext';
import { useAsyncEffect } from '../../hooks/useAsyncEffect';
import { useStored } from '../../hooks/useStored';
import { ipcRenderer } from '../../safeIpc';
import { Markdown } from '../Markdown';

export const AppInfo = memo(() => {
    const { checkForUpdatesOnStartup } = useSettings();

    const [appVersion, setAppVersion] = useState<string | null>(null);
    useAsyncEffect(
        () => ({
            supplier: () => ipcRenderer.invoke('get-app-version'),
            successEffect: setAppVersion,
        }),
        []
    );

    const [updateVersion, setUpdateVersion] = useState<GitHubRelease>();
    const [changelog, setChangelog] = useState<string>();

    useEffect(() => {
        if (!appVersion) {
            return;
        }
        getLatestVersionIfUpdateAvailable(appVersion)
            .then((data) => {
                if (data) {
                    setUpdateVersion(data.version);
                    setChangelog(data.changelog);
                }
            })
            .catch(() => {});
    }, [appVersion]);

    const { isOpen: isModalOpen, onOpen: onModalOpen, onClose: onModalClose } = useDisclosure();
    const { isOpen: isAlertOpen, onOpen: onAlertOpen, onClose: onAlertClose } = useDisclosure();

    const [lastIgnoredUpdate, setLastIgnoredUpdate] = useStored<string | undefined>(
        'ignored-update',
        undefined
    );

    const leastDestructiveRef = useRef(null);

    useEffect(() => {
        if (checkForUpdatesOnStartup) {
            if (appVersion && updateVersion) {
                if (lastIgnoredUpdate && semver.lte(lastIgnoredUpdate, updateVersion.tag_name)) {
                    return;
                }
                onAlertOpen();
            }
        }
    }, [appVersion, lastIgnoredUpdate, checkForUpdatesOnStartup, onAlertOpen, updateVersion]);

    return (
        <>
            <HStack>
                <Image
                    boxSize="36px"
                    draggable={false}
                    src={logo}
                />
                <Heading
                    display={{ base: 'none', lg: 'inherit' }}
                    size="md"
                >
                    chaiNNer
                </Heading>
                <Tag display={{ base: 'none', lg: 'inherit' }}>Alpha</Tag>
                <Tag>v{appVersion ?? '#.#.#'}</Tag>
                {updateVersion && (
                    <Tooltip
                        closeOnClick
                        closeOnMouseDown
                        borderRadius={8}
                        label={`Update available (${updateVersion.tag_name})`}
                        px={2}
                        py={1}
                    >
                        <IconButton
                            aria-label="Update available"
                            colorScheme="green"
                            icon={<DownloadIcon />}
                            variant="ghost"
                            onClick={onModalOpen}
                        />
                    </Tooltip>
                )}
            </HStack>
            <Modal
                isCentered
                isOpen={isModalOpen}
                scrollBehavior="inside"
                size="xl"
                onClose={onModalClose}
            >
                <ModalOverlay />
                <ModalContent
                    bgColor="var(--chain-editor-bg)"
                    h="calc(100% - 7.5rem)"
                    maxW="unset"
                    my={0}
                    overflow="hidden"
                    w="calc(100% - 7.5rem)"
                >
                    <ModalHeader>Update Changelog</ModalHeader>
                    <ModalCloseButton />
                    <ModalBody bgColor="var(--bg-900)">
                        <Markdown>{changelog ?? ''}</Markdown>
                    </ModalBody>

                    <ModalFooter>
                        <HStack>
                            <Button
                                variant="ghost"
                                onClick={onModalClose}
                            >
                                Close
                            </Button>
                            <Button
                                isExternal
                                as={Link}
                                colorScheme="gray"
                                href={updateVersion?.html_url}
                            >
                                View release on GitHub
                            </Button>
                            <Button
                                isExternal
                                as={Link}
                                colorScheme="green"
                                href="https://chaiNNer.app/download"
                            >
                                Download from chaiNNer.app
                            </Button>
                        </HStack>
                    </ModalFooter>
                </ModalContent>
            </Modal>
            <AlertDialog
                isCentered
                isOpen={isAlertOpen}
                leastDestructiveRef={leastDestructiveRef}
                onClose={onAlertClose}
            >
                <AlertDialogOverlay>
                    <AlertDialogContent bgColor="var(--chain-editor-bg)">
                        <AlertDialogHeader
                            fontSize="lg"
                            fontWeight="bold"
                        >
                            Update Available ({updateVersion?.tag_name})
                        </AlertDialogHeader>

                        <AlertDialogBody>
                            There is an update available for version {updateVersion?.tag_name}.
                            Would you like to view the changelog?
                        </AlertDialogBody>

                        <AlertDialogFooter>
                            <HStack>
                                <Button
                                    ref={leastDestructiveRef}
                                    variant="ghost"
                                    onClick={onAlertClose}
                                >
                                    Close
                                </Button>
                                <Button
                                    onClick={() => {
                                        if (updateVersion?.tag_name) {
                                            setLastIgnoredUpdate(updateVersion.tag_name);
                                        }
                                        onAlertClose();
                                    }}
                                >
                                    Ignore Update
                                </Button>
                                <Button
                                    colorScheme="green"
                                    onClick={() => {
                                        onModalOpen();
                                        onAlertClose();
                                    }}
                                >
                                    View Update
                                </Button>
                            </HStack>
                        </AlertDialogFooter>
                    </AlertDialogContent>
                </AlertDialogOverlay>
            </AlertDialog>
        </>
    );
});<|MERGE_RESOLUTION|>--- conflicted
+++ resolved
@@ -26,10 +26,7 @@
 import { memo, useEffect, useRef, useState } from 'react';
 import semver from 'semver';
 import { GitHubRelease, getLatestVersionIfUpdateAvailable } from '../../../common/api/github';
-<<<<<<< HEAD
-=======
-import { ipcRenderer } from '../../../common/safeIpcRenderer';
->>>>>>> c5e1b503
+
 import logo from '../../../public/icons/png/256x256.png';
 import { useSettings } from '../../contexts/SettingsContext';
 import { useAsyncEffect } from '../../hooks/useAsyncEffect';

--- conflicted
+++ resolved
@@ -26,11 +26,7 @@
 import { memo, useEffect, useRef, useState } from 'react';
 import semver from 'semver';
 import { GitHubRelease, getLatestVersionIfUpdateAvailable } from '../../../common/api/github';
-<<<<<<< HEAD
-import { ipcRenderer } from '../../../common/safeIpcRenderer';
-=======
-
->>>>>>> 135f1f66
+
 import logo from '../../../public/icons/png/256x256.png';
 import { useSettings } from '../../contexts/SettingsContext';
 import { useAsyncEffect } from '../../hooks/useAsyncEffect';

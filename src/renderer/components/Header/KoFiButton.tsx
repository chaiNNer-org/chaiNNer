import { IconButton, Tooltip } from '@chakra-ui/react';
import { memo } from 'react';
import { SiKofi } from 'react-icons/si';
import { links } from '../../../common/links';
import { log } from '../../../common/log';
<<<<<<< HEAD
import { ipcRenderer } from '../../../common/safeIpcRenderer';
=======
import { ipcRenderer } from '../../safeIpc';
>>>>>>> 135f1f66

export const KoFiButton = memo(() => {
    return (
        <Tooltip
            closeOnClick
            closeOnMouseDown
            borderRadius={8}
            label="Support chaiNNer on Ko-fi"
            px={2}
            py={1}
        >
            <IconButton
                aria-label="Support chaiNNer"
                icon={<SiKofi />}
                size="md"
                variant="outline"
                onClick={() => {
                    ipcRenderer.invoke('open-url', links.kofi).catch(() => {
                        log.error('Failed to open Ko-fi url');
                    });
                }}
            >
                Support chaiNNer
            </IconButton>
        </Tooltip>
    );
});<|MERGE_RESOLUTION|>--- conflicted
+++ resolved
@@ -3,11 +3,7 @@
 import { SiKofi } from 'react-icons/si';
 import { links } from '../../../common/links';
 import { log } from '../../../common/log';
-<<<<<<< HEAD
-import { ipcRenderer } from '../../../common/safeIpcRenderer';
-=======
 import { ipcRenderer } from '../../safeIpc';
->>>>>>> 135f1f66
 
 export const KoFiButton = memo(() => {
     return (

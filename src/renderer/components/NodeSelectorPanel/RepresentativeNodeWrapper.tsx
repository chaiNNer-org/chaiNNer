import { StarIcon } from '@chakra-ui/icons';
import { Box, Center, MenuItem, MenuList, Tooltip, useDisclosure } from '@chakra-ui/react';
import { DragEvent, memo, useEffect, useState } from 'react';
import { useReactFlow } from 'react-flow-renderer';
import ReactMarkdown from 'react-markdown';
import { useContext, useContextSelector } from 'use-context-selector';
import { NodeSchema } from '../../../common/common-types';
import { GlobalContext, GlobalVolatileContext } from '../../contexts/GlobalNodeState';
import { ChainnerDragData, TransferTypes } from '../../helpers/dataTransfer';
import { useContextMenu } from '../../hooks/useContextMenu';
import { useNodeFavorites } from '../../hooks/useNodeFavorites';
import RepresentativeNode from './RepresentativeNode';

const onDragStart = (event: DragEvent<HTMLDivElement>, node: NodeSchema) => {
    const data: ChainnerDragData = {
        schemaId: node.schemaId,
        offsetX: event.nativeEvent.offsetX,
        offsetY: event.nativeEvent.offsetY,
    };

    event.dataTransfer.setData(TransferTypes.ChainnerSchema, JSON.stringify(data));
    // eslint-disable-next-line no-param-reassign
    event.dataTransfer.effectAllowed = 'move';
};

interface RepresentativeNodeWrapperProps {
    node: NodeSchema;
    collapsed?: boolean;
}

const RepresentativeNodeWrapper = memo(
    ({ node, collapsed = false }: RepresentativeNodeWrapperProps) => {
        const createNode = useContextSelector(GlobalVolatileContext, (c) => c.createNode);
        const { reactFlowWrapper, setHoveredNode } = useContext(GlobalContext);
        const reactFlowInstance = useReactFlow();

        const { favorites, addFavorites, removeFavorite } = useNodeFavorites();
        const isFavorite = favorites.has(node.schemaId);

        const { isOpen, onOpen, onClose } = useDisclosure();
        const [didSingleClick, setDidSingleClick] = useState(false);
        useEffect(() => {
            const timerId = setTimeout(() => {
                if (didSingleClick) {
                    setDidSingleClick(false);
                    onOpen();
                }
            }, 500);
            return () => clearTimeout(timerId);
        }, [didSingleClick, onOpen]);

        const { onContextMenu } = useContextMenu(() => (
            <MenuList>
                <MenuItem
                    icon={<StarIcon />}
                    onClick={() => {
                        if (isFavorite) {
                            removeFavorite(node.schemaId);
                        } else {
                            addFavorites(node.schemaId);
                        }
                    }}
                >
                    {isFavorite ? 'Remove from Favorites' : 'Add to Favorites'}
                </MenuItem>
            </MenuList>
        ));

        return (
            <Box
                key={node.name}
                my={1.5}
                onContextMenu={onContextMenu}
            >
                <Tooltip
                    closeOnMouseDown
                    hasArrow
                    borderRadius={8}
<<<<<<< HEAD
                    label={
                        <ReactMarkdown>{`**${collapsed ? node.name : ''}**\n\n${
                            node.description
                        }`}</ReactMarkdown>
                    }
                    openDelay={500}
=======
                    isOpen={isOpen}
                    label="Either double-click or drag and drop to add nodes to the canvas."
                    placement="top"
>>>>>>> 876356e4
                    px={2}
                    py={1}
                    onClose={onClose}
                >
<<<<<<< HEAD
                    <Center
                        draggable
                        boxSizing="content-box"
                        display="block"
                        onDoubleClick={() => {
                            if (!reactFlowWrapper.current) return;
=======
                    <Box>
                        <Tooltip
                            closeOnMouseDown
                            hasArrow
                            borderRadius={8}
                            label={<ReactMarkdown>{node.description}</ReactMarkdown>}
                            openDelay={500}
                            placement="bottom"
                            px={2}
                            py={1}
                        >
                            <Center
                                draggable
                                boxSizing="content-box"
                                display="block"
                                onClick={() => {
                                    setDidSingleClick(true);
                                }}
                                onDoubleClick={() => {
                                    setDidSingleClick(false);
                                    if (!reactFlowWrapper.current) return;
>>>>>>> 876356e4

                                    const { height: wHeight, width } =
                                        reactFlowWrapper.current.getBoundingClientRect();

                                    const position = reactFlowInstance.project({
                                        x: width / 2,
                                        y: wHeight / 2,
                                    });

                                    createNode({
                                        nodeType: node.nodeType,
                                        position,
                                        data: {
                                            schemaId: node.schemaId,
                                        },
                                    });
                                }}
                                onDragEnd={() => {
                                    setHoveredNode(null);
                                }}
                                onDragStart={(event) => {
                                    setDidSingleClick(false);
                                    onDragStart(event, node);
                                    setHoveredNode(null);
                                }}
                            >
                                <RepresentativeNode
                                    category={node.category}
                                    collapsed={collapsed}
                                    icon={node.icon}
                                    name={node.name}
                                    schemaId={node.schemaId}
                                    subcategory={node.subcategory}
                                />
                            </Center>
                        </Tooltip>
                    </Box>
                </Tooltip>
            </Box>
        );
    }
);

export default RepresentativeNodeWrapper;<|MERGE_RESOLUTION|>--- conflicted
+++ resolved
@@ -76,36 +76,23 @@
                     closeOnMouseDown
                     hasArrow
                     borderRadius={8}
-<<<<<<< HEAD
-                    label={
-                        <ReactMarkdown>{`**${collapsed ? node.name : ''}**\n\n${
-                            node.description
-                        }`}</ReactMarkdown>
-                    }
-                    openDelay={500}
-=======
                     isOpen={isOpen}
                     label="Either double-click or drag and drop to add nodes to the canvas."
                     placement="top"
->>>>>>> 876356e4
                     px={2}
                     py={1}
                     onClose={onClose}
                 >
-<<<<<<< HEAD
-                    <Center
-                        draggable
-                        boxSizing="content-box"
-                        display="block"
-                        onDoubleClick={() => {
-                            if (!reactFlowWrapper.current) return;
-=======
                     <Box>
                         <Tooltip
                             closeOnMouseDown
                             hasArrow
                             borderRadius={8}
-                            label={<ReactMarkdown>{node.description}</ReactMarkdown>}
+                            label={
+                                <ReactMarkdown>{`**${collapsed ? node.name : ''}**\n\n${
+                                    node.description
+                                }`}</ReactMarkdown>
+                            }
                             openDelay={500}
                             placement="bottom"
                             px={2}
@@ -121,7 +108,6 @@
                                 onDoubleClick={() => {
                                     setDidSingleClick(false);
                                     if (!reactFlowWrapper.current) return;
->>>>>>> 876356e4
 
                                     const { height: wHeight, width } =
                                         reactFlowWrapper.current.getBoundingClientRect();

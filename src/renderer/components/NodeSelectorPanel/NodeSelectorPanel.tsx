--- conflicted
+++ resolved
@@ -162,7 +162,70 @@
                                 m={0}
                                 p={0}
                             >
-<<<<<<< HEAD
+                                <InputGroup borderRadius={0}>
+                                    <InputLeftElement
+                                        color={useColorModeValue('gray.500', 'gray.300')}
+                                        pointerEvents="none"
+                                    >
+                                        <SearchIcon />
+                                    </InputLeftElement>
+                                    <Input
+                                        borderRadius={0}
+                                        disabled={collapsed}
+                                        placeholder="Search..."
+                                        spellCheck={false}
+                                        type="text"
+                                        value={searchQuery}
+                                        variant="filled"
+                                        onChange={(e) => setSearchQuery(e.target.value)}
+                                    />
+                                    <InputRightElement
+                                        _hover={{ color: useColorModeValue('black', 'white') }}
+                                        style={{
+                                            color: useColorModeValue('gray.500', 'gray.300'),
+                                            cursor: 'pointer',
+                                            display: searchQuery ? undefined : 'none',
+                                            fontSize: '66%',
+                                        }}
+                                        onClick={() => setSearchQuery('')}
+                                    >
+                                        <CloseIcon />
+                                    </InputRightElement>
+                                </InputGroup>
+                                <Box
+                                    h={height - 165}
+                                    overflowX="hidden"
+                                    overflowY="scroll"
+                                >
+                                    <SearchIcon />
+                                </InputLeftElement>
+                                <Input
+                                    borderRadius={0}
+                                    disabled={collapsed}
+                                    placeholder="Search..."
+                                    spellCheck={false}
+                                    type="text"
+                                    value={searchQuery}
+                                    variant="filled"
+                                    onChange={(e) => setSearchQuery(e.target.value)}
+                                />
+                                <InputRightElement
+                                    _hover={{ color: useColorModeValue('black', 'white') }}
+                                    style={{
+                                        color: useColorModeValue('gray.500', 'gray.300'),
+                                        cursor: 'pointer',
+                                        display: searchQuery ? undefined : 'none',
+                                        fontSize: '66%',
+                                    }}
+                                    onClick={() => setSearchQuery('')}
+                                >
+                                    <CloseIcon />
+                                </InputRightElement>
+                            </InputGroup>
+                            <Box
+                                h={height - 165}
+                                overflowY="scroll"
+                            >
                                 <Center>
                                     <Button
                                         _hover={{
@@ -203,85 +266,9 @@
                                         collapsed={collapsed}
                                         favoriteNodes={favoriteNodes}
                                         noFavorites={favorites.size === 0}
-=======
-                                <InputGroup borderRadius={0}>
-                                    <InputLeftElement
-                                        color={useColorModeValue('gray.500', 'gray.300')}
-                                        pointerEvents="none"
-                                    >
-                                        <SearchIcon />
-                                    </InputLeftElement>
-                                    <Input
-                                        borderRadius={0}
-                                        disabled={collapsed}
-                                        placeholder="Search..."
-                                        spellCheck={false}
-                                        type="text"
-                                        value={searchQuery}
-                                        variant="filled"
-                                        onChange={(e) => setSearchQuery(e.target.value)}
->>>>>>> aaf04989
                                     />
-                                    <InputRightElement
-                                        _hover={{ color: useColorModeValue('black', 'white') }}
-                                        style={{
-                                            color: useColorModeValue('gray.500', 'gray.300'),
-                                            cursor: 'pointer',
-                                            display: searchQuery ? undefined : 'none',
-                                            fontSize: '66%',
-                                        }}
-                                        onClick={() => setSearchQuery('')}
-                                    >
-                                        <CloseIcon />
-                                    </InputRightElement>
-                                </InputGroup>
-                                <Box
-                                    h={height - 165}
-                                    overflowX="hidden"
-                                    overflowY="scroll"
-                                >
-                                    {showCollapseButtons && (
-                                        <Center>
-                                            <Button
-                                                _hover={{
-                                                    bg: useColorModeValue('gray.400', 'gray.600'),
-                                                }}
-                                                aria-label="Collapse/Expand Categories"
-                                                bg={useColorModeValue('gray.300', 'gray.700')}
-                                                borderRadius="0px 0px 8px 8px"
-                                                h="0.5rem"
-                                                position="absolute"
-                                                top="155px"
-                                                w={collapsed ? 'auto' : '100px'}
-                                                onClick={toggleAccordion}
-                                            >
-                                                <Icon
-                                                    h="14px"
-                                                    pt="2px"
-                                                    w="20px"
-                                                >
-                                                    {accordionIsCollapsed ? (
-                                                        <BsCaretDownFill />
-                                                    ) : (
-                                                        <BsCaretUpFill />
-                                                    )}
-                                                </Icon>
-                                            </Button>
-                                        </Center>
-                                    )}
-                                    <Accordion
-                                        allowMultiple
-                                        defaultIndex={defaultIndex}
-                                        index={accordionIndex}
-                                        onChange={(event) => setAccordionIndex(event)}
-                                    >
-                                        <FavoritesAccordionItem
-                                            collapsed={collapsed}
-                                            favoriteNodes={favoriteNodes}
-                                            noFavorites={favorites.size === 0}
-                                        />
-                                        {[...byCategories].map(([category, categoryNodes]) => {
-                                            const subcategoryMap = getSubcategories(categoryNodes);
+                                    {[...byCategories].map(([category, categoryNodes]) => {
+                                        const subcategoryMap = getSubcategories(categoryNodes);
 
                                             return (
                                                 <RegularAccordionItem

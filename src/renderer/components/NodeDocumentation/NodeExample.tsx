import { Center, VStack } from '@chakra-ui/react';
import { memo, useCallback, useMemo, useState } from 'react';
import { Node } from 'reactflow';
import { useContext } from 'use-context-selector';
import {
    Condition,
    InputData,
    InputHeight,
    InputId,
    InputValue,
    NodeData,
    NodeSchema,
<<<<<<< HEAD
    OutputId,
    OutputSize,
    Size,
=======
>>>>>>> b7f6e9cb
} from '../../../common/common-types';
import { checkNodeValidity } from '../../../common/nodes/checkNodeValidity';
import { DisabledStatus } from '../../../common/nodes/disabled';
import { TypeState } from '../../../common/nodes/TypeState';
import { EMPTY_ARRAY, EMPTY_MAP, EMPTY_OBJECT, EMPTY_SET } from '../../../common/util';
import { BackendContext } from '../../contexts/BackendContext';
import { FakeNodeProvider } from '../../contexts/FakeExampleContext';
import { TypeInfo, testInputConditionTypeInfo } from '../../helpers/nodeState';
import { NodeBody } from '../node/NodeBody';
import { NodeFooter } from '../node/NodeFooter/NodeFooter';
import { NodeHeader } from '../node/NodeHeader';

// eslint-disable-next-line prefer-arrow-functions/prefer-arrow-functions, func-names
const useStateForSchema = function <T>(
    schema: NodeSchema,
    defaultValue: T
): [T, (value: (prev: T) => T) => void] {
    const [state, setState] = useState<{ value: T; schema: NodeSchema }>({
        value: defaultValue,
        schema,
    });

    const setValue = useCallback(
        (value: (prev: T) => T): void => {
            setState((prev) => {
                return {
                    value: value(prev.schema === schema ? prev.value : defaultValue),
                    schema,
                };
            });
        },
        [schema, defaultValue]
    );

    const value = state.schema === schema ? state.value : defaultValue;

    return [value, setValue];
};

interface NodeExampleProps {
    accentColor: string;
    selectedSchema: NodeSchema;
}
export const NodeExample = memo(({ accentColor, selectedSchema }: NodeExampleProps) => {
    const { schemata, functionDefinitions } = useContext(BackendContext);

    const defaultInput = useMemo<InputData>(() => {
        return schemata.getDefaultInput(selectedSchema.schemaId);
    }, [schemata, selectedSchema]);

    const [inputData, setInputData] = useStateForSchema<InputData>(selectedSchema, defaultInput);
    const setInputValue = useCallback(
        (inputId: InputId, value: InputValue): void => {
            setInputData((prev) => ({ ...prev, [inputId]: value }));
        },
        [setInputData]
    );

    const [inputHeight, setInputHeight] = useStateForSchema<InputHeight>(
        selectedSchema,
        EMPTY_OBJECT
    );
    const setSingleInputHeight = useCallback(
        (inputId: InputId, height: number): void => {
            setInputHeight((prev) => ({ ...prev, [inputId]: height }));
        },
        [setInputHeight]
    );

    const [nodeWidth, setNodeWidth] = useStateForSchema<number | undefined>(
        selectedSchema,
        undefined
    );
    const setWidth = useCallback(
        (width: number): void => {
            setNodeWidth((prev) => (prev === undefined ? width : Math.max(prev, width)));
        },
        [setNodeWidth]
    );

    const [outputSize, setOutputSize] = useStateForSchema<OutputSize>(selectedSchema, EMPTY_OBJECT);
    const setSingleOutputSize = useCallback(
        (outputId: OutputId, size: Readonly<Size>): void => {
            setOutputSize((prev) => ({ ...prev, [outputId]: size }));
        },
        [setOutputSize]
    );

    const nodeIdPrefix = 'FakeId ';
    const suffixLength = 36 - nodeIdPrefix.length;
    const nodeId =
        nodeIdPrefix + selectedSchema.schemaId.slice(-suffixLength).padStart(suffixLength, ' ');
    if (nodeId.length !== 36) throw new Error('Fake node ID must have the length of a real one.');

    const typeState = useMemo(() => {
        const node: Node<NodeData> = {
            id: nodeId,
            position: { x: 0, y: 0 },
            data: {
                id: nodeId,
                schemaId: selectedSchema.schemaId,
                inputData,
            },
        };
        return TypeState.create(
            new Map([[nodeId, node]]),
            EMPTY_ARRAY,
            EMPTY_MAP,
            functionDefinitions
        );
    }, [nodeId, selectedSchema, inputData, functionDefinitions]);

    const typeInfo: TypeInfo = {
        instance: typeState.functions.get(nodeId),
        connectedInputs: EMPTY_SET,
    };

    const requiredGenericInputs = new Set(
        selectedSchema.inputs.filter((i) => !i.optional && i.kind === 'generic').map((i) => i.id)
    );
    const validity = checkNodeValidity({
        schema: selectedSchema,
        connectedInputs: requiredGenericInputs,
        inputData,
        functionInstance: typeInfo.instance,
    });

    return (
        <Center key={selectedSchema.schemaId}>
            <FakeNodeProvider isFake>
                <Center
                    bg="var(--node-bg-color)"
                    borderColor="var(--node-border-color)"
                    borderRadius="lg"
                    borderWidth="0.5px"
                    boxShadow="lg"
                    minWidth="240px"
                    overflow="hidden"
                    transition="0.15s ease-in-out"
                >
                    <VStack
                        spacing={0}
                        w="full"
                    >
                        <VStack
                            spacing={0}
                            w="full"
                        >
                            <NodeHeader
                                accentColor={accentColor}
                                disabledStatus={DisabledStatus.Enabled}
                                icon={selectedSchema.icon}
                                name={selectedSchema.name}
                                parentNode={undefined}
                                selected={false}
                            />
                            <NodeBody
                                animated={false}
                                nodeState={{
                                    id: nodeId,
                                    schemaId: selectedSchema.schemaId,
                                    schema: selectedSchema,
                                    inputData,
                                    setInputValue,
<<<<<<< HEAD
                                    inputSize,
                                    setInputSize: setSingleInputSize,
                                    outputSize,
                                    setOutputSize: setSingleOutputSize,
=======
                                    inputHeight,
                                    nodeWidth,
                                    setWidth,
                                    setInputHeight: setSingleInputHeight,
>>>>>>> b7f6e9cb
                                    isLocked: false,
                                    connectedInputs: EMPTY_SET,
                                    connectedOutputs: EMPTY_SET,
                                    type: typeInfo,
                                    testCondition: (condition: Condition): boolean =>
                                        testInputConditionTypeInfo(condition, inputData, typeInfo),
                                }}
                            />
                        </VStack>
                        <NodeFooter
                            animated={false}
                            id={nodeId}
                            validity={validity}
                        />
                    </VStack>
                </Center>
            </FakeNodeProvider>
        </Center>
    );
});<|MERGE_RESOLUTION|>--- conflicted
+++ resolved
@@ -10,12 +10,8 @@
     InputValue,
     NodeData,
     NodeSchema,
-<<<<<<< HEAD
+    OutputHeight,
     OutputId,
-    OutputSize,
-    Size,
-=======
->>>>>>> b7f6e9cb
 } from '../../../common/common-types';
 import { checkNodeValidity } from '../../../common/nodes/checkNodeValidity';
 import { DisabledStatus } from '../../../common/nodes/disabled';
@@ -96,12 +92,15 @@
         [setNodeWidth]
     );
 
-    const [outputSize, setOutputSize] = useStateForSchema<OutputSize>(selectedSchema, EMPTY_OBJECT);
-    const setSingleOutputSize = useCallback(
-        (outputId: OutputId, size: Readonly<Size>): void => {
-            setOutputSize((prev) => ({ ...prev, [outputId]: size }));
-        },
-        [setOutputSize]
+    const [outputHeight, setOutputHeight] = useStateForSchema<OutputHeight>(
+        selectedSchema,
+        EMPTY_OBJECT
+    );
+    const setSingleOutputHeight = useCallback(
+        (outputId: OutputId, height: number): void => {
+            setOutputHeight((prev) => ({ ...prev, [outputId]: height }));
+        },
+        [setOutputHeight]
     );
 
     const nodeIdPrefix = 'FakeId ';
@@ -180,17 +179,12 @@
                                     schema: selectedSchema,
                                     inputData,
                                     setInputValue,
-<<<<<<< HEAD
-                                    inputSize,
-                                    setInputSize: setSingleInputSize,
-                                    outputSize,
-                                    setOutputSize: setSingleOutputSize,
-=======
                                     inputHeight,
                                     nodeWidth,
+                                    outputHeight,
+                                    setOutputHeight: setSingleOutputHeight,
                                     setWidth,
                                     setInputHeight: setSingleInputHeight,
->>>>>>> b7f6e9cb
                                     isLocked: false,
                                     connectedInputs: EMPTY_SET,
                                     connectedOutputs: EMPTY_SET,

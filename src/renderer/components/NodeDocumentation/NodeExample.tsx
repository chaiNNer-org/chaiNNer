import { Center, VStack } from '@chakra-ui/react';
import { memo, useCallback, useMemo, useState } from 'react';
import { Node } from 'reactflow';
import { useContext } from 'use-context-selector';
import {
    Condition,
    InputData,
    InputId,
    InputSize,
    InputValue,
    NodeData,
    NodeSchema,
    Size,
} from '../../../common/common-types';
import { checkNodeValidity } from '../../../common/nodes/checkNodeValidity';
import { DisabledStatus } from '../../../common/nodes/disabled';
import { TypeState } from '../../../common/nodes/TypeState';
import { EMPTY_ARRAY, EMPTY_MAP, EMPTY_OBJECT, EMPTY_SET } from '../../../common/util';
import { BackendContext } from '../../contexts/BackendContext';
import { FakeNodeProvider } from '../../contexts/FakeExampleContext';
import { TypeInfo, testInputConditionTypeInfo } from '../../helpers/nodeState';
import { NodeBody } from '../node/NodeBody';
import { NodeFooter } from '../node/NodeFooter/NodeFooter';
import { NodeHeader } from '../node/NodeHeader';

// eslint-disable-next-line prefer-arrow-functions/prefer-arrow-functions, func-names
const useStateForSchema = function <T>(
    schema: NodeSchema,
    defaultValue: T
): [T, (value: (prev: T) => T) => void] {
    const [state, setState] = useState<{ value: T; schema: NodeSchema }>({
        value: defaultValue,
        schema,
    });

    const setValue = useCallback(
        (value: (prev: T) => T): void => {
            setState((prev) => {
                return {
                    value: value(prev.schema === schema ? prev.value : defaultValue),
                    schema,
                };
            });
        },
        [schema, defaultValue]
    );

    const value = state.schema === schema ? state.value : defaultValue;

    return [value, setValue];
};

interface NodeExampleProps {
    accentColor: string;
    selectedSchema: NodeSchema;
}
export const NodeExample = memo(({ accentColor, selectedSchema }: NodeExampleProps) => {
    const { schemata, functionDefinitions } = useContext(BackendContext);

    const defaultInput = useMemo<InputData>(() => {
        return schemata.getDefaultInput(selectedSchema.schemaId);
    }, [schemata, selectedSchema]);

    const [inputData, setInputData] = useStateForSchema<InputData>(selectedSchema, defaultInput);
    const setInputValue = useCallback(
        (inputId: InputId, value: InputValue): void => {
            setInputData((prev) => ({ ...prev, [inputId]: value }));
        },
        [setInputData]
    );

    const [inputSize, setInputSize] = useStateForSchema<InputSize>(selectedSchema, EMPTY_OBJECT);
    const setSingleInputSize = useCallback(
        (inputId: InputId, size: Readonly<Size>): void => {
            setInputSize((prev) => ({ ...prev, [inputId]: size }));
        },
        [setInputSize]
    );

    const nodeIdPrefix = 'FakeId ';
    const suffixLength = 36 - nodeIdPrefix.length;
    const nodeId =
        nodeIdPrefix + selectedSchema.schemaId.slice(-suffixLength).padStart(suffixLength, ' ');
    if (nodeId.length !== 36) throw new Error('Fake node ID must have the length of a real one.');

    const typeState = useMemo(() => {
        const node: Node<NodeData> = {
            id: nodeId,
            position: { x: 0, y: 0 },
            data: {
                id: nodeId,
                schemaId: selectedSchema.schemaId,
                inputData,
            },
        };
        return TypeState.create(
            new Map([[nodeId, node]]),
            EMPTY_ARRAY,
            EMPTY_MAP,
            functionDefinitions
        );
    }, [nodeId, selectedSchema, inputData, functionDefinitions]);

    const typeInfo: TypeInfo = {
        instance: typeState.functions.get(nodeId),
        connectedInputs: EMPTY_SET,
    };

    const requiredGenericInputs = new Set(
        selectedSchema.inputs.filter((i) => !i.optional && i.kind === 'generic').map((i) => i.id)
    );
    const validity = checkNodeValidity({
        schema: selectedSchema,
        connectedInputs: requiredGenericInputs,
        inputData,
        functionInstance: typeInfo.instance,
    });

    return (
<<<<<<< HEAD
        <Center key={selectedSchema.schemaId}>
            <Center
                bg="var(--node-bg-color)"
                borderColor="var(--node-border-color)"
                borderRadius="lg"
                borderWidth="0.5px"
                boxShadow="lg"
                minWidth="240px"
                overflow="hidden"
                transition="0.15s ease-in-out"
            >
                <VStack
                    spacing={0}
                    w="full"
=======
        <Center
            key={selectedSchema.schemaId}
            pointerEvents="none"
        >
            <FakeNodeProvider isFake>
                <Center
                    bg="var(--node-bg-color)"
                    borderColor="var(--node-border-color)"
                    borderRadius="lg"
                    borderWidth="0.5px"
                    boxShadow="lg"
                    minWidth="240px"
                    overflow="hidden"
                    transition="0.15s ease-in-out"
>>>>>>> b7276c2a
                >
                    <VStack
                        spacing={0}
                        w="full"
                    >
                        <VStack
                            spacing={0}
                            w="full"
                        >
                            <NodeHeader
                                accentColor={accentColor}
                                disabledStatus={DisabledStatus.Enabled}
                                icon={selectedSchema.icon}
                                name={selectedSchema.name}
                                parentNode={undefined}
                                selected={false}
                            />
                            <NodeBody
                                animated={false}
                                nodeState={{
                                    id: nodeId,
                                    schemaId: selectedSchema.schemaId,
                                    schema: selectedSchema,
                                    inputData,
                                    setInputValue,
                                    inputSize,
                                    setInputSize: setSingleInputSize,
                                    isLocked: false,
                                    connectedInputs: EMPTY_SET,
                                    connectedOutputs: EMPTY_SET,
                                    type: typeInfo,
                                    testCondition: (condition: Condition): boolean =>
                                        testInputConditionTypeInfo(condition, inputData, typeInfo),
                                }}
                            />
                        </VStack>
                        <NodeFooter
                            animated={false}
                            id={nodeId}
                            validity={{ isValid: true }}
                        />
                    </VStack>
<<<<<<< HEAD
                    <NodeFooter
                        animated={false}
                        id={nodeId}
                        validity={validity}
                    />
                </VStack>
            </Center>
=======
                </Center>
            </FakeNodeProvider>
>>>>>>> b7276c2a
        </Center>
    );
});<|MERGE_RESOLUTION|>--- conflicted
+++ resolved
@@ -117,26 +117,7 @@
     });
 
     return (
-<<<<<<< HEAD
         <Center key={selectedSchema.schemaId}>
-            <Center
-                bg="var(--node-bg-color)"
-                borderColor="var(--node-border-color)"
-                borderRadius="lg"
-                borderWidth="0.5px"
-                boxShadow="lg"
-                minWidth="240px"
-                overflow="hidden"
-                transition="0.15s ease-in-out"
-            >
-                <VStack
-                    spacing={0}
-                    w="full"
-=======
-        <Center
-            key={selectedSchema.schemaId}
-            pointerEvents="none"
-        >
             <FakeNodeProvider isFake>
                 <Center
                     bg="var(--node-bg-color)"
@@ -147,7 +128,6 @@
                     minWidth="240px"
                     overflow="hidden"
                     transition="0.15s ease-in-out"
->>>>>>> b7276c2a
                 >
                     <VStack
                         spacing={0}
@@ -187,21 +167,11 @@
                         <NodeFooter
                             animated={false}
                             id={nodeId}
-                            validity={{ isValid: true }}
+                            validity={validity}
                         />
                     </VStack>
-<<<<<<< HEAD
-                    <NodeFooter
-                        animated={false}
-                        id={nodeId}
-                        validity={validity}
-                    />
-                </VStack>
-            </Center>
-=======
                 </Center>
             </FakeNodeProvider>
->>>>>>> b7276c2a
         </Center>
     );
 });
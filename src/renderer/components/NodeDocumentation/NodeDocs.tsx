--- conflicted
+++ resolved
@@ -32,11 +32,8 @@
 import { TypeTag } from '../TypeTag';
 import { ConditionExplanation } from './ConditionExplanation';
 import { docsMarkdown } from './docsMarkdown';
-<<<<<<< HEAD
+import { DropDownOptions } from './DropDownOptions';
 import { Highlighter } from './Highlighter';
-=======
-import { DropDownOptions } from './DropDownOptions';
->>>>>>> baf243d9
 import { NodeExample } from './NodeExample';
 import { SchemaLink } from './SchemaLink';
 
@@ -71,14 +68,10 @@
     condition?: Condition;
 }
 
-<<<<<<< HEAD
-const InputOutputItem = memo(({ type, item }: InputOutputItemProps) => {
+const InputOutputItem = memo(({ type, item, condition, schema }: InputOutputItemProps) => {
     const { nodeDocsSearchState } = useContext(NodeDocumentationContext);
     const { searchTerms } = nodeDocsSearchState;
 
-=======
-const InputOutputItem = memo(({ type, item, condition, schema }: InputOutputItemProps) => {
->>>>>>> baf243d9
     const isOptional = 'optional' in item && item.optional;
     if (isOptional) {
         // eslint-disable-next-line no-param-reassign

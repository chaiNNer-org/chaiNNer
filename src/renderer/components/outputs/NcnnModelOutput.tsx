--- conflicted
+++ resolved
@@ -82,19 +82,7 @@
                                     bgColor={tagColor}
                                     textColor={fontColor}
                                 >
-<<<<<<< HEAD
-                                    {getColorMode(value.inNc)}→{getColorMode(value.outNc)}
-=======
-                                    {current.scale}x
-                                </Tag>
-                            </WrapItem>
-                            <WrapItem>
-                                <Tag
-                                    bgColor={tagColor}
-                                    textColor={fontColor}
-                                >
                                     {getColorMode(current.inNc)}→{getColorMode(current.outNc)}
->>>>>>> 664014bd
                                 </Tag>
                             </WrapItem>
                             <WrapItem>

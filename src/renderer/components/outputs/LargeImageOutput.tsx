/* eslint-disable no-nested-ternary */
import { ViewOffIcon, WarningIcon } from '@chakra-ui/icons';
import { Box, Center, HStack, Image, Spinner, Text } from '@chakra-ui/react';
import { Resizable } from 're-resizable';
import { CSSProperties, memo, useEffect, useMemo, useRef, useState } from 'react';
import { useTranslation } from 'react-i18next';
import { useContext, useContextSelector } from 'use-context-selector';
import { Size } from '../../../common/common-types';
import { GlobalVolatileContext } from '../../contexts/GlobalNodeState';
import { SettingsContext } from '../../contexts/SettingsContext';
import { useDevicePixelRatio } from '../../hooks/useDevicePixelRatio';
import { useMemoArray } from '../../hooks/useMemo';
import { DragHandleSVG } from '../CustomIcons';
import { OutputProps } from './props';

const IMAGE_PREVIEW_SIZE = 216;
const DEFAULT_SIZE: Readonly<Size> = {
    width: IMAGE_PREVIEW_SIZE,
    height: IMAGE_PREVIEW_SIZE,
};

interface PreviewImage {
    readonly width: number;
    readonly height: number;
    readonly url: string;
}
interface LargeImageBroadcastData {
    readonly previews: readonly PreviewImage[];
    readonly width: number;
    readonly height: number;
    readonly channels: number;
}

const getLargestPreview = (previews: readonly PreviewImage[]): PreviewImage => {
    // we assume that previews are sorted by size in descending order
    return previews[0];
};
const pickImage = (previews: readonly PreviewImage[], realWidth: number): PreviewImage => {
    const found = [...previews]
        .sort((a, b) => a.width - b.width)
        .find((preview) => {
            return preview.width >= realWidth;
        });
    return found ?? getLargestPreview(previews);
};

export const LargeImageOutput = memo(
    ({ output, useOutputData, animated, size = DEFAULT_SIZE, setSize }: OutputProps) => {
        const { t } = useTranslation();

        const [currentSize, setCurrentSize] = useState<Size>();

        const dpr = useDevicePixelRatio();
        const zoom = useContextSelector(GlobalVolatileContext, (c) => c.zoom);
        const realWidth = (currentSize ?? size).width * zoom * dpr;

        const { last, stale } = useOutputData<LargeImageBroadcastData>(output.id);

        const imgBgColor = 'var(--node-image-preview-bg)';
        const fontColor = 'var(--node-image-preview-color)';

        const previewImage = last ? pickImage(last.previews, realWidth) : null;

        const { useSnapToGrid } = useContext(SettingsContext);
        const [isSnapToGrid, , snapToGridAmount] = useSnapToGrid;

        const [resizeRef, setResizeRef] = useState<Resizable | null>(null);

        const firstRender = useRef(false);
        useEffect(() => {
            if (!firstRender.current) {
                resizeRef?.updateSize({
                    width: size.width,
                    height: size.height,
                });
                firstRender.current = true;
            }
        }, [resizeRef, size]);

        const imageStyle = useMemo((): CSSProperties | undefined => {
            if (!last) return undefined;
            const s = currentSize ?? size;
            const sizeRatio = s.width / s.height;
            const imageRatio = last.width / last.height;
            return {
                aspectRatio: `${last.width} / ${last.height}`,
                width: sizeRatio < imageRatio ? `min(${last.width}px, 100%)` : undefined,
                height: sizeRatio < imageRatio ? undefined : `min(${last.height}px, 100%)`,
            };
        }, [currentSize, size, last]);

        return (
            <Center
                h="full"
                minH="2rem"
                overflow="hidden"
                verticalAlign="middle"
                w="full"
            >
                <Resizable
<<<<<<< HEAD
                    className="nodrag"
                    defaultSize={size}
=======
                    defaultSize={{
                        width: size?.width ?? IMAGE_PREVIEW_SIZE,
                        height: size?.height ?? IMAGE_PREVIEW_SIZE,
                    }}
>>>>>>> 42af2fc5
                    enable={{
                        top: false,
                        right: false,
                        bottom: false,
                        left: false,
                        topRight: false,
                        bottomRight: true,
                        bottomLeft: false,
                        topLeft: false,
                    }}
                    grid={useMemoArray<[number, number]>(
                        isSnapToGrid ? [snapToGridAmount, snapToGridAmount] : [1, 1]
                    )}
                    handleComponent={{
                        bottomRight: (
                            <Center
                                className="nodrag"
                                cursor="nwse-resize"
                                h="full"
                                ml={-1}
                                mt={-1}
                                w="full"
                            >
                                <DragHandleSVG
                                    color="var(--fg-300)"
                                    opacity={0.75}
                                />
                            </Center>
                        ),
                    }}
                    maxHeight={1024}
                    maxWidth={1024}
                    minHeight={IMAGE_PREVIEW_SIZE}
                    minWidth={IMAGE_PREVIEW_SIZE}
                    ref={(r) => {
                        setResizeRef(r);
                    }}
                    scale={zoom}
                    onResize={(e, direction, ref, d) => {
                        setCurrentSize({
                            width: size.width + d.width,
                            height: size.height + d.height,
                        });
                    }}
                    onResizeStop={(e, direction, ref, d) => {
                        let baseWidth = size.width;
                        let baseHeight = size.height;

                        if (baseWidth < IMAGE_PREVIEW_SIZE) baseWidth = IMAGE_PREVIEW_SIZE;
                        if (baseHeight < IMAGE_PREVIEW_SIZE) baseHeight = IMAGE_PREVIEW_SIZE;

                        setSize({
                            width: baseWidth + d.width,
                            height: baseHeight + d.height,
                        });
                        setCurrentSize(undefined);
                    }}
                >
                    <Center
                        h="full"
                        w="full"
                    >
                        <Box
                            display={stale ? 'block' : 'none'}
                            h="full"
                            pointerEvents="none"
                            position="absolute"
                            w="full"
                            zIndex="99"
                        >
                            <HStack
                                alignContent="center"
                                alignItems="center"
                                bgColor={imgBgColor}
                                borderRadius="md"
                                margin={2}
                                opacity={0.75}
                                position="absolute"
                                px={2}
                                py={1}
                                spacing={1}
                                verticalAlign="middle"
                                w="auto"
                                zIndex="99"
                            >
                                <WarningIcon
                                    boxSize={3}
                                    color={fontColor}
                                />
                                <Text
                                    color={fontColor}
                                    fontSize="sm"
                                    fontWeight={500}
                                >
                                    Outdated
                                </Text>
                            </HStack>
                        </Box>
                        <Center
                            bgColor={imgBgColor}
                            borderRadius="md"
                            h="full"
                            maxH="full"
                            maxW="full"
                            minH={`${animated ? size.height : IMAGE_PREVIEW_SIZE}px`}
                            minW={`${animated ? size.width : IMAGE_PREVIEW_SIZE}px`}
                            overflow="hidden"
                            w="full"
                        >
                            {last && previewImage ? (
                                <Center
                                    display="flex"
                                    h="full"
                                    maxH="full"
                                    maxW="full"
                                    w="full"
                                >
                                    <Image
                                        alt="Image preview failed to load, probably unsupported file type."
                                        background={
                                            last.channels === 4
                                                ? // https://stackoverflow.com/a/65129916/7595472
                                                  'repeating-conic-gradient(#CDCDCD 0% 25%, #FFFFFF 0% 50%) 50% / 20px 20px'
                                                : ''
                                        }
                                        draggable={false}
                                        src={previewImage.url}
                                        style={imageStyle}
                                        sx={{
                                            imageRendering:
                                                zoom > 1 &&
                                                realWidth > IMAGE_PREVIEW_SIZE &&
                                                previewImage.width < realWidth
                                                    ? 'pixelated'
                                                    : 'auto',
                                        }}
                                    />
                                </Center>
                            ) : animated ? (
                                <Spinner />
                            ) : (
                                <HStack>
                                    <ViewOffIcon />
                                    <Text
                                        fontSize="sm"
                                        lineHeight="0.5rem"
                                    >
                                        {t(
                                            'outputs.largeImage.imageNotAvailable',
                                            'Image not available.'
                                        )}
                                    </Text>
                                </HStack>
                            )}
                        </Center>
                    </Center>
                </Resizable>
            </Center>
        );
    }
);<|MERGE_RESOLUTION|>--- conflicted
+++ resolved
@@ -98,15 +98,8 @@
                 w="full"
             >
                 <Resizable
-<<<<<<< HEAD
                     className="nodrag"
                     defaultSize={size}
-=======
-                    defaultSize={{
-                        width: size?.width ?? IMAGE_PREVIEW_SIZE,
-                        height: size?.height ?? IMAGE_PREVIEW_SIZE,
-                    }}
->>>>>>> 42af2fc5
                     enable={{
                         top: false,
                         right: false,

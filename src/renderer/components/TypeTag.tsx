--- conflicted
+++ resolved
@@ -1,14 +1,7 @@
-<<<<<<< HEAD
-import { StructType, Type, isNumericLiteral, without } from '@chainner/navi';
-import { Tag } from '@chakra-ui/react';
-import React, { memo } from 'react';
-import { isImage } from '../../common/types/util';
-=======
 import { NeverType, StructType, Type, isNumericLiteral, without } from '@chainner/navi';
 import { Tag } from '@chakra-ui/react';
 import React, { memo } from 'react';
 import { getField, isImage } from '../../common/types/util';
->>>>>>> c8ba5544
 
 const getColorMode = (channels: number) => {
     switch (channels) {

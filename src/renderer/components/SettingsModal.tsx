import { LinkIcon, SettingsIcon, SmallCloseIcon } from '@chakra-ui/icons';
import {
    Button,
    Flex,
    HStack,
    Icon,
    IconButton,
    Input,
    InputGroup,
    InputLeftElement,
    Modal,
    ModalBody,
    ModalCloseButton,
    ModalContent,
    ModalFooter,
    ModalHeader,
    ModalOverlay,
    NumberDecrementStepper,
    NumberIncrementStepper,
    NumberInput,
    NumberInputField,
    NumberInputStepper,
    Select,
    StackDivider,
    Switch,
    Tab,
    TabList,
    TabPanel,
    TabPanels,
    Tabs,
    Text,
    Tooltip,
    VStack,
    useDisclosure,
} from '@chakra-ui/react';
import { access, mkdir, readdir, unlink } from 'fs/promises';
import { produce } from 'immer';
import path from 'path';
import { PropsWithChildren, ReactNode, memo, useCallback, useEffect, useState } from 'react';
import { BsFillPencilFill, BsPaletteFill } from 'react-icons/bs';
import { FaPython, FaTools } from 'react-icons/fa';
import { useContext } from 'use-context-selector';
<<<<<<< HEAD
import { Setting } from '../../common/common-types';
import { getCacheLocation } from '../../common/env';
=======
import { getOnnxTensorRtCacheLocation, hasTensorRt, isArmMac, isMac } from '../../common/env';
>>>>>>> 785b6164
import { log } from '../../common/log';
import { ipcRenderer } from '../../common/safeIpc';
import { BackendContext } from '../contexts/BackendContext';
import { SettingsContext } from '../contexts/SettingsContext';
import { IconFactory } from './CustomIcons';

interface SettingsItemProps {
    title: ReactNode;
    description: ReactNode;
}

const SettingsItem = memo(
    ({ title, description, children }: PropsWithChildren<SettingsItemProps>) => {
        return (
            <Flex
                align="center"
                w="full"
            >
                <VStack
                    alignContent="left"
                    alignItems="left"
                    w="full"
                >
                    <Text
                        flex="1"
                        textAlign="left"
                    >
                        {title}
                    </Text>
                    <Text
                        flex="1"
                        fontSize="xs"
                        marginTop={0}
                        textAlign="left"
                    >
                        {description}
                    </Text>
                </VStack>
                <HStack>{children}</HStack>
            </Flex>
        );
    }
);

interface ToggleProps extends SettingsItemProps {
    isDisabled?: boolean;
    value: boolean;
    onToggle: () => void;
}

const Toggle = memo(({ title, description, isDisabled, value, onToggle }: ToggleProps) => {
    return (
        <SettingsItem
            description={description}
            title={title}
        >
            <Switch
                defaultChecked={value}
                isChecked={value}
                isDisabled={isDisabled}
                size="lg"
                onChange={onToggle}
            />
        </SettingsItem>
    );
});

interface DropdownProps<T> extends SettingsItemProps {
    isDisabled?: boolean;
    value: T;
    options: readonly { label: string; value: T }[];
    onChange: (value: T) => void;
    small?: boolean;
}

// eslint-disable-next-line prefer-arrow-functions/prefer-arrow-functions, react-memo/require-memo
function Dropdown<T>({
    title,
    description,
    isDisabled,
    value,
    options,
    onChange,
    small,
}: DropdownProps<T>) {
    const index = options.findIndex((o) => o.value === value);

    useEffect(() => {
        if (index === -1 && !isDisabled) {
            if (options.length > 0) {
                onChange(options[0].value);
            }
        }
    }, [index, options, onChange, isDisabled]);

    return (
        <SettingsItem
            description={description}
            title={title}
        >
            <Select
                isDisabled={isDisabled}
                minWidth={small ? '171px' : '350px'}
                value={index === -1 ? 0 : index}
                onChange={(e) => {
                    if (options.length > 0) {
                        const optionIndex = Number(e.target.value);
                        onChange(options[optionIndex].value);
                    }
                }}
            >
                {(options.length === 0 ? [{ label: `No ${String(title)} found.` }] : options).map(
                    ({ label }, i) => (
                        <option
                            // eslint-disable-next-line react/no-array-index-key
                            key={i}
                            value={i}
                        >
                            {label}
                        </option>
                    )
                )}
            </Select>
        </SettingsItem>
    );
}

interface CacheSettingProps extends SettingsItemProps {
    isDisabled?: boolean;
    value: boolean;
    onChange: (value: boolean) => void;
    cacheKey: string;
}

// eslint-disable-next-line prefer-arrow-functions/prefer-arrow-functions, react-memo/require-memo
function CacheSetting({
    description,
    title,
    isDisabled,
    value,
    onChange,
    cacheKey,
}: CacheSettingProps) {
    return (
        <HStack w="full">
            <Toggle
                description={description}
                isDisabled={isDisabled}
                title={title}
                value={value}
                onToggle={() => {
                    if (!value) {
                        // Make sure the cache directory exists
                        ipcRenderer
                            .invoke('get-appdata')
                            .then(async (appDataPath: string) => {
                                const cacheLocation = getCacheLocation(appDataPath, cacheKey);
                                try {
                                    await access('somefile');
                                } catch (error) {
                                    await mkdir(cacheLocation, { recursive: true });
                                }
                            })
                            .catch(log.error);
                    }
                    onChange(!value);
                }}
            />
            <Button
                isDisabled={isDisabled}
                onClick={() => {
                    ipcRenderer
                        .invoke('get-appdata')
                        .then(async (appDataPath: string) => {
                            const cacheLocation = getCacheLocation(appDataPath, cacheKey);
                            const files = await readdir(cacheLocation);
                            for (const file of files) {
                                unlink(path.join(cacheLocation, file)).catch(log.error);
                            }
                        })
                        .catch(log.error);
                }}
            >
                Clear Cache
            </Button>
        </HStack>
    );
}

interface SettingWrapperProps {
    setting: Setting;
    settingValue: string | number | boolean | undefined;
    setSettingValue: (value: string | number | boolean | undefined) => void;
}

// eslint-disable-next-line prefer-arrow-functions/prefer-arrow-functions, react-memo/require-memo
function SettingWrapper({ setting, settingValue, setSettingValue }: SettingWrapperProps) {
    useEffect(() => {
        if (settingValue === undefined) {
            setSettingValue(setting.default);
        }
    }, [setting, settingValue, setSettingValue]);

    switch (setting.type) {
        case 'toggle':
            return (
                <Toggle
                    description={setting.description}
                    isDisabled={setting.disabled}
                    title={setting.label}
                    value={Boolean(settingValue)}
                    onToggle={() => {
                        setSettingValue(!settingValue);
                    }}
                />
            );
        case 'dropdown':
            return (
                <Dropdown
                    description={setting.description}
                    isDisabled={setting.disabled}
                    options={setting.options}
                    title={setting.label}
                    value={String(settingValue)}
                    onChange={(v: string) => {
                        setSettingValue(v);
                    }}
                />
            );
        case 'number':
            return (
                <NumberInput
                    isDisabled={setting.disabled}
                    max={setting.max}
                    min={setting.min}
                    step={1}
                    value={String(settingValue)}
                    onChange={(v) => {
                        setSettingValue(v);
                    }}
                >
                    <NumberInputField />
                    <NumberInputStepper>
                        <NumberIncrementStepper />
                        <NumberDecrementStepper />
                    </NumberInputStepper>
                </NumberInput>
            );
        case 'cache':
            return (
                <CacheSetting
                    cacheKey={setting.key}
                    description={setting.description}
                    isDisabled={setting.disabled}
                    title={setting.label}
                    value={Boolean(settingValue)}
                    onChange={(v) => {
                        setSettingValue(v);
                    }}
                />
            );
        default:
            return null;
    }
}

const AppearanceSettings = memo(() => {
    const { useSnapToGrid, useSelectTheme, useAnimateChain, useViewportExportPadding } =
        useContext(SettingsContext);

    const [isSelectTheme, setSelectTheme] = useSelectTheme;
    const [animateChain, setAnimateChain] = useAnimateChain;
    const [viewportExportPadding, setViewportExportPadding] = useViewportExportPadding;

    const [isSnapToGrid, setIsSnapToGrid, snapToGridAmount, setSnapToGridAmount] = useSnapToGrid;

    return (
        <VStack
            divider={<StackDivider />}
            w="full"
        >
            <Dropdown
                small
                description="Choose the Theme for chaiNNers appereance."
                options={[
                    { label: 'Dark Mode', value: 'dark' },
                    { label: 'Light Mode', value: 'light' },
                    { label: 'System', value: 'system' },
                ]}
                title="Select Theme"
                value={isSelectTheme}
                onChange={setSelectTheme}
            />

            <Toggle
                description="Enable animations that show the processing state of the chain."
                title="Chain animation"
                value={animateChain}
                onToggle={() => {
                    setAnimateChain((prev) => !prev);
                }}
            />

            <Toggle
                description="Enable node grid snapping."
                title="Snap to grid"
                value={isSnapToGrid}
                onToggle={() => {
                    setIsSnapToGrid((prev) => !prev);
                }}
            />

            <SettingsItem
                description="The amount to snap the grid to."
                title="Snap to grid amount"
            >
                <NumberInput
                    max={45}
                    min={1}
                    value={snapToGridAmount}
                    onChange={(number: string) => {
                        const value = Number(number);

                        if (!Number.isNaN(value)) {
                            setSnapToGridAmount(value);
                        }
                    }}
                >
                    <NumberInputField />
                    <NumberInputStepper>
                        <NumberIncrementStepper />
                        <NumberDecrementStepper />
                    </NumberInputStepper>
                </NumberInput>
            </SettingsItem>

            <SettingsItem
                description="The amount of padding for the viewport PNG export."
                title="Viewport PNG export padding"
            >
                <NumberInput
                    max={100}
                    min={0}
                    value={viewportExportPadding}
                    onChange={(number: string) => {
                        const value = Number(number);

                        if (!Number.isNaN(value)) {
                            setViewportExportPadding(value);
                        }
                    }}
                >
                    <NumberInputField />
                    <NumberInputStepper>
                        <NumberIncrementStepper />
                        <NumberDecrementStepper />
                    </NumberInputStepper>
                </NumberInput>
            </SettingsItem>
        </VStack>
    );
});

const EnvironmentSettings = memo(() => {
    const { useStartupTemplate } = useContext(SettingsContext);

    const [startupTemplate, setStartupTemplate] = useStartupTemplate;

    const [lastDirectory, setLastDirectory] = useState(startupTemplate || '');

    const onButtonClick = useCallback(async () => {
        const fileDir = startupTemplate ? path.dirname(startupTemplate) : lastDirectory;
        const fileFilter = [
            {
                name: 'Select Chain',
                extensions: ['chn'],
            },
        ];
        const { canceled, filePaths } = await ipcRenderer.invoke(
            'file-select',
            fileFilter,
            false,
            fileDir
        );
        const selectedPath = filePaths[0];
        if (!canceled && selectedPath) {
            setStartupTemplate(selectedPath);
            setLastDirectory(path.dirname(selectedPath));
        }
    }, [startupTemplate, lastDirectory, setStartupTemplate]);

    return (
        <VStack
            divider={<StackDivider />}
            w="full"
        >
            <SettingsItem
                description="Set a chain template to use by default when chaiNNer starts up."
                title="Startup Template"
            >
                <HStack>
                    <Tooltip
                        borderRadius={8}
                        label={startupTemplate}
                        maxW="auto"
                        openDelay={500}
                        px={2}
                        py={0}
                    >
                        <InputGroup>
                            <InputLeftElement pointerEvents="none">
                                <LinkIcon />
                            </InputLeftElement>

                            <Input
                                isReadOnly
                                alt="Pick startup template file"
                                className="nodrag"
                                cursor="pointer"
                                draggable={false}
                                placeholder="Select a file..."
                                textOverflow="ellipsis"
                                value={startupTemplate ? path.parse(startupTemplate).base : ''}
                                // eslint-disable-next-line @typescript-eslint/no-misused-promises
                                onClick={onButtonClick}
                            />
                        </InputGroup>
                    </Tooltip>
                    <IconButton
                        aria-label="clear"
                        icon={<SmallCloseIcon />}
                        size="xs"
                        onClick={() => setStartupTemplate('')}
                    />
                </HStack>
            </SettingsItem>
            <Text>Looking for the CPU and FP16 settings? They moved to the Python tab.</Text>
        </VStack>
    );
});

const PythonSettings = memo(() => {
    const { useIsSystemPython, useSystemPythonLocation, useBackendSettings } =
        useContext(SettingsContext);
    const [backendSettings, setBackendSettings] = useBackendSettings;

    const { packages } = useContext(BackendContext);
    const [isSystemPython, setIsSystemPython] = useIsSystemPython;
    const [systemPythonLocation, setSystemPythonLocation] = useSystemPythonLocation;
    const [lastDirectory, setLastDirectory] = useState(systemPythonLocation || '');

    const onButtonClick = useCallback(async () => {
        const fileDir = systemPythonLocation ? path.dirname(systemPythonLocation) : lastDirectory;
        const { canceled, filePaths } = await ipcRenderer.invoke('file-select', [], false, fileDir);
        const selectedPath = filePaths[0];
        if (!canceled && selectedPath) {
            setSystemPythonLocation(selectedPath);
            setLastDirectory(path.dirname(selectedPath));
        }
    }, [systemPythonLocation, lastDirectory, setSystemPythonLocation]);

    const packagesWithSettings = packages.filter((pkg) => pkg.settings.length);

    return (
        <Tabs
            isFitted
            px={0}
        >
            <TabList>
                <Tab>
                    <HStack cursor="pointer">
                        <Icon as={FaPython} />
                        <Text cursor="pointer">General</Text>
                    </HStack>
                </Tab>
                {packagesWithSettings.map((pkg) => (
                    <Tab key={pkg.name}>
                        <HStack cursor="pointer">
                            <IconFactory icon={pkg.icon} />
                            <Text cursor="pointer">{pkg.name}</Text>
                        </HStack>
                    </Tab>
                ))}
            </TabList>

            <TabPanels px={0}>
                <TabPanel px={0}>
                    <VStack
                        divider={<StackDivider />}
                        w="full"
                    >
                        <Toggle
                            description="Use system Python for chaiNNer's processing instead of the bundled Python (not recommended)"
                            title="Use system Python (requires restart)"
                            value={isSystemPython}
                            onToggle={() => {
                                setIsSystemPython((prev) => !prev);
                            }}
                        />
                        {isSystemPython && (
                            <SettingsItem
                                description="If wanted, use a specific python binary rather than the default one invoked by 'python3' or 'python'. This is useful if you have multiple python versions installed and want to pick a specific one."
                                title="System Python location (optional)"
                            >
                                <HStack>
                                    <Tooltip
                                        borderRadius={8}
                                        label={systemPythonLocation}
                                        maxW="auto"
                                        openDelay={500}
                                        px={2}
                                        py={0}
                                    >
                                        <InputGroup>
                                            <InputLeftElement pointerEvents="none">
                                                <Icon as={FaPython} />
                                            </InputLeftElement>

                                            <Input
                                                isReadOnly
                                                alt="Pick system python location"
                                                className="nodrag"
                                                cursor="pointer"
                                                draggable={false}
                                                placeholder="Select a file..."
                                                textOverflow="ellipsis"
                                                value={
                                                    systemPythonLocation
                                                        ? path.parse(systemPythonLocation).base
                                                        : ''
                                                }
                                                // eslint-disable-next-line @typescript-eslint/no-misused-promises
                                                onClick={onButtonClick}
                                            />
                                        </InputGroup>
                                    </Tooltip>
                                    <IconButton
                                        aria-label="clear"
                                        icon={<SmallCloseIcon />}
                                        size="xs"
                                        onClick={() => setSystemPythonLocation(null)}
                                    />
                                </HStack>
                            </SettingsItem>
                        )}
                    </VStack>
                </TabPanel>
                {packagesWithSettings.map((pkg) => (
                    <TabPanel
                        key={pkg.name}
                        px={0}
                    >
                        <VStack
                            divider={<StackDivider />}
                            w="full"
                        >
                            {pkg.settings.map((setting) => {
                                const packageSettings = backendSettings[pkg.id] ?? {};
                                const thisSetting =
                                    packageSettings[setting.key as keyof typeof packageSettings];
                                return (
                                    <SettingWrapper
                                        key={setting.key}
                                        setSettingValue={(value) => {
                                            setBackendSettings((prev) =>
                                                produce(prev, (draftState) => {
                                                    if (!draftState[pkg.id]) {
                                                        // eslint-disable-next-line no-param-reassign
                                                        draftState[pkg.id] = {};
                                                    }
                                                    // eslint-disable-next-line no-param-reassign
                                                    draftState[pkg.id][setting.key] =
                                                        value ?? prev[pkg.id][setting.key];
                                                })
                                            );
                                        }}
                                        setting={setting}
                                        settingValue={thisSetting}
                                    />
                                );
                            })}
                        </VStack>
                    </TabPanel>
                ))}
            </TabPanels>
        </Tabs>
    );
});

const AdvancedSettings = memo(() => {
    const {
        useCheckUpdOnStrtUp,
        useExperimentalFeatures,
        useEnableHardwareAcceleration,
        useAllowMultipleInstances,
    } = useContext(SettingsContext);
    const [isCheckUpdOnStrtUp, setIsCheckUpdOnStrtUp] = useCheckUpdOnStrtUp;
    const [isExperimentalFeatures, setIsExperimentalFeatures] = useExperimentalFeatures;
    const [isEnableHardwareAcceleration, setIsEnableHardwareAcceleration] =
        useEnableHardwareAcceleration;
    const [isAllowMultipleInstances, setIsAllowMultipleInstances] = useAllowMultipleInstances;

    return (
        <VStack
            divider={<StackDivider />}
            w="full"
        >
            <Toggle
                description="Toggles checking for updates on start-up."
                title="Check for Update on Start-up"
                value={isCheckUpdOnStrtUp}
                onToggle={() => {
                    setIsCheckUpdOnStrtUp((prev) => !prev);
                }}
            />
            <Toggle
                description="Enable experimental features to try them out before they are finished."
                title="Enable experimental features"
                value={isExperimentalFeatures}
                onToggle={() => {
                    setIsExperimentalFeatures((prev) => !prev);
                }}
            />
            <Toggle
                description="Enable GPU rendering for the GUI. Use with caution, as it may severely decrease GPU performance for image processing."
                title="Enable Hardware Acceleration (requires restart)"
                value={isEnableHardwareAcceleration}
                onToggle={() => {
                    setIsEnableHardwareAcceleration((prev) => !prev);
                }}
            />
            {/* TODO: Not working on macOS ATM. A new window must be created. */}
            {!isMac && (
                <Toggle
                    description="Enable multiple concurrent instances of chaiNNer. This is not recommended, but if your chain is not using enough of your system resources, you might find this helpful for running things concurrently."
                    title="Allow multiple concurrent instances"
                    value={isAllowMultipleInstances}
                    onToggle={() => {
                        setIsAllowMultipleInstances((prev) => !prev);
                    }}
                />
            )}
        </VStack>
    );
});

interface SettingsModalProps {
    isOpen: boolean;
    onClose: () => void;
}

export const SettingsModal = memo(({ isOpen, onClose }: SettingsModalProps) => {
    return (
        <Modal
            isCentered
            isOpen={isOpen}
            // scrollBehavior="inside"
            returnFocusOnClose={false}
            size="xl"
            onClose={onClose}
        >
            <ModalOverlay />
            <ModalContent
                bgColor="var(--chain-editor-bg)"
                h="min(100% - 7.5rem, 600px)"
                maxW="unset"
                my={0}
                w="750px"
            >
                <ModalHeader>Settings</ModalHeader>
                <ModalCloseButton />
                <ModalBody
                    position="relative"
                    px={0}
                >
                    <Tabs
                        isFitted
                        bottom={0}
                        display="flex"
                        flexDirection="column"
                        left={0}
                        position="absolute"
                        right={0}
                        top={0}
                    >
                        <TabList>
                            <Tab>
                                <HStack cursor="pointer">
                                    <Icon as={BsPaletteFill} />
                                    <Text cursor="pointer">Appearance</Text>
                                </HStack>
                            </Tab>
                            <Tab>
                                <HStack cursor="pointer">
                                    <Icon as={BsFillPencilFill} />
                                    <Text cursor="pointer">Environment</Text>
                                </HStack>
                            </Tab>
                            <Tab>
                                <HStack cursor="pointer">
                                    <Icon as={FaPython} />
                                    <Text cursor="pointer">Python</Text>
                                </HStack>
                            </Tab>
                            <Tab>
                                <HStack cursor="pointer">
                                    <Icon as={FaTools} />
                                    <Text cursor="pointer">Advanced</Text>
                                </HStack>
                            </Tab>
                        </TabList>
                        <TabPanels
                            overflowY="scroll"
                            px={4}
                        >
                            <TabPanel>
                                <AppearanceSettings />
                            </TabPanel>
                            <TabPanel>
                                <EnvironmentSettings />
                            </TabPanel>
                            <TabPanel>
                                <PythonSettings />
                            </TabPanel>
                            <TabPanel>
                                <AdvancedSettings />
                            </TabPanel>
                        </TabPanels>
                    </Tabs>
                </ModalBody>

                <ModalFooter>
                    <HStack>
                        <Button
                            variant="ghost"
                            // eslint-disable-next-line @typescript-eslint/no-misused-promises
                            onClick={async () => {
                                await ipcRenderer.invoke('relaunch-application');
                            }}
                        >
                            Restart chaiNNer
                        </Button>
                        <Button
                            colorScheme="blue"
                            mr={3}
                            onClick={onClose}
                        >
                            Close
                        </Button>
                    </HStack>
                </ModalFooter>
            </ModalContent>
        </Modal>
    );
});

export const SettingsButton = memo(() => {
    const {
        isOpen: isSettingsOpen,
        onOpen: onSettingsOpen,
        onClose: onSettingsClose,
    } = useDisclosure();
    return (
        <>
            <Tooltip
                closeOnClick
                closeOnMouseDown
                borderRadius={8}
                label="Settings"
                px={2}
                py={1}
            >
                <IconButton
                    aria-label="Settings"
                    icon={<SettingsIcon />}
                    size="md"
                    variant="outline"
                    onClick={onSettingsOpen}
                >
                    Settings
                </IconButton>
            </Tooltip>
            <SettingsModal
                isOpen={isSettingsOpen}
                onClose={onSettingsClose}
            />
        </>
    );
});<|MERGE_RESOLUTION|>--- conflicted
+++ resolved
@@ -40,12 +40,8 @@
 import { BsFillPencilFill, BsPaletteFill } from 'react-icons/bs';
 import { FaPython, FaTools } from 'react-icons/fa';
 import { useContext } from 'use-context-selector';
-<<<<<<< HEAD
 import { Setting } from '../../common/common-types';
-import { getCacheLocation } from '../../common/env';
-=======
-import { getOnnxTensorRtCacheLocation, hasTensorRt, isArmMac, isMac } from '../../common/env';
->>>>>>> 785b6164
+import { getCacheLocation, isMac } from '../../common/env';
 import { log } from '../../common/log';
 import { ipcRenderer } from '../../common/safeIpc';
 import { BackendContext } from '../contexts/BackendContext';

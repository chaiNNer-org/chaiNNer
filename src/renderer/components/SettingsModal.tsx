import { LinkIcon, SettingsIcon, SmallCloseIcon } from '@chakra-ui/icons';
import {
    Button,
    HStack,
    Icon,
    IconButton,
    Input,
    InputGroup,
    InputLeftElement,
    Modal,
    ModalBody,
    ModalCloseButton,
    ModalContent,
    ModalFooter,
    ModalHeader,
    ModalOverlay,
    StackDivider,
    Tab,
    TabList,
    TabPanel,
    TabPanels,
    Tabs,
    Text,
    Tooltip,
    VStack,
    useDisclosure,
} from '@chakra-ui/react';
import path from 'path';
import { memo, useCallback, useState } from 'react';
import { BsFillPencilFill, BsPaletteFill } from 'react-icons/bs';
import { FaPython, FaTools } from 'react-icons/fa';
import { useContext } from 'use-context-selector';
import { isMac } from '../../common/env';
<<<<<<< HEAD
import { ipcRenderer } from '../../common/safeIpcRenderer';
=======
>>>>>>> 135f1f66
import { BackendContext } from '../contexts/BackendContext';
import { useMutSetting } from '../contexts/SettingsContext';
import { ipcRenderer } from '../safeIpc';
import { IconFactory } from './CustomIcons';
import { DropdownSetting, NumberSetting, ToggleSetting } from './settings/components';
import { SettingContainer } from './settings/SettingContainer';
import { SettingItem } from './settings/SettingItem';

const AppearanceSettings = memo(() => {
    const [theme, setTheme] = useMutSetting('theme');
    const [animateChain, setAnimateChain] = useMutSetting('animateChain');
    const [viewportExportPadding, setViewportExportPadding] =
        useMutSetting('viewportExportPadding');
    const [snapToGrid, setSnapToGrid] = useMutSetting('snapToGrid');
    const [snapToGridAmount, setSnapToGridAmount] = useMutSetting('snapToGridAmount');
    const [showMinimap, setShowMinimap] = useMutSetting('showMinimap');

    return (
        <VStack
            divider={<StackDivider />}
            w="full"
        >
            <DropdownSetting
                setValue={(value) => setTheme(value as never)}
                setting={{
                    label: 'Select Theme',
                    description: "Choose the Theme for chaiNNer's appearance.",
                    options: [
                        { label: 'Dark Mode', value: 'dark' },
                        { label: 'Light Mode', value: 'light' },
                        { label: 'System', value: 'system' },
                    ],
                    small: true,
                }}
                value={theme}
            />

            <ToggleSetting
                setValue={setAnimateChain}
                setting={{
                    label: 'Chain animation',
                    description: 'Enable animations that show the processing state of the chain.',
                }}
                value={animateChain}
            />

            <ToggleSetting
                setValue={setShowMinimap}
                setting={{
                    label: 'Minimap',
                    description:
                        'Enable a minimap of the current chain in the bottom right corner of the node editor.',
                }}
                value={showMinimap}
            />

            <ToggleSetting
                setValue={setSnapToGrid}
                setting={{
                    label: 'Snap to grid',
                    description: 'Enable node grid snapping.',
                }}
                value={snapToGrid}
            />

            <NumberSetting
                setValue={setSnapToGridAmount}
                setting={{
                    label: 'Snap to grid amount',
                    description: 'The amount to snap the grid to.',
                    max: 45,
                    min: 1,
                }}
                value={snapToGridAmount}
            />

            <NumberSetting
                setValue={setViewportExportPadding}
                setting={{
                    label: 'Viewport PNG export padding',
                    description: 'The amount of padding for the viewport PNG export.',
                    max: 100,
                    min: 0,
                }}
                value={viewportExportPadding}
            />
        </VStack>
    );
});

const EnvironmentSettings = memo(() => {
    const [startupTemplate, setStartupTemplate] = useMutSetting('startupTemplate');

    const [lastDirectory, setLastDirectory] = useState(startupTemplate || '');

    const onButtonClick = useCallback(async () => {
        const fileDir = startupTemplate ? path.dirname(startupTemplate) : lastDirectory;
        const fileFilter = [
            {
                name: 'Select Chain',
                extensions: ['chn'],
            },
        ];
        const { canceled, filePaths } = await ipcRenderer.invoke(
            'file-select',
            fileFilter,
            false,
            fileDir
        );
        const selectedPath = filePaths[0];
        if (!canceled && selectedPath) {
            setStartupTemplate(selectedPath);
            setLastDirectory(path.dirname(selectedPath));
        }
    }, [startupTemplate, lastDirectory, setStartupTemplate]);

    return (
        <VStack
            divider={<StackDivider />}
            w="full"
        >
            <SettingContainer
                description="Set a chain template to use by default when chaiNNer starts up."
                title="Startup Template"
            >
                <HStack>
                    <Tooltip
                        borderRadius={8}
                        label={startupTemplate}
                        maxW="auto"
                        openDelay={500}
                        px={2}
                        py={0}
                    >
                        <InputGroup>
                            <InputLeftElement pointerEvents="none">
                                <LinkIcon />
                            </InputLeftElement>

                            <Input
                                isReadOnly
                                alt="Pick startup template file"
                                className="nodrag"
                                cursor="pointer"
                                draggable={false}
                                placeholder="Select a file..."
                                textOverflow="ellipsis"
                                value={startupTemplate ? path.parse(startupTemplate).base : ''}
                                // eslint-disable-next-line @typescript-eslint/no-misused-promises
                                onClick={onButtonClick}
                            />
                        </InputGroup>
                    </Tooltip>
                    <IconButton
                        aria-label="clear"
                        icon={<SmallCloseIcon />}
                        size="xs"
                        onClick={() => setStartupTemplate('')}
                    />
                </HStack>
            </SettingContainer>
        </VStack>
    );
});

const PythonSettings = memo(() => {
    const { packages } = useContext(BackendContext);
    const [packageSettings, setPackageSettings] = useMutSetting('packageSettings');

    const [useSystemPython, setUseSystemPython] = useMutSetting('useSystemPython');
    const [systemPythonLocation, setSystemPythonLocation] = useMutSetting('systemPythonLocation');
    const [lastDirectory, setLastDirectory] = useState(systemPythonLocation || '');

    const onButtonClick = useCallback(async () => {
        const fileDir = systemPythonLocation ? path.dirname(systemPythonLocation) : lastDirectory;
        const { canceled, filePaths } = await ipcRenderer.invoke('file-select', [], false, fileDir);
        const selectedPath = filePaths[0];
        if (!canceled && selectedPath) {
            setSystemPythonLocation(selectedPath);
            setLastDirectory(path.dirname(selectedPath));
        }
    }, [systemPythonLocation, lastDirectory, setSystemPythonLocation]);

    const packagesWithSettings = packages.filter((pkg) => pkg.settings.length);

    return (
        <Tabs
            isFitted
            px={0}
        >
            <TabList>
                <Tab>
                    <HStack cursor="pointer">
                        <Icon as={FaPython} />
                        <Text cursor="pointer">General</Text>
                    </HStack>
                </Tab>
                {packagesWithSettings.map((pkg) => (
                    <Tab key={pkg.name}>
                        <HStack cursor="pointer">
                            <IconFactory icon={pkg.icon} />
                            <Text cursor="pointer">{pkg.name}</Text>
                        </HStack>
                    </Tab>
                ))}
            </TabList>

            <TabPanels px={0}>
                <TabPanel px={0}>
                    <VStack
                        divider={<StackDivider />}
                        w="full"
                    >
                        <ToggleSetting
                            setValue={setUseSystemPython}
                            setting={{
                                label: 'Use system Python (requires restart)',
                                description:
                                    "Use system Python for chaiNNer's processing instead of the bundled Python (not recommended)",
                            }}
                            value={useSystemPython}
                        />
                        {useSystemPython && (
                            <SettingContainer
                                description="If wanted, use a specific python binary rather than the default one invoked by 'python3' or 'python'. This is useful if you have multiple python versions installed and want to pick a specific one."
                                title="System Python location (optional)"
                            >
                                <HStack>
                                    <Tooltip
                                        borderRadius={8}
                                        label={systemPythonLocation}
                                        maxW="auto"
                                        openDelay={500}
                                        px={2}
                                        py={0}
                                    >
                                        <InputGroup>
                                            <InputLeftElement pointerEvents="none">
                                                <Icon as={FaPython} />
                                            </InputLeftElement>

                                            <Input
                                                isReadOnly
                                                alt="Pick system python location"
                                                className="nodrag"
                                                cursor="pointer"
                                                draggable={false}
                                                placeholder="Select a file..."
                                                textOverflow="ellipsis"
                                                value={
                                                    systemPythonLocation
                                                        ? path.parse(systemPythonLocation).base
                                                        : ''
                                                }
                                                // eslint-disable-next-line @typescript-eslint/no-misused-promises
                                                onClick={onButtonClick}
                                            />
                                        </InputGroup>
                                    </Tooltip>
                                    <IconButton
                                        aria-label="clear"
                                        icon={<SmallCloseIcon />}
                                        size="xs"
                                        onClick={() => setSystemPythonLocation('')}
                                    />
                                </HStack>
                            </SettingContainer>
                        )}
                    </VStack>
                </TabPanel>
                {packagesWithSettings.map((pkg) => (
                    <TabPanel
                        key={pkg.name}
                        px={0}
                    >
                        <VStack
                            divider={<StackDivider />}
                            w="full"
                        >
                            {pkg.settings.map((setting) => {
                                const thisSetting = packageSettings[pkg.id]?.[setting.key];
                                return (
                                    <SettingItem
                                        key={setting.key}
                                        setValue={(value) => {
                                            setPackageSettings((prev) => {
                                                return {
                                                    ...prev,
                                                    [pkg.id]: {
                                                        ...(prev[pkg.id] ?? {}),
                                                        [setting.key]: value,
                                                    },
                                                };
                                            });
                                        }}
                                        setting={setting}
                                        value={thisSetting}
                                    />
                                );
                            })}
                        </VStack>
                    </TabPanel>
                ))}
            </TabPanels>
        </Tabs>
    );
});

const AdvancedSettings = memo(() => {
    const [checkForUpdatesOnStartup, setCheckForUpdatesOnStartup] = useMutSetting(
        'checkForUpdatesOnStartup'
    );
    const [experimentalFeatures, setExperimentalFeatures] = useMutSetting('experimentalFeatures');
    const [hardwareAcceleration, setHardwareAcceleration] = useMutSetting('hardwareAcceleration');
    const [allowMultipleInstances, setAllowMultipleInstances] =
        useMutSetting('allowMultipleInstances');

    return (
        <VStack
            divider={<StackDivider />}
            w="full"
        >
            <ToggleSetting
                setValue={setCheckForUpdatesOnStartup}
                setting={{
                    label: 'Check for Update on Start-up',
                    description: 'Toggles checking for updates on start-up.',
                }}
                value={checkForUpdatesOnStartup}
            />
            <ToggleSetting
                setValue={setExperimentalFeatures}
                setting={{
                    label: 'Enable experimental features',
                    description:
                        'Enable experimental features to try them out before they are finished.',
                }}
                value={experimentalFeatures}
            />
            <ToggleSetting
                setValue={setHardwareAcceleration}
                setting={{
                    label: 'Enable Hardware Acceleration (requires restart)',
                    description:
                        'Enable GPU rendering for the GUI. Use with caution, as it may severely decrease GPU performance for image processing.',
                }}
                value={hardwareAcceleration}
            />
            {/* TODO: Not working on macOS ATM. A new window must be created. */}
            {!isMac && (
                <ToggleSetting
                    setValue={setAllowMultipleInstances}
                    setting={{
                        label: 'Allow multiple concurrent instances',
                        description:
                            'Enable multiple concurrent instances of chaiNNer. This is not recommended, but if your chain is not using enough of your system resources, you might find this helpful for running things concurrently.',
                    }}
                    value={allowMultipleInstances}
                />
            )}
        </VStack>
    );
});

interface SettingsModalProps {
    isOpen: boolean;
    onClose: () => void;
}

export const SettingsModal = memo(({ isOpen, onClose }: SettingsModalProps) => {
    return (
        <Modal
            isCentered
            isOpen={isOpen}
            // scrollBehavior="inside"
            returnFocusOnClose={false}
            size="xl"
            onClose={onClose}
        >
            <ModalOverlay />
            <ModalContent
                bgColor="var(--chain-editor-bg)"
                h="min(100% - 7.5rem, 600px)"
                maxW="unset"
                my={0}
                w="750px"
            >
                <ModalHeader>Settings</ModalHeader>
                <ModalCloseButton />
                <ModalBody
                    position="relative"
                    px={0}
                >
                    <Tabs
                        isFitted
                        bottom={0}
                        display="flex"
                        flexDirection="column"
                        left={0}
                        position="absolute"
                        right={0}
                        top={0}
                    >
                        <TabList>
                            <Tab>
                                <HStack cursor="pointer">
                                    <Icon as={BsPaletteFill} />
                                    <Text cursor="pointer">Appearance</Text>
                                </HStack>
                            </Tab>
                            <Tab>
                                <HStack cursor="pointer">
                                    <Icon as={BsFillPencilFill} />
                                    <Text cursor="pointer">Environment</Text>
                                </HStack>
                            </Tab>
                            <Tab>
                                <HStack cursor="pointer">
                                    <Icon as={FaPython} />
                                    <Text cursor="pointer">Python</Text>
                                </HStack>
                            </Tab>
                            <Tab>
                                <HStack cursor="pointer">
                                    <Icon as={FaTools} />
                                    <Text cursor="pointer">Advanced</Text>
                                </HStack>
                            </Tab>
                        </TabList>
                        <TabPanels
                            overflowY="scroll"
                            px={4}
                        >
                            <TabPanel>
                                <AppearanceSettings />
                            </TabPanel>
                            <TabPanel>
                                <EnvironmentSettings />
                            </TabPanel>
                            <TabPanel>
                                <PythonSettings />
                            </TabPanel>
                            <TabPanel>
                                <AdvancedSettings />
                            </TabPanel>
                        </TabPanels>
                    </Tabs>
                </ModalBody>

                <ModalFooter>
                    <HStack>
                        <Button
                            variant="ghost"
                            // eslint-disable-next-line @typescript-eslint/no-misused-promises
                            onClick={async () => {
                                await ipcRenderer.invoke('relaunch-application');
                            }}
                        >
                            Restart chaiNNer
                        </Button>
                        <Button
                            colorScheme="blue"
                            mr={3}
                            onClick={onClose}
                        >
                            Close
                        </Button>
                    </HStack>
                </ModalFooter>
            </ModalContent>
        </Modal>
    );
});

export const SettingsButton = memo(() => {
    const {
        isOpen: isSettingsOpen,
        onOpen: onSettingsOpen,
        onClose: onSettingsClose,
    } = useDisclosure();
    return (
        <>
            <Tooltip
                closeOnClick
                closeOnMouseDown
                borderRadius={8}
                label="Settings"
                px={2}
                py={1}
            >
                <IconButton
                    aria-label="Settings"
                    icon={<SettingsIcon />}
                    size="md"
                    variant="outline"
                    onClick={onSettingsOpen}
                >
                    Settings
                </IconButton>
            </Tooltip>
            <SettingsModal
                isOpen={isSettingsOpen}
                onClose={onSettingsClose}
            />
        </>
    );
});<|MERGE_RESOLUTION|>--- conflicted
+++ resolved
@@ -31,10 +31,6 @@
 import { FaPython, FaTools } from 'react-icons/fa';
 import { useContext } from 'use-context-selector';
 import { isMac } from '../../common/env';
-<<<<<<< HEAD
-import { ipcRenderer } from '../../common/safeIpcRenderer';
-=======
->>>>>>> 135f1f66
 import { BackendContext } from '../contexts/BackendContext';
 import { useMutSetting } from '../contexts/SettingsContext';
 import { ipcRenderer } from '../safeIpc';

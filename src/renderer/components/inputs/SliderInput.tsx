import { isNumericLiteral } from '@chainner/navi';
import { HStack, MenuItem, MenuList, Text, VStack } from '@chakra-ui/react';
import { memo, useCallback, useEffect, useMemo, useState } from 'react';
import { useTranslation } from 'react-i18next';
import { MdContentCopy, MdContentPaste } from 'react-icons/md';
import { useContext, useContextSelector } from 'use-context-selector';
import { Input, OfKind } from '../../../common/common-types';
import { log } from '../../../common/log';
<<<<<<< HEAD
import { ipcRenderer } from '../../../common/safeIpcRenderer';
=======

>>>>>>> 135f1f66
import { assertNever } from '../../../common/util';
import { BackendContext } from '../../contexts/BackendContext';
import { InputContext } from '../../contexts/InputContext';
import { useContextMenu } from '../../hooks/useContextMenu';
import { useInputRefactor } from '../../hooks/useInputRefactor';
import { AdvancedNumberInput } from './elements/AdvanceNumberInput';
import {
    LINEAR_SCALE,
    LogScale,
    PowerScale,
    Scale,
    SliderStyle,
    StyledSlider,
    getSliderHeight,
} from './elements/StyledSlider';
import { WithLabel, WithoutLabel } from './InputContainer';
import { InputProps } from './props';

const parseScale = (
    input: Pick<OfKind<Input, 'slider'>, 'scale' | 'min' | 'max' | 'precision'>
): Scale => {
    switch (input.scale) {
        case 'linear':
            return LINEAR_SCALE;
        case 'log':
            return new LogScale(input.min, input.max, input.precision);
        case 'log-offset':
            return new LogScale(input.min, input.max, input.precision, 0.66);
        case 'sqrt':
            return new PowerScale(0.5, input.min, input.precision);
        default:
            return assertNever(input.scale);
    }
};

const tryEvaluate = (expression: string, args: Record<string, unknown>): string | undefined => {
    try {
        return String(
            // eslint-disable-next-line @typescript-eslint/no-implied-eval
            new Function(...Object.keys(args), `return ${expression};`)(...Object.values(args))
        );
    } catch (error) {
        return undefined;
    }
};

const wholeNumberDigitsOf = (n: number) => Math.floor(Math.abs(n)).toString().length;
const computeInputWidthRem = (
    input: Pick<OfKind<Input, 'slider'>, 'min' | 'max' | 'precision'>
) => {
    const { min, max, precision } = input;

    const digits = Math.max(wholeNumberDigitsOf(min), wholeNumberDigitsOf(max)) + precision;
    const sign = min < 0 ? 1 : 0;
    return 1.85 + (digits + sign) * 0.4;
};

export const SliderInput = memo(
    ({
        value,
        setValue,
        input,
        isConnected,
        isLocked,
        inputType,
        nodeId,
        nodeSchemaId,
    }: InputProps<'slider', number>) => {
        const {
            def,
            min,
            max,
            precision,
            controlsStep,
            sliderStep,
            unit,
            hideTrailingZeros,
            noteExpression,
            ends,
        } = input;

        const [inputString, setInputString] = useState(String(value ?? def));
        const [sliderValue, setSliderValue] = useState(value ?? def);

        const precisionOutput = useCallback(
            (val: number) => (hideTrailingZeros ? String(val) : val.toFixed(precision)),
            [hideTrailingZeros, precision]
        );

        useEffect(() => {
            setSliderValue(value ?? def);
            if (!Number.isNaN(value)) {
                setInputString(precisionOutput(value ?? def));
            }
        }, [value, def, precisionOutput]);

        const onSliderChange = useCallback(
            (n: number) => {
                setInputString(precisionOutput(n));
                setSliderValue(n);
            },
            [precisionOutput]
        );
        const onNumberInputChange = (numberAsString: string) => {
            setInputString(numberAsString);
            setSliderValue(Number(numberAsString));
        };

        // dynamic number input width based on precision
        const schema = useContextSelector(
            BackendContext,
            (c) => nodeSchemaId && c.schemata.get(nodeSchemaId)
        );
        const inputWidthRem = useMemo(() => {
            const ownWidth = computeInputWidthRem(input);
            if (!schema) return ownWidth;
            return Math.max(
                ownWidth,
                ...schema.inputs.map((i) => {
                    if (i.kind === 'slider') return computeInputWidthRem(i);
                    return -Infinity;
                })
            );
        }, [input, schema]);

        const typeNumber = isNumericLiteral(inputType) ? inputType.value : undefined;
        const typeNumberString = typeNumber !== undefined ? precisionOutput(typeNumber) : '';

        const displaySliderValue: number = isConnected ? typeNumber ?? def : sliderValue;
        const expr = noteExpression
            ? tryEvaluate(noteExpression, {
                  min,
                  max,
                  value: displaySliderValue,
              })
            : undefined;
        const filled = !expr;

        const { t } = useTranslation();
        const refactor = useInputRefactor(nodeId, input, value, isConnected);

        const menu = useContextMenu(() => (
            <MenuList className="nodrag">
                <MenuItem
                    icon={<MdContentCopy />}
                    onClick={() => {
<<<<<<< HEAD
                        ipcRenderer
                            .invoke('clipboard-writeText', String(displaySliderValue))
                            .catch(log.error);
=======
                        navigator.clipboard.writeText(String(displaySliderValue)).catch(log.error);
>>>>>>> 135f1f66
                    }}
                >
                    {t('inputs.number.copyText', 'Copy Number')}
                </MenuItem>
                <MenuItem
                    icon={<MdContentPaste />}
                    onClick={() => {
<<<<<<< HEAD
                        ipcRenderer
                            .invoke('clipboard-readText')
=======
                        navigator.clipboard
                            .readText()
>>>>>>> 135f1f66
                            .then((clipboardValue) => {
                                const n = Number(clipboardValue);
                                if (!Number.isNaN(n) && min <= n && max >= n) {
                                    setValue(n);
                                }
                            })
                            .catch(log.error);
                    }}
                >
                    {t('inputs.number.paste', 'Paste')}
                </MenuItem>
                {refactor}
            </MenuList>
        ));

        const { conditionallyInactive: unused } = useContext(InputContext);
        const scale = useMemo(() => parseScale(input), [input]);
        const sliderStyle = useMemo((): SliderStyle => {
            let { label } = input;
            if (input.unit) label += ` (${input.unit})`;

            if (input.gradient) {
                return { type: 'label', label, unused, gradient: input.gradient };
            }
            if (!filled) {
                return { type: 'no-fill' };
            }
            return { type: 'label', label, unused };
        }, [input, filled, unused]);

        const slider = (
            <VStack w="full">
                <HStack w="full">
                    {ends[0] && <Text fontSize="xs">{ends[0]}</Text>}
                    <StyledSlider
                        def={def}
                        isDisabled={isLocked || isConnected}
                        max={max}
                        min={min}
                        scale={scale}
                        step={sliderStep}
                        style={sliderStyle}
                        tooltip={`${precisionOutput(displaySliderValue)}${unit ?? ''}`}
                        value={displaySliderValue}
                        onChange={onSliderChange}
                        onChangeEnd={setValue}
                        onContextMenu={menu.onContextMenu}
                    />
                    {ends[1] && <Text fontSize="xs">{ends[1]}</Text>}
                    <AdvancedNumberInput
                        small
                        controlsStep={controlsStep}
                        defaultValue={def}
                        hideTrailingZeros={hideTrailingZeros}
                        inputHeight={
                            sliderStyle.type === 'label' ? getSliderHeight(sliderStyle) : undefined
                        }
                        inputString={isConnected ? typeNumberString : inputString}
                        inputWidth={`${inputWidthRem}rem`}
                        isDisabled={isLocked || isConnected}
                        max={max}
                        min={min}
                        precision={precision}
                        setInput={setValue}
                        setInputString={onNumberInputChange}
                        unit={sliderStyle.type === 'label' ? undefined : unit}
                        onContextMenu={menu.onContextMenu}
                    />
                </HStack>
                {expr && <Text fontSize="xs">{expr}</Text>}
            </VStack>
        );

        if (sliderStyle.type === 'label') {
            return <WithoutLabel>{slider}</WithoutLabel>;
        }

        return <WithLabel input={input}>{slider}</WithLabel>;
    }
);<|MERGE_RESOLUTION|>--- conflicted
+++ resolved
@@ -6,11 +6,7 @@
 import { useContext, useContextSelector } from 'use-context-selector';
 import { Input, OfKind } from '../../../common/common-types';
 import { log } from '../../../common/log';
-<<<<<<< HEAD
-import { ipcRenderer } from '../../../common/safeIpcRenderer';
-=======
-
->>>>>>> 135f1f66
+
 import { assertNever } from '../../../common/util';
 import { BackendContext } from '../../contexts/BackendContext';
 import { InputContext } from '../../contexts/InputContext';
@@ -157,13 +153,7 @@
                 <MenuItem
                     icon={<MdContentCopy />}
                     onClick={() => {
-<<<<<<< HEAD
-                        ipcRenderer
-                            .invoke('clipboard-writeText', String(displaySliderValue))
-                            .catch(log.error);
-=======
                         navigator.clipboard.writeText(String(displaySliderValue)).catch(log.error);
->>>>>>> 135f1f66
                     }}
                 >
                     {t('inputs.number.copyText', 'Copy Number')}
@@ -171,13 +161,8 @@
                 <MenuItem
                     icon={<MdContentPaste />}
                     onClick={() => {
-<<<<<<< HEAD
-                        ipcRenderer
-                            .invoke('clipboard-readText')
-=======
                         navigator.clipboard
                             .readText()
->>>>>>> 135f1f66
                             .then((clipboardValue) => {
                                 const n = Number(clipboardValue);
                                 if (!Number.isNaN(n) && min <= n && max >= n) {

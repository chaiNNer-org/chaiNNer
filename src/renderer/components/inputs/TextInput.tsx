--- conflicted
+++ resolved
@@ -11,11 +11,7 @@
     placeholder?: string;
 }
 
-<<<<<<< HEAD
 export const TextInput = memo(
-    ({ label, id, inputId, useInputData, isLocked, maxLength, placeholder }: TextInputProps) => {
-=======
-const TextInput = memo(
     ({
         label,
         id,
@@ -26,7 +22,6 @@
         maxLength,
         placeholder,
     }: TextInputProps) => {
->>>>>>> d99bea49
         const isInputLocked = useContextSelector(GlobalVolatileContext, (c) => c.isNodeInputLocked)(
             id,
             inputId

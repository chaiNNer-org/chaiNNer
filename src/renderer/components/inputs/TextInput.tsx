--- conflicted
+++ resolved
@@ -9,16 +9,6 @@
     return evaluate(new FunctionCallExpression('toString', [type]), getChainnerScope());
 };
 
-<<<<<<< HEAD
-=======
-interface TextInputProps extends InputProps {
-    minLength: number;
-    maxLength?: number;
-    placeholder?: string;
-    def?: string | null;
-}
-
->>>>>>> e777d934
 export const TextInput = memo(
     ({
         value,
@@ -26,37 +16,20 @@
         resetValue,
         input,
         isLocked,
-<<<<<<< HEAD
         useInputLocked,
         useInputType,
     }: InputProps<'text-line', string>) => {
-        const { label, minLength, maxLength, placeholder } = input;
-=======
-        minLength,
-        maxLength,
-        placeholder,
-        def,
-    }: TextInputProps) => {
-        const isInputLocked = useContextSelector(GlobalVolatileContext, (c) => c.isNodeInputLocked)(
-            id,
-            inputId
-        );
->>>>>>> e777d934
+        const { label, minLength, maxLength, def, placeholder } = input;
 
         const [tempText, setTempText] = useState(value ?? '');
 
         useEffect(() => {
-<<<<<<< HEAD
-            if (value === undefined && minLength === 0) {
-                setValue('');
-=======
-            if (input === undefined) {
+            if (value === undefined) {
                 if (def != null) {
-                    setInput(def);
+                    setValue(def);
                 } else if (minLength === 0) {
-                    setInput('');
+                    setValue('');
                 }
->>>>>>> e777d934
             }
         }, []);
 

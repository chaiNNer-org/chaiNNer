--- conflicted
+++ resolved
@@ -17,11 +17,7 @@
 import { MdContentCopy, MdFolder } from 'react-icons/md';
 import { useContext } from 'use-context-selector';
 import { log } from '../../../common/log';
-<<<<<<< HEAD
-import { ipcRenderer } from '../../../common/safeIpcRenderer';
-=======
-
->>>>>>> 135f1f66
+
 import { AlertBoxContext } from '../../contexts/AlertBoxContext';
 import { getSingleFileWithExtension } from '../../helpers/dataTransfer';
 import { useContextMenu } from '../../hooks/useContextMenu';
@@ -138,13 +134,7 @@
                     isDisabled={!filePath}
                     onClick={() => {
                         if (filePath) {
-<<<<<<< HEAD
-                            ipcRenderer
-                                .invoke('clipboard-writeText', path.parse(filePath).name)
-                                .catch(log.error);
-=======
                             navigator.clipboard.writeText(filePath).catch(log.error);
->>>>>>> 135f1f66
                         }
                     }}
                 >
@@ -155,11 +145,7 @@
                     isDisabled={!filePath}
                     onClick={() => {
                         if (filePath) {
-<<<<<<< HEAD
-                            ipcRenderer.invoke('clipboard-writeText', filePath).catch(log.error);
-=======
                             navigator.clipboard.writeText(filePath).catch(log.error);
->>>>>>> 135f1f66
                         }
                     }}
                 >

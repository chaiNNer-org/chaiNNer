--- conflicted
+++ resolved
@@ -9,21 +9,14 @@
     Tooltip,
     VStack,
 } from '@chakra-ui/react';
-<<<<<<< HEAD
-import { clipboard, shell } from 'electron/common';
-=======
->>>>>>> c5e1b503
 import path from 'path';
 import { DragEvent, memo } from 'react';
 import { useTranslation } from 'react-i18next';
 import { BsFileEarmarkPlus } from 'react-icons/bs';
 import { MdContentCopy, MdFolder } from 'react-icons/md';
 import { useContext } from 'use-context-selector';
-<<<<<<< HEAD
-=======
 import { log } from '../../../common/log';
-import { ipcRenderer } from '../../../common/safeIpcRenderer';
->>>>>>> c5e1b503
+
 import { AlertBoxContext } from '../../contexts/AlertBoxContext';
 import { getSingleFileWithExtension } from '../../helpers/dataTransfer';
 import { useContextMenu } from '../../hooks/useContextMenu';

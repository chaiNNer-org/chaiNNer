import { Type, isStringLiteral } from '@chainner/navi';
import { CloseIcon } from '@chakra-ui/icons';
import {
    Icon,
    Input,
    InputGroup,
    InputLeftElement,
    MenuDivider,
    MenuItem,
    MenuList,
    Tooltip,
} from '@chakra-ui/react';
import { memo } from 'react';
import { useTranslation } from 'react-i18next';
import { BsFolderPlus } from 'react-icons/bs';
import { MdContentCopy, MdFolder } from 'react-icons/md';
import { log } from '../../../common/log';
<<<<<<< HEAD
import { ipcRenderer } from '../../../common/safeIpcRenderer';
=======

>>>>>>> 135f1f66
import { getFields, isDirectory } from '../../../common/types/util';
import { useContextMenu } from '../../hooks/useContextMenu';
import { useInputRefactor } from '../../hooks/useInputRefactor';
import { useLastDirectory } from '../../hooks/useLastDirectory';
import { ipcRenderer } from '../../safeIpc';
import { AutoLabel } from './InputContainer';
import { InputProps } from './props';

const getDirectoryPath = (type: Type): string | undefined => {
    if (isDirectory(type)) {
        const { path } = getFields(type);
        if (isStringLiteral(path)) {
            return path.value;
        }
    }
    return undefined;
};

export const DirectoryInput = memo(
    ({
        value,
        setValue,
        resetValue,
        isLocked,
        input,
        inputKey,
        isConnected,
        inputType,
        nodeId,
    }: InputProps<'directory', string>) => {
        const { t } = useTranslation();

        const { lastDirectory, setLastDirectory } = useLastDirectory(inputKey);

        const onButtonClick = async () => {
            const { canceled, filePaths } = await ipcRenderer.invoke(
                'dir-select',
                value ?? lastDirectory ?? ''
            );
            const path = filePaths[0];
            if (!canceled && path) {
                setValue(path);
                setLastDirectory(path);
            }
        };

        const displayDirectory = isConnected ? getDirectoryPath(inputType) : value;

        const refactor = useInputRefactor(nodeId, input, value, isConnected);

        const menu = useContextMenu(() => (
            <MenuList className="nodrag">
                <MenuItem
                    icon={<BsFolderPlus />}
                    isDisabled={isLocked || isConnected}
                    // eslint-disable-next-line @typescript-eslint/no-misused-promises
                    onClick={onButtonClick}
                >
                    {t('inputs.directory.selectDirectory', 'Select a directory...')}
                </MenuItem>
                <MenuDivider />
                <MenuItem
                    icon={<MdFolder />}
                    isDisabled={!displayDirectory}
                    onClick={() => {
                        if (displayDirectory) {
                            ipcRenderer
                                .invoke('shell-showItemInFolder', displayDirectory)
                                .catch(log.error);
                        }
                    }}
                >
                    {t('inputs.directory.openInFileExplorer', 'Open in File Explorer')}
                </MenuItem>
                <MenuItem
                    icon={<MdContentCopy />}
                    isDisabled={!displayDirectory}
                    onClick={() => {
                        if (displayDirectory) {
<<<<<<< HEAD
                            ipcRenderer
                                .invoke('clipboard-writeText', displayDirectory)
                                .catch(log.error);
=======
                            navigator.clipboard.writeText(displayDirectory).catch(log.error);
>>>>>>> 135f1f66
                        }
                    }}
                >
                    {t('inputs.directory.copyFullDirectoryPath', 'Copy Full Directory Path')}
                </MenuItem>
                <MenuDivider />
                <MenuItem
                    icon={<CloseIcon />}
                    isDisabled={!value}
                    onClick={resetValue}
                >
                    {t('inputs.directory.clear', 'Clear')}
                </MenuItem>
                {refactor}
            </MenuList>
        ));

        return (
            <AutoLabel input={input}>
                <Tooltip
                    borderRadius={8}
                    label={displayDirectory}
                    maxW="auto"
                    openDelay={500}
                    px={2}
                    py={0}
                >
                    <InputGroup
                        size="sm"
                        onContextMenu={menu.onContextMenu}
                    >
                        <InputLeftElement pointerEvents="none">
                            <Icon
                                as={BsFolderPlus}
                                m={0}
                            />
                        </InputLeftElement>
                        <Input
                            isReadOnly
                            borderRadius="lg"
                            cursor="pointer"
                            disabled={isLocked || isConnected}
                            draggable={false}
                            htmlSize={1}
                            placeholder="Click to select..."
                            size="sm"
                            textOverflow="ellipsis"
                            value={displayDirectory ?? ''}
                            // eslint-disable-next-line @typescript-eslint/no-misused-promises
                            onClick={onButtonClick}
                        />
                    </InputGroup>
                </Tooltip>
            </AutoLabel>
        );
    }
);<|MERGE_RESOLUTION|>--- conflicted
+++ resolved
@@ -15,11 +15,7 @@
 import { BsFolderPlus } from 'react-icons/bs';
 import { MdContentCopy, MdFolder } from 'react-icons/md';
 import { log } from '../../../common/log';
-<<<<<<< HEAD
-import { ipcRenderer } from '../../../common/safeIpcRenderer';
-=======
 
->>>>>>> 135f1f66
 import { getFields, isDirectory } from '../../../common/types/util';
 import { useContextMenu } from '../../hooks/useContextMenu';
 import { useInputRefactor } from '../../hooks/useInputRefactor';
@@ -99,13 +95,7 @@
                     isDisabled={!displayDirectory}
                     onClick={() => {
                         if (displayDirectory) {
-<<<<<<< HEAD
-                            ipcRenderer
-                                .invoke('clipboard-writeText', displayDirectory)
-                                .catch(log.error);
-=======
                             navigator.clipboard.writeText(displayDirectory).catch(log.error);
->>>>>>> 135f1f66
                         }
                     }}
                 >

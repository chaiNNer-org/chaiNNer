import { Type, isStringLiteral } from '@chainner/navi';
import {
    Icon,
    Input,
    InputGroup,
    InputLeftElement,
    MenuDivider,
    MenuItem,
    MenuList,
    Tooltip,
} from '@chakra-ui/react';
<<<<<<< HEAD
import { clipboard, shell } from 'electron/common';
=======
>>>>>>> c5e1b503
import { memo } from 'react';
import { useTranslation } from 'react-i18next';
import { BsFolderPlus } from 'react-icons/bs';
import { MdContentCopy, MdFolder } from 'react-icons/md';
<<<<<<< HEAD
=======
import { log } from '../../../common/log';
import { ipcRenderer } from '../../../common/safeIpcRenderer';
>>>>>>> c5e1b503
import { getFields, isDirectory } from '../../../common/types/util';
import { useContextMenu } from '../../hooks/useContextMenu';
import { useInputRefactor } from '../../hooks/useInputRefactor';
import { useLastDirectory } from '../../hooks/useLastDirectory';
import { ipcRenderer } from '../../safeIpc';
import { AutoLabel } from './InputContainer';
import { InputProps } from './props';

const getDirectoryPath = (type: Type): string | undefined => {
    if (isDirectory(type)) {
        const { path } = getFields(type);
        if (isStringLiteral(path)) {
            return path.value;
        }
    }
    return undefined;
};

export const DirectoryInput = memo(
    ({
        value,
        setValue,
        isLocked,
        input,
        inputKey,
        isConnected,
        inputType,
        nodeId,
    }: InputProps<'directory', string>) => {
        const { t } = useTranslation();

        const { lastDirectory, setLastDirectory } = useLastDirectory(inputKey);

        const onButtonClick = async () => {
            const { canceled, filePaths } = await ipcRenderer.invoke(
                'dir-select',
                value ?? lastDirectory ?? ''
            );
            const path = filePaths[0];
            if (!canceled && path) {
                setValue(path);
                setLastDirectory(path);
            }
        };

        const displayDirectory = isConnected ? getDirectoryPath(inputType) : value;

        const refactor = useInputRefactor(nodeId, input, value, isConnected);

        const menu = useContextMenu(() => (
            <MenuList className="nodrag">
                <MenuItem
                    icon={<BsFolderPlus />}
                    isDisabled={isLocked || isConnected}
                    // eslint-disable-next-line @typescript-eslint/no-misused-promises
                    onClick={onButtonClick}
                >
                    {t('inputs.directory.selectDirectory', 'Select a directory...')}
                </MenuItem>
                <MenuDivider />
                <MenuItem
                    icon={<MdFolder />}
                    isDisabled={!displayDirectory}
                    onClick={() => {
                        if (displayDirectory) {
                            ipcRenderer
                                .invoke('shell-showItemInFolder', displayDirectory)
                                .catch(log.error);
                        }
                    }}
                >
                    {t('inputs.directory.openInFileExplorer', 'Open in File Explorer')}
                </MenuItem>
                <MenuItem
                    icon={<MdContentCopy />}
                    isDisabled={!displayDirectory}
                    onClick={() => {
                        if (displayDirectory) {
                            ipcRenderer
                                .invoke('clipboard-writeText', displayDirectory)
                                .catch(log.error);
                        }
                    }}
                >
                    {t('inputs.directory.copyFullDirectoryPath', 'Copy Full Directory Path')}
                </MenuItem>
                {refactor}
            </MenuList>
        ));

        return (
            <AutoLabel input={input}>
                <Tooltip
                    borderRadius={8}
                    label={displayDirectory}
                    maxW="auto"
                    openDelay={500}
                    px={2}
                    py={0}
                >
                    <InputGroup
                        size="sm"
                        onContextMenu={menu.onContextMenu}
                    >
                        <InputLeftElement pointerEvents="none">
                            <Icon
                                as={BsFolderPlus}
                                m={0}
                            />
                        </InputLeftElement>
                        <Input
                            isReadOnly
                            borderRadius="lg"
                            cursor="pointer"
                            disabled={isLocked || isConnected}
                            draggable={false}
                            htmlSize={1}
                            placeholder="Click to select..."
                            size="sm"
                            textOverflow="ellipsis"
                            value={displayDirectory ?? ''}
                            // eslint-disable-next-line @typescript-eslint/no-misused-promises
                            onClick={onButtonClick}
                        />
                    </InputGroup>
                </Tooltip>
            </AutoLabel>
        );
    }
);<|MERGE_RESOLUTION|>--- conflicted
+++ resolved
@@ -9,19 +9,12 @@
     MenuList,
     Tooltip,
 } from '@chakra-ui/react';
-<<<<<<< HEAD
-import { clipboard, shell } from 'electron/common';
-=======
->>>>>>> c5e1b503
 import { memo } from 'react';
 import { useTranslation } from 'react-i18next';
 import { BsFolderPlus } from 'react-icons/bs';
 import { MdContentCopy, MdFolder } from 'react-icons/md';
-<<<<<<< HEAD
-=======
 import { log } from '../../../common/log';
-import { ipcRenderer } from '../../../common/safeIpcRenderer';
->>>>>>> c5e1b503
+
 import { getFields, isDirectory } from '../../../common/types/util';
 import { useContextMenu } from '../../hooks/useContextMenu';
 import { useInputRefactor } from '../../hooks/useInputRefactor';

<<<<<<< HEAD
import { Box, Center, HStack, Text, chakra, useColorModeValue, useToken } from '@chakra-ui/react';
import React, { memo, useMemo } from 'react';
import { Connection, Handle, Node, Position, useReactFlow } from 'react-flow-renderer';
import { useContext } from 'use-context-selector';
import { InputKind, InputSchemaValue, NodeData } from '../../../common/common-types';
=======
import { Box, Center, HStack, Text, chakra, useColorModeValue } from '@chakra-ui/react';
import React, { memo, useMemo } from 'react';
import { Connection, Handle, Node, Position, useReactFlow } from 'react-flow-renderer';
import { useContext } from 'use-context-selector';
import { NodeData } from '../../../common/common-types';
>>>>>>> e6613742
import { intersect } from '../../../common/types/intersection';
import { Type } from '../../../common/types/types';
import { parseHandle } from '../../../common/util';
import { GlobalContext, GlobalVolatileContext } from '../../contexts/GlobalNodeState';
import { SettingsContext } from '../../contexts/SettingsContext';
import getTypeAccentColors from '../../helpers/getTypeAccentColors';
import { noContextMenu } from '../../hooks/useContextMenu';

interface InputContainerProps {
    id: string;
    inputId: number;
    label?: string;
    hasHandle: boolean;
    type: Type;
<<<<<<< HEAD
    optional: boolean;
    def?: InputSchemaValue;
    kind: InputKind;
=======
>>>>>>> e6613742
}

interface LeftHandleProps {
    isValidConnection: (connection: Readonly<Connection>) => boolean;
}

// Had to do this garbage to prevent chakra from clashing the position prop
const LeftHandle = memo(
    ({ children, isValidConnection, ...props }: React.PropsWithChildren<LeftHandleProps>) => (
        <Handle
            isConnectable
            className="input-handle"
            isValidConnection={isValidConnection}
            position={Position.Left}
            type="target"
            // eslint-disable-next-line react/jsx-props-no-spreading
            {...props}
        >
            {children}
        </Handle>
    )
);

const Div = chakra('div', {
    baseStyle: {},
});

const InputContainer = memo(
    ({
        children,
        hasHandle,
        id,
        inputId,
        label,
        type,
<<<<<<< HEAD
        optional,
        def,
        kind,
=======
>>>>>>> e6613742
    }: React.PropsWithChildren<InputContainerProps>) => {
        const { isValidConnection, edgeChanges, useConnectingFromType, useConnectingFrom } =
            useContext(GlobalVolatileContext);
        const { getEdges, getNode } = useReactFlow();
        const edges = useMemo(() => getEdges(), [edgeChanges]);
        const connectedEdge = edges.find(
            (e) => e.target === id && parseHandle(e.targetHandle!).inOutId === inputId
        );
        const isConnected = !!connectedEdge;
        const [connectingFromType] = useConnectingFromType;
        const [connectingFrom] = useConnectingFrom;

        const showHandle = useMemo(() => {
            if (
                !connectingFrom ||
                !connectingFromType ||
                // We want to display the connectingFrom handle
                (connectingFrom.handleId === `${id}-${inputId}` &&
                    connectingFrom.handleType === 'target')
            ) {
                return true;
            }
            // If the connecting from node is the same as the node we're connecting to
            if (connectingFrom.nodeId === id) {
                return false;
            }
            // Any other inputs should be invalid
            if (connectingFrom.handleType === 'target') {
                return false;
            }
            // Show same types
            const connectionIsValid = isValidConnection({
                source: connectingFrom.nodeId,
                sourceHandle: connectingFrom.handleId,
                target: id,
                targetHandle: `${id}-${inputId}`,
            });
            if (connectionIsValid && intersect(connectingFromType, type).type !== 'never') {
                return true;
            }
            return false;
        }, [connectingFrom, connectingFromType, type, id, inputId]);

        const { typeDefinitions, functionDefinitions } = useContext(GlobalContext);
        const { useIsDarkMode } = useContext(SettingsContext);
        const [isDarkMode] = useIsDarkMode;

        let contents = children;
<<<<<<< HEAD
        const handleColors = getTypeAccentColors(type, typeDefinitions, isDarkMode); // useColorModeValue('#EDF2F7', '#171923');
=======
        const handleColors = getTypeAccentColors(type, typeDefinitions, isDarkMode);
>>>>>>> e6613742

        const parentTypeColor = useMemo(() => {
            if (connectedEdge) {
                const parentNode: Node<NodeData> = getNode(connectedEdge.source)! as Node<NodeData>;
                const parentInOutId = parseHandle(connectedEdge.sourceHandle!).inOutId;
                const parentType = functionDefinitions
                    .get(parentNode.data.schemaId)!
                    .outputDefaults.get(parentInOutId)!;
                return getTypeAccentColors(parentType, typeDefinitions, isDarkMode)[0];
            }
            return null;
        }, [connectedEdge, typeDefinitions, functionDefinitions, getNode, isDarkMode]);

        // A conic gradient that uses all handle colors to give an even distribution of colors
        const handleColorString = handleColors
            .map((color, index) => {
                const percent = index / handleColors.length;
                const nextPercent = (index + 1) / handleColors.length;
                return `${color} ${percent * 100}% ${nextPercent * 100}%`;
            })
            .join(', ');
        const handleGradient = `conic-gradient(from 90deg, ${handleColorString})`;
        const connectedColor = useColorModeValue('#EDF2F7', '#171923');
        if (hasHandle) {
            contents = (
<<<<<<< HEAD
                <HStack
                    h="full"
                    sx={{
                        '.react-flow__handle-connecting': {
                            opacity: showHandle ? 1 : 0,
                        },
                        '.react-flow__handle-valid': {},
                    }}
                >
=======
                <HStack h="full">
>>>>>>> e6613742
                    <Center
                        left="-6px"
                        position="absolute"
                    >
                        <Div
                            _before={{
                                content: '" "',
                                position: 'absolute',
                                top: '50%',
                                left: '50%',
                                height: '30px',
                                width: '45px',
                                cursor: 'crosshair',
                                transform: 'translate(-50%, -50%)',
                                borderRadius: '100%',
                            }}
                            _hover={{
                                width: '22px',
                                height: '22px',
                                marginLeft: '-3px',
                                opacity: showHandle ? 1 : 0,
                            }}
                            as={LeftHandle}
                            className="input-handle"
                            id={`${id}-${inputId}`}
                            isValidConnection={isValidConnection}
                            sx={{
                                width: '16px',
                                height: '16px',
                                borderWidth: isConnected ? '2px' : '0px',
                                borderColor: parentTypeColor ?? 'none',
                                transition: '0.15s ease-in-out',
                                ...(handleColors.length > 1
                                    ? { background: isConnected ? connectedColor : handleGradient }
                                    : {}),
                                backgroundColor: isConnected ? connectedColor : handleColors[0],
                                boxShadow: '2px 2px 2px #00000014',
                                filter: showHandle ? undefined : 'grayscale(100%)',
                                opacity: showHandle ? 1 : 0.3,
                                position: 'relative',
                            }}
                            onContextMenu={noContextMenu}
                        >
                            {/* // TODO: This would be for icons, if the time ever comes */}
                            {/* <Center
                                h="full"
                                w="full"
                            >
                                <CloseIcon
                                    boxSize={2}
                                />
                            </Center> */}
                        </Div>
                    </Center>
                    {children}
                </HStack>
            );
        }

<<<<<<< HEAD
        const [gray300, gray700] = useToken('colors', ['gray.300', 'gray.700']) as string[];

        const bgColor = useColorModeValue(gray300, gray700);

        return (
            <Box
                // bg={useColorModeValue('gray.100', 'gray.600')}
                // bg={interpolateColor(accentColor, bgColor, 0.95)}
=======
        const bgColor = useColorModeValue('gray.300', 'gray.700');

        return (
            <Box
>>>>>>> e6613742
                bg={bgColor}
                p={2}
                w="full"
            >
                <Center
                    mt={-1}
                    p={1}
                    pt={-2}
                    w="full"
                >
                    <Text
                        display={label ? 'block' : 'none'}
                        fontSize="xs"
                        textAlign="center"
                    >
                        {label}
                    </Text>
                    <Text
                        color="red.500"
                        display={
                            label &&
                            !optional &&
                            !(def && def !== 0 && def !== '') &&
                            kind !== 'dropdown' &&
                            kind !== 'number' &&
                            kind !== 'slider'
                                ? 'block'
                                : 'none'
                        }
                        fontSize="xs"
                        ml={1}
                        textAlign="left"
                    >
                        *
                    </Text>
                </Center>
                {contents}
            </Box>
        );
    }
);

export default InputContainer;<|MERGE_RESOLUTION|>--- conflicted
+++ resolved
@@ -1,16 +1,18 @@
-<<<<<<< HEAD
 import { Box, Center, HStack, Text, chakra, useColorModeValue, useToken } from '@chakra-ui/react';
+import React, { memo, useMemo } from 'react';
+import { Connection, Handle, Node, Position, useReactFlow } from 'react-flow-renderer';
+import { Box, Center, HStack, Text, chakra, useColorModeValue } from '@chakra-ui/react';
 import React, { memo, useMemo } from 'react';
 import { Connection, Handle, Node, Position, useReactFlow } from 'react-flow-renderer';
 import { useContext } from 'use-context-selector';
 import { InputKind, InputSchemaValue, NodeData } from '../../../common/common-types';
-=======
-import { Box, Center, HStack, Text, chakra, useColorModeValue } from '@chakra-ui/react';
-import React, { memo, useMemo } from 'react';
-import { Connection, Handle, Node, Position, useReactFlow } from 'react-flow-renderer';
-import { useContext } from 'use-context-selector';
+import { intersect } from '../../../common/types/intersection';
+import { Type } from '../../../common/types/types';
+import { parseHandle } from '../../../common/util';
+import { GlobalContext, GlobalVolatileContext } from '../../contexts/GlobalNodeState';
+import { SettingsContext } from '../../contexts/SettingsContext';
+import getTypeAccentColors from '../../helpers/getTypeAccentColors';
 import { NodeData } from '../../../common/common-types';
->>>>>>> e6613742
 import { intersect } from '../../../common/types/intersection';
 import { Type } from '../../../common/types/types';
 import { parseHandle } from '../../../common/util';
@@ -25,12 +27,10 @@
     label?: string;
     hasHandle: boolean;
     type: Type;
-<<<<<<< HEAD
     optional: boolean;
     def?: InputSchemaValue;
     kind: InputKind;
-=======
->>>>>>> e6613742
+    type: Type;
 }
 
 interface LeftHandleProps {
@@ -66,12 +66,9 @@
         inputId,
         label,
         type,
-<<<<<<< HEAD
         optional,
         def,
         kind,
-=======
->>>>>>> e6613742
     }: React.PropsWithChildren<InputContainerProps>) => {
         const { isValidConnection, edgeChanges, useConnectingFromType, useConnectingFrom } =
             useContext(GlobalVolatileContext);
@@ -83,6 +80,24 @@
         const isConnected = !!connectedEdge;
         const [connectingFromType] = useConnectingFromType;
         const [connectingFrom] = useConnectingFrom;
+    ({
+        children,
+        hasHandle,
+        id,
+        inputId,
+        label,
+        type,
+    }: React.PropsWithChildren<InputContainerProps>) => {
+        const { isValidConnection, edgeChanges, useConnectingFromType, useConnectingFrom } =
+            useContext(GlobalVolatileContext);
+        const { getEdges, getNode } = useReactFlow();
+        const edges = useMemo(() => getEdges(), [edgeChanges]);
+        const connectedEdge = edges.find(
+            (e) => e.target === id && parseHandle(e.targetHandle!).inOutId === inputId
+        );
+        const isConnected = !!connectedEdge;
+        const [connectingFromType] = useConnectingFromType;
+        const [connectingFrom] = useConnectingFrom;
 
         const showHandle = useMemo(() => {
             if (
@@ -120,11 +135,30 @@
         const [isDarkMode] = useIsDarkMode;
 
         let contents = children;
-<<<<<<< HEAD
-        const handleColors = getTypeAccentColors(type, typeDefinitions, isDarkMode); // useColorModeValue('#EDF2F7', '#171923');
-=======
+
+        const parentTypeColor = useMemo(() => {
+            if (connectedEdge) {
+                const parentNode: Node<NodeData> = getNode(connectedEdge.source)! as Node<NodeData>;
+                const parentInOutId = parseHandle(connectedEdge.sourceHandle!).inOutId;
+                const parentType = functionDefinitions
+                    .get(parentNode.data.schemaId)!
+                    .outputDefaults.get(parentInOutId)!;
+                return getTypeAccentColors(parentType, typeDefinitions, isDarkMode)[0];
+            }
+            return null;
+        }, [connectedEdge, typeDefinitions, functionDefinitions, getNode, isDarkMode]);
+
+        // A conic gradient that uses all handle colors to give an even distribution of colors
+        const handleColorString = handleColors
+            .map((color, index) => {
+                const percent = index / handleColors.length;
+                const nextPercent = (index + 1) / handleColors.length;
+                return `${color} ${percent * 100}% ${nextPercent * 100}%`;
+            })
+            .join(', ');
+        const handleGradient = `conic-gradient(from 90deg, ${handleColorString})`;
+        const connectedColor = useColorModeValue('#EDF2F7', '#171923');
         const handleColors = getTypeAccentColors(type, typeDefinitions, isDarkMode);
->>>>>>> e6613742
 
         const parentTypeColor = useMemo(() => {
             if (connectedEdge) {
@@ -150,7 +184,6 @@
         const connectedColor = useColorModeValue('#EDF2F7', '#171923');
         if (hasHandle) {
             contents = (
-<<<<<<< HEAD
                 <HStack
                     h="full"
                     sx={{
@@ -160,9 +193,30 @@
                         '.react-flow__handle-valid': {},
                     }}
                 >
-=======
+                    <Center
+                        left="-6px"
+                        position="absolute"
+                    >
+                        <Div
+                            _before={{
+                                content: '" "',
+                                position: 'absolute',
+                                top: '50%',
+                                left: '50%',
+                                height: '30px',
+                                width: '45px',
+                                cursor: 'crosshair',
+                                transform: 'translate(-50%, -50%)',
+                                borderRadius: '100%',
+                            }}
+                            _hover={{
+                                width: '22px',
+                                height: '22px',
+                                marginLeft: '-3px',
+                                opacity: showHandle ? 1 : 0,
+                            }}
+                            as={LeftHandle}
                 <HStack h="full">
->>>>>>> e6613742
                     <Center
                         left="-6px"
                         position="absolute"
@@ -222,21 +276,10 @@
             );
         }
 
-<<<<<<< HEAD
-        const [gray300, gray700] = useToken('colors', ['gray.300', 'gray.700']) as string[];
-
-        const bgColor = useColorModeValue(gray300, gray700);
+        const bgColor = useColorModeValue('gray.300', 'gray.700');
 
         return (
             <Box
-                // bg={useColorModeValue('gray.100', 'gray.600')}
-                // bg={interpolateColor(accentColor, bgColor, 0.95)}
-=======
-        const bgColor = useColorModeValue('gray.300', 'gray.700');
-
-        return (
-            <Box
->>>>>>> e6613742
                 bg={bgColor}
                 p={2}
                 w="full"

import { isNumericLiteral } from '@chainner/navi';
import { HStack, MenuItem, MenuList } from '@chakra-ui/react';
import { memo, useEffect, useState } from 'react';
import { useTranslation } from 'react-i18next';
import { MdContentCopy, MdContentPaste } from 'react-icons/md';
import { log } from '../../../common/log';
<<<<<<< HEAD
import { ipcRenderer } from '../../../common/safeIpcRenderer';
=======
>>>>>>> 135f1f66
import { areApproximatelyEqual } from '../../../common/util';
import { useContextMenu } from '../../hooks/useContextMenu';
import { useInputRefactor } from '../../hooks/useInputRefactor';
import { AdvancedNumberInput } from './elements/AdvanceNumberInput';
import { AutoLabel } from './InputContainer';
import { InputProps } from './props';

export const NumberInput = memo(
    ({
        value,
        setValue,
        input,
        isConnected,
        isLocked,
        inputType,
        nodeId,
    }: InputProps<'number', number>) => {
        const { def, min, max, unit, precision, controlsStep, hideTrailingZeros } = input;

        const [inputString, setInputString] = useState(String(value ?? def));

        useEffect(() => {
            setInputString((prev) => {
                const asNumber = parseFloat(prev);
                if (
                    !Number.isNaN(asNumber) &&
                    value !== undefined &&
                    !areApproximatelyEqual(asNumber, value)
                ) {
                    return String(value);
                }

                return prev;
            });
        }, [value]);

        useEffect(() => {
            if (value === undefined) {
                setValue(def);
            }
        }, [value, def, setValue]);

        const typeNumberString = isNumericLiteral(inputType) ? inputType.toString() : '';
        const displayString = isConnected ? typeNumberString : inputString;

        const { t } = useTranslation();
        const refactor = useInputRefactor(nodeId, input, value, isConnected);

        const menu = useContextMenu(() => (
            <MenuList className="nodrag">
                <MenuItem
                    icon={<MdContentCopy />}
                    isDisabled={!displayString}
                    onClick={() => {
<<<<<<< HEAD
                        ipcRenderer.invoke('clipboard-writeText', displayString).catch(log.error);
=======
                        navigator.clipboard.writeText(displayString).catch(log.error);
>>>>>>> 135f1f66
                    }}
                >
                    {t('inputs.number.copyText', 'Copy Number')}
                </MenuItem>
                <MenuItem
                    icon={<MdContentPaste />}
                    onClick={() => {
<<<<<<< HEAD
                        ipcRenderer
                            .invoke('clipboard-readText')
=======
                        navigator.clipboard
                            .readText()
>>>>>>> 135f1f66
                            .then((clipboardValue) => {
                                const n = Number(clipboardValue);
                                if (
                                    !Number.isNaN(n) &&
                                    (min == null || min <= n) &&
                                    (max == null || max >= n)
                                ) {
                                    setValue(n);
                                }
                            })
                            .catch(log.error);
                    }}
                >
                    {t('inputs.number.paste', 'Paste')}
                </MenuItem>
                {refactor}
            </MenuList>
        ));

        return (
            <AutoLabel input={input}>
                <HStack w="full">
                    <AdvancedNumberInput
                        controlsStep={controlsStep}
                        defaultValue={def}
                        hideTrailingZeros={hideTrailingZeros}
                        inputString={displayString}
                        isDisabled={isLocked || isConnected}
                        max={max ?? Infinity}
                        min={min ?? -Infinity}
                        precision={precision}
                        setInput={setValue}
                        setInputString={setInputString}
                        unit={unit}
                        onContextMenu={menu.onContextMenu}
                    />
                </HStack>
            </AutoLabel>
        );
    }
);<|MERGE_RESOLUTION|>--- conflicted
+++ resolved
@@ -4,10 +4,6 @@
 import { useTranslation } from 'react-i18next';
 import { MdContentCopy, MdContentPaste } from 'react-icons/md';
 import { log } from '../../../common/log';
-<<<<<<< HEAD
-import { ipcRenderer } from '../../../common/safeIpcRenderer';
-=======
->>>>>>> 135f1f66
 import { areApproximatelyEqual } from '../../../common/util';
 import { useContextMenu } from '../../hooks/useContextMenu';
 import { useInputRefactor } from '../../hooks/useInputRefactor';
@@ -62,11 +58,7 @@
                     icon={<MdContentCopy />}
                     isDisabled={!displayString}
                     onClick={() => {
-<<<<<<< HEAD
-                        ipcRenderer.invoke('clipboard-writeText', displayString).catch(log.error);
-=======
                         navigator.clipboard.writeText(displayString).catch(log.error);
->>>>>>> 135f1f66
                     }}
                 >
                     {t('inputs.number.copyText', 'Copy Number')}
@@ -74,13 +66,8 @@
                 <MenuItem
                     icon={<MdContentPaste />}
                     onClick={() => {
-<<<<<<< HEAD
-                        ipcRenderer
-                            .invoke('clipboard-readText')
-=======
                         navigator.clipboard
                             .readText()
->>>>>>> 135f1f66
                             .then((clipboardValue) => {
                                 const n = Number(clipboardValue);
                                 if (

<<<<<<< HEAD
import { Center, HStack, Image, Spinner, Tag, VStack } from '@chakra-ui/react';
import { memo, useEffect, useState } from 'react';
import { useContext } from 'use-context-selector';
import { getBackend } from '../../../../common/Backend';
import { NamedExpression, NamedExpressionField } from '../../../../common/types/expression';
import { NumericLiteralType, StringLiteralType } from '../../../../common/types/types';
import { checkFileExists } from '../../../../common/util';
import { GlobalContext } from '../../../contexts/GlobalNodeState';
=======
/* eslint-disable react/no-unstable-nested-components */
import { Center, HStack, Image, Spinner, Tag, Text, VStack } from '@chakra-ui/react';
import { memo, useState } from 'react';
import { useContext } from 'use-context-selector';
import { getBackend } from '../../../../common/Backend';
import { checkFileExists, visitByType } from '../../../../common/util';
>>>>>>> 1cd3f5ab
import { SettingsContext } from '../../../contexts/SettingsContext';
import { useAsyncEffect } from '../../../hooks/useAsyncEffect';

interface ImageObject {
    image: string;
    width: number;
    height: number;
    channels: number;
    directory: string;
    name: string;
}

const getColorMode = (img: ImageObject) => {
    switch (img.channels) {
        case 1:
            return 'GRAY';
        case 3:
            return 'RGB';
        case 4:
            return 'RGBA';
        default:
            return '?';
    }
};

interface ImagePreviewProps {
    path?: string;
    id: string;
    schemaId: string;
}

type State =
    | { readonly type: 'clear' }
    | { readonly type: 'loading' }
    | { readonly type: 'error'; message: string }
    | { readonly type: 'image'; image: ImageObject; fileType: string };
const CLEAR_STATE: State = { type: 'clear' };
const LOADING_STATE: State = { type: 'loading' };

const ImagePreview = memo(({ path, schemaId, id }: ImagePreviewProps) => {
    const [state, setState] = useState<State>(CLEAR_STATE);

    const { setManualOutputType } = useContext(GlobalContext);
    const { useIsCpu, useIsFp16, port } = useContext(SettingsContext);
    const backend = getBackend(port);

    const [isCpu] = useIsCpu;
    const [isFp16] = useIsFp16;

    useAsyncEffect(
        {
            supplier: async (token): Promise<State> => {
                if (!path) return CLEAR_STATE;

                token.causeEffect(() => setState(LOADING_STATE));

                if (!(await checkFileExists(path))) {
                    return {
                        type: 'error',
                        message:
                            'File does not exist on the system. Please select a different file.',
                    };
                }

                const result = await backend.runIndividual<ImageObject>({
                    schemaId,
                    id,
                    inputs: [path],
                    isCpu,
                    isFp16,
                });

                if (!result.success) {
                    return {
                        type: 'error',
                        message: 'Image failed to load, probably unsupported file type.',
                    };
                }

                const fileType = (/\.(\w+)$/.exec(path) ?? ['', 'unknown'])[1];
                return { type: 'image', image: result.data, fileType };
            },
            successEffect: setState,
            catchEffect: (error) => {
                setState({ type: 'error', message: String(error) });
            },
        },
        [path]
    );

    useEffect(() => {
        if (schemaId === 'chainner:image:load') {
            if (img) {
                setManualOutputType(
                    id,
                    0,
                    new NamedExpression('Image', [
                        new NamedExpressionField('width', new NumericLiteralType(img.width)),
                        new NamedExpressionField('height', new NumericLiteralType(img.height)),
                        new NamedExpressionField('channels', new NumericLiteralType(img.channels)),
                    ])
                );
                setManualOutputType(
                    id,
                    1,
                    new NamedExpression('Directory', [
                        new NamedExpressionField('path', new StringLiteralType(img.directory)),
                    ])
                );
                setManualOutputType(id, 2, new StringLiteralType(img.name));
            } else {
                setManualOutputType(id, 0, undefined);
                setManualOutputType(id, 1, undefined);
                setManualOutputType(id, 2, undefined);
            }
        }
    }, [id, schemaId, img]);

    return (
        <Center w="full">
            {visitByType(state, {
                clear: () => null,
                loading: () => <Spinner />,
                image: ({ image, fileType }) => (
                    <VStack>
                        <Center
                            h="200px"
                            w="200px"
                        >
                            <Image
                                alt="Image preview failed to load, probably unsupported file type."
                                backgroundImage={
                                    image.channels === 4
                                        ? 'data:image/webp;base64,UklGRigAAABXRUJQVlA4IBwAAAAwAQCdASoQABAACMCWJaQAA3AA/u11j//aQAAA'
                                        : ''
                                }
                                borderRadius="md"
                                draggable={false}
                                maxH="200px"
                                maxW="200px"
                                src={image.image}
                            />
                        </Center>
                        <HStack>
                            <Tag>
                                {image.width}x{image.height}
                            </Tag>
                            <Tag>{getColorMode(image)}</Tag>
                            <Tag>{fileType.toUpperCase()}</Tag>
                        </HStack>
                    </VStack>
                ),
                error: ({ message }) => <Text w="200px">{message}</Text>,
            })}
        </Center>
    );
});

export default ImagePreview;<|MERGE_RESOLUTION|>--- conflicted
+++ resolved
@@ -1,20 +1,12 @@
-<<<<<<< HEAD
-import { Center, HStack, Image, Spinner, Tag, VStack } from '@chakra-ui/react';
+/* eslint-disable react/no-unstable-nested-components */
+import { Center, HStack, Image, Spinner, Tag, Text, VStack } from '@chakra-ui/react';
 import { memo, useEffect, useState } from 'react';
 import { useContext } from 'use-context-selector';
 import { getBackend } from '../../../../common/Backend';
 import { NamedExpression, NamedExpressionField } from '../../../../common/types/expression';
 import { NumericLiteralType, StringLiteralType } from '../../../../common/types/types';
-import { checkFileExists } from '../../../../common/util';
+import { checkFileExists, visitByType } from '../../../../common/util';
 import { GlobalContext } from '../../../contexts/GlobalNodeState';
-=======
-/* eslint-disable react/no-unstable-nested-components */
-import { Center, HStack, Image, Spinner, Tag, Text, VStack } from '@chakra-ui/react';
-import { memo, useState } from 'react';
-import { useContext } from 'use-context-selector';
-import { getBackend } from '../../../../common/Backend';
-import { checkFileExists, visitByType } from '../../../../common/util';
->>>>>>> 1cd3f5ab
 import { SettingsContext } from '../../../contexts/SettingsContext';
 import { useAsyncEffect } from '../../../hooks/useAsyncEffect';
 
@@ -107,31 +99,43 @@
 
     useEffect(() => {
         if (schemaId === 'chainner:image:load') {
-            if (img) {
+            if (state.type === 'image') {
                 setManualOutputType(
                     id,
                     0,
                     new NamedExpression('Image', [
-                        new NamedExpressionField('width', new NumericLiteralType(img.width)),
-                        new NamedExpressionField('height', new NumericLiteralType(img.height)),
-                        new NamedExpressionField('channels', new NumericLiteralType(img.channels)),
+                        new NamedExpressionField(
+                            'width',
+                            new NumericLiteralType(state.image.width)
+                        ),
+                        new NamedExpressionField(
+                            'height',
+                            new NumericLiteralType(state.image.height)
+                        ),
+                        new NamedExpressionField(
+                            'channels',
+                            new NumericLiteralType(state.image.channels)
+                        ),
                     ])
                 );
                 setManualOutputType(
                     id,
                     1,
                     new NamedExpression('Directory', [
-                        new NamedExpressionField('path', new StringLiteralType(img.directory)),
+                        new NamedExpressionField(
+                            'path',
+                            new StringLiteralType(state.image.directory)
+                        ),
                     ])
                 );
-                setManualOutputType(id, 2, new StringLiteralType(img.name));
+                setManualOutputType(id, 2, new StringLiteralType(state.image.name));
             } else {
                 setManualOutputType(id, 0, undefined);
                 setManualOutputType(id, 1, undefined);
                 setManualOutputType(id, 2, undefined);
             }
         }
-    }, [id, schemaId, img]);
+    }, [id, schemaId, state]);
 
     return (
         <Center w="full">

--- conflicted
+++ resolved
@@ -595,15 +595,12 @@
                 onNodesChange={onNodesChange}
                 onNodesDelete={onNodesDelete}
                 onPaneClick={closeContextMenu}
-<<<<<<< HEAD
                 onPaneContextMenu={(event) => {
                     setConnectingFrom(null);
                     setSearchQuery('');
                     menu.onContextMenu(event);
                 }}
-=======
                 onSelectionDragStop={onSelectionDragStop}
->>>>>>> 86a69e87
             >
                 <Background
                     gap={16}

/* eslint-disable @typescript-eslint/no-shadow */
import { Box } from '@chakra-ui/react';
import { Bezier } from 'bezier-js';
import log from 'electron-log';
<<<<<<< HEAD
import { DragEvent, memo, useCallback, useEffect, useMemo, useRef } from 'react';
=======
import { DragEvent, memo, useCallback, useMemo, useState } from 'react';
>>>>>>> 407ea9d2
import { FaFileExport } from 'react-icons/fa';
import ReactFlow, {
    Background,
    BackgroundVariant,
    ControlButton,
    Controls,
    CoordinateExtent,
    Edge,
    EdgeTypes,
    Node,
    NodeTypes,
    OnEdgesChange,
    OnNodesChange,
    Position,
    Viewport,
    XYPosition,
    useEdgesState,
    useKeyPress,
    useNodesState,
    useReactFlow,
} from 'reactflow';
import { useContext, useContextSelector } from 'use-context-selector';
import { EdgeData, NodeData } from '../../common/common-types';
import { parseSourceHandle, stringifySourceHandle, stringifyTargetHandle } from '../../common/util';
import { AlertBoxContext, AlertType } from '../contexts/AlertBoxContext';
import { BackendContext } from '../contexts/BackendContext';
import { ContextMenuContext } from '../contexts/ContextMenuContext';
import { GlobalContext, GlobalVolatileContext } from '../contexts/GlobalNodeState';
import { SettingsContext } from '../contexts/SettingsContext';
import { getFirstPossibleInput, getFirstPossibleOutput } from '../helpers/connectedInputs';
import { DataTransferProcessorOptions, dataTransferProcessors } from '../helpers/dataTransfer';
import { Line, getBezierPathValues, pDistance } from '../helpers/graphUtils';
import { expandSelection, isSnappedToGrid, snapToGrid } from '../helpers/reactFlowUtil';
import { useMemoArray } from '../hooks/useMemo';
import { useNodesMenu } from '../hooks/useNodesMenu';
import { usePaneNodeSearchMenu } from '../hooks/usePaneNodeSearchMenu';

const compareById = (a: Edge | Node, b: Edge | Node) => a.id.localeCompare(b.id);

const STARTING_Z_INDEX = 50;
/**
 * We want the nodes and edges to form the following layers:
 *
 * - Iterator node 1
 * - Nodes inside iterator 1
 * - Iterator node 2
 * - Nodes inside iterator 2
 * - ...
 * - Related iterator node 1
 * - Related nodes inside iterator 1
 * - Related iterator node 2
 * - Related nodes inside iterator 2
 * - ...
 * - Free nodes
 * - Selected nodes
 *   - Same relative order as not-selected nodes
 *
 * Note that child nodes of selected iterator nodes are implicitly selected as well.
 *
 * Related iterator nodes are the parent nodes of a currently selected child node.
 * Related nodes inside iterators are the sibling nodes of a currently selected child node.
 *
 * The zIndex of an edge will be `max(source, target) - 1`. Note that `-1` doesn't mean
 * "the layer below", but "in between this layer and the below layer".
 * The only exception is when the edge is selected but neither its not its target are selected.
 * In this case, the edge will to be in the highest selected layer.
 */
const updateZIndexes = (
    nodes: readonly Node<NodeData>[],
    edges: readonly Edge<EdgeData>[]
): void => {
    const selectedIterators = new Set<string>();
    const relatedIterators = new Set<string>();
    /** Maps each iterator id to the relative position of the iterator in the node array */
    const iteratorIndexMap = new Map<string, number>();
    const byId = new Map<string, Node<NodeData>>();

    // go through all nodes to collect some information
    for (const n of nodes) {
        byId.set(n.id, n);

        if (n.type === 'iterator') {
            iteratorIndexMap.set(n.id, iteratorIndexMap.size);
            if (n.selected) {
                selectedIterators.add(n.id);
                relatedIterators.delete(n.id);
            }
        } else if (n.parentNode) {
            if (n.selected && !selectedIterators.has(n.parentNode)) {
                relatedIterators.add(n.parentNode);
            }
        }
    }

    const getIteratorZIndex = (id: string): number => {
        const iterIndex = iteratorIndexMap.get(id) ?? 0;
        return STARTING_Z_INDEX + iterIndex * 4;
    };

    const iteratorsRange = iteratorIndexMap.size * 4;

    const FREE_NODES_INDEX = STARTING_Z_INDEX + iteratorsRange * 2;
    const RELATED_ADD = iteratorsRange;
    const SELECTED_ADD = iteratorsRange * 2 + 20;
    const MIN_SELECTED_INDEX = STARTING_Z_INDEX + SELECTED_ADD;

    // set the zIndex of all nodes
    for (const n of nodes) {
        if (n.type === 'iterator') {
            // Iterator

            let zIndex = getIteratorZIndex(n.id);
            if (n.selected) {
                zIndex += SELECTED_ADD;
            } else if (relatedIterators.has(n.id)) {
                zIndex += RELATED_ADD;
            }
            n.zIndex = zIndex;
        } else if (n.parentNode) {
            // Iterator child node

            let zIndex = getIteratorZIndex(n.parentNode) + 2;
            if (n.selected || selectedIterators.has(n.parentNode)) {
                zIndex += SELECTED_ADD;
            } else if (relatedIterators.has(n.parentNode)) {
                zIndex += RELATED_ADD;
            }
            n.zIndex = zIndex;
        } else {
            // Free node

            let zIndex = FREE_NODES_INDEX;
            if (n.selected) {
                zIndex += SELECTED_ADD;
            }
            n.zIndex = zIndex;
        }
    }

    const nodesToAdjust: { node: Node<NodeData>; zIndex: number }[] = [];
    // set the zIndex of all edges
    for (const e of edges) {
        let zIndex = Math.max(
            byId.get(e.source)?.zIndex ?? STARTING_Z_INDEX,
            byId.get(e.target)?.zIndex ?? STARTING_Z_INDEX
        );

        const connectedNodes = nodes.filter((n) => n.id === e.source || n.id === e.target);

        if (e.selected && zIndex < MIN_SELECTED_INDEX) {
            zIndex += SELECTED_ADD;
            // If an edge is selected, make the connected nodes the same zIndex
            connectedNodes.forEach((n) => {
                if (n.type !== 'iterator') {
                    // We need to wait until after the loop to adjust the zIndex
                    nodesToAdjust.push({ node: n, zIndex });
                }
            });
        } else if (connectedNodes.some((n) => n.selected)) {
            // If an edge is connectec to a selected node, we need to make the other node it is connected to the same zIndex
            connectedNodes.forEach((n) => {
                if (!n.selected && n.type !== 'iterator') {
                    // We need to wait until after the loop to adjust the zIndex
                    nodesToAdjust.push({ node: n, zIndex });
                }
            });
        }

        e.zIndex = zIndex - 1;
    }

    // Adjust the zIndex of the nodes that were connected to selected edges
    for (const { node, zIndex } of nodesToAdjust) {
        node.zIndex = zIndex;
    }

    // Now we have to adjust iterators that are connected to any edges, to make sure they are above them
    for (const n of nodes) {
        if (n.type === 'iterator') {
            const connectedEdges = edges.filter((e) => e.source === n.id || e.target === n.id);
            if (connectedEdges.length > 0) {
                const zIndexToUpdateTo =
                    Math.max(n.zIndex || 0, ...connectedEdges.map((e) => e.zIndex || 0)) + 1;
                // We also have to do to all children nodes and edges...
                const iConnectedNodes = nodes.filter((node) => node.parentNode === n.id);
                const iConnectedNodeIds = iConnectedNodes.map((node) => node.id);
                const iConnectedEdges = edges.filter(
                    (e) =>
                        iConnectedNodeIds.includes(e.source) || iConnectedNodeIds.includes(e.target)
                );
                for (const node of iConnectedNodes) {
                    const offset = (node.zIndex || 0) - (n.zIndex || 0);
                    node.zIndex = zIndexToUpdateTo + offset;
                }
                for (const edge of iConnectedEdges) {
                    const offset = (edge.zIndex || 0) - (n.zIndex || 0);
                    edge.zIndex = zIndexToUpdateTo + offset;
                }
                n.zIndex = zIndexToUpdateTo;
            }
        }
    }
};

interface ReactFlowBoxProps {
    nodeTypes: NodeTypes;
    edgeTypes: EdgeTypes;
    wrapperRef: React.RefObject<HTMLDivElement>;
}
export const ReactFlowBox = memo(({ wrapperRef, nodeTypes, edgeTypes }: ReactFlowBoxProps) => {
    const { sendAlert } = useContext(AlertBoxContext);
    const { closeContextMenu } = useContext(ContextMenuContext);
    const {
        setZoom,
        setHoveredNode,
        setCollidingEdge,
        setCollidingNode,
        addNodeChanges,
        addEdgeChanges,
        changeNodes,
        changeEdges,
        createNode,
        createConnection,
        setNodesRef,
        setEdgesRef,
        removeEdgeById,
        exportViewportScreenshot,
    } = useContext(GlobalContext);
    const { schemata, functionDefinitions } = useContext(BackendContext);

    const useSnapToGrid = useContextSelector(SettingsContext, (c) => c.useSnapToGrid);
    const animateChain = useContextSelector(SettingsContext, (c) => c.useAnimateChain[0]);
    const [isSnapToGrid, , snapToGridAmount] = useSnapToGrid;

    const typeState = useContextSelector(GlobalVolatileContext, (c) => c.typeState);

    const reactFlowInstance = useReactFlow();

    const [nodes, setNodes, internalOnNodesChange] = useNodesState<NodeData>([]);
    const [edges, setEdges, internalOnEdgesChange] = useEdgesState<EdgeData>([]);
    setNodesRef.current = setNodes;
    setEdgesRef.current = setEdges;

    const altPressed = useKeyPress(['Alt', 'Option']);

    const onNodesChange: OnNodesChange = useCallback(
        (changes) => {
            // we handle removes ourselves
            internalOnNodesChange(changes.filter((c) => c.type !== 'remove'));
        },
        [internalOnNodesChange]
    );
    const onEdgesChange: OnEdgesChange = useCallback(
        (changes) => {
            // we handle removes ourselves
            internalOnEdgesChange(changes.filter((c) => c.type !== 'remove'));
        },
        [internalOnEdgesChange]
    );

    const [displayNodes, displayEdges] = useMemo(() => {
        const displayNodes = nodes.map<Node<NodeData>>((n) => ({ ...n })).sort(compareById);
        const displayEdges = edges.map<Edge<EdgeData>>((e) => ({ ...e })).sort(compareById);

        updateZIndexes(displayNodes, displayEdges);

        if (isSnapToGrid) {
            for (const n of displayNodes) {
                if (!isSnappedToGrid(n.position, snapToGridAmount)) {
                    n.position = snapToGrid(n.position, snapToGridAmount);
                }
            }
        }

        return [displayNodes, displayEdges, isSnapToGrid && snapToGridAmount];
    }, [nodes, edges, isSnapToGrid, snapToGridAmount]);

    // Node-on-edge collision detection
    const performNodeOnEdgeCollisionDetection = useCallback(
        (node: Node<NodeData>, mousePosition: XYPosition, quick = true) => {
            // First, we need to make sure this node is an orphan. We can do a find so it stops early
            const hasConnectedEdge = !!edges.find(
                (e) => e.source === node.id || e.target === node.id
            );
            if (hasConnectedEdge) {
                return;
            }

            // Corner positions of node
            const nodeBounds = {
                TL: { x: node.position.x || 0, y: node.position.y || 0 },
                TR: { x: (node.position.x || 0) + (node.width || 0), y: node.position.y || 0 },
                BL: { x: node.position.x || 0, y: (node.position.y || 0) + (node.height || 0) },
                BR: {
                    x: (node.position.x || 0) + (node.width || 0),
                    y: (node.position.y || 0) + (node.height || 0),
                },
            };

            const fn = functionDefinitions.get(node.data.schemaId);
            if (!fn) {
                return;
            }

            // Finds the first edge that intersects with the node
            const intersectingEdges = edges
                .filter((e) => {
                    // Return false if we don't have necessary information
                    if (
                        !e.data ||
                        !e.data.sourceX ||
                        !e.data.sourceY ||
                        !e.data.targetX ||
                        !e.data.targetY
                    ) {
                        return false;
                    }

                    // If the node is not within the bounding box of the edge, we can skip it
                    const edgeBounds = {
                        minX: Math.min(e.data.sourceX, e.data.targetX) - (node.width || 0),
                        maxX: Math.max(e.data.sourceX, e.data.targetX) + (node.width || 0),
                        minY: Math.min(e.data.sourceY, e.data.targetY) - (node.height || 0),
                        maxY: Math.max(e.data.sourceY, e.data.targetY) + (node.height || 0),
                    };
                    // Determine if the node is in the bounding box of the edge
                    const isNodeInEdgeBounds =
                        edgeBounds.minX <= nodeBounds.TL.x &&
                        edgeBounds.maxX >= nodeBounds.TR.x &&
                        edgeBounds.minY <= nodeBounds.TL.y &&
                        edgeBounds.maxY >= nodeBounds.BL.y;
                    if (!isNodeInEdgeBounds) {
                        return false;
                    }

                    // Check if the node has valid connections it can make
                    // If it doesn't, we don't need to bother checking collision
                    if (!e.sourceHandle || !e.targetHandle) {
                        return false;
                    }
                    const { outputId } = parseSourceHandle(e.sourceHandle);
                    const edgeType = typeState.functions.get(e.source)?.outputs.get(outputId);

                    if (!edgeType) {
                        return false;
                    }

                    const firstPossibleInput = getFirstPossibleInput(fn, edgeType);
                    if (firstPossibleInput === undefined) {
                        return false;
                    }
                    const firstPossibleOutput = getFirstPossibleOutput(fn, edgeType);
                    if (firstPossibleOutput === undefined) {
                        return false;
                    }

                    // Determine if the center of the edge is within the node bounds
                    // This is a quick check that guarantees collision
                    const edgeCenterX = (e.data.sourceX + e.data.targetX) / 2;
                    const edgeCenterY = (e.data.sourceY + e.data.targetY) / 2;
                    if (
                        edgeCenterX >= nodeBounds.TL.x &&
                        edgeCenterX <= nodeBounds.TR.x &&
                        edgeCenterY >= nodeBounds.TL.y &&
                        edgeCenterY <= nodeBounds.BL.y
                    ) {
                        return true;
                    }

                    const bezierPathCoordinates = getBezierPathValues({
                        sourceX: e.data.sourceX,
                        sourceY: e.data.sourceY,
                        sourcePosition: Position.Right,
                        targetX: e.data.targetX,
                        targetY: e.data.targetY,
                        targetPosition: Position.Left,
                    });

                    // Here we use Bezier-js to determine if any of the node's sides intersect with the curve
                    // TODO: there might be a way to select the order in which to check based on the position of the node relative to the edge
                    // However, I don't want to figure that out right now, and this works well enough.
                    const curve = new Bezier(bezierPathCoordinates);
                    const curveIntersectsLeft =
                        curve.lineIntersects({
                            p1: nodeBounds.TL,
                            p2: nodeBounds.BL,
                        }).length > 0;
                    if (curveIntersectsLeft) {
                        return true;
                    }
                    const curveIntersectsRight =
                        curve.lineIntersects({
                            p1: nodeBounds.TR,
                            p2: nodeBounds.BR,
                        }).length > 0;
                    if (curveIntersectsRight) {
                        return true;
                    }
                    const curveIntersectsTop =
                        curve.lineIntersects({
                            p1: nodeBounds.TL,
                            p2: nodeBounds.TR,
                        }).length > 0;
                    if (curveIntersectsTop) {
                        return true;
                    }
                    const curveIntersectsBottom =
                        curve.lineIntersects({
                            p1: nodeBounds.BL,
                            p2: nodeBounds.BR,
                        }).length > 0;
                    if (curveIntersectsBottom) {
                        return true;
                    }
                    return false;
                })
                // Sort the edges by their distance from the mouse position
                .sort((a, b) => {
                    if (
                        !a.data ||
                        !a.data.sourceX ||
                        !a.data.sourceY ||
                        !a.data.targetX ||
                        !a.data.targetY ||
                        !b.data ||
                        !b.data.sourceX ||
                        !b.data.sourceY ||
                        !b.data.targetX ||
                        !b.data.targetY
                    ) {
                        return 0;
                    }

                    const edgeLineA: Line = {
                        sourceX: a.data.sourceX,
                        sourceY: a.data.sourceY,
                        targetX: a.data.targetX,
                        targetY: a.data.targetY,
                    };
                    const edgeLineB: Line = {
                        sourceX: b.data.sourceX,
                        sourceY: b.data.sourceY,
                        targetX: b.data.targetX,
                        targetY: b.data.targetY,
                    };

                    const distanceA = pDistance(mousePosition, edgeLineA);
                    const distanceB = pDistance(mousePosition, edgeLineB);
                    if (distanceA > distanceB) return 1;
                    if (distanceA < distanceB) return -1;
                    return 0;
                });

            // Early exit if there is not an intersecting edge
            if (intersectingEdges.length === 0) {
                return;
            }

            const intersectingEdge = intersectingEdges[0];

            // Check if the node has valid connections it can make
            if (!intersectingEdge.sourceHandle) {
                return;
            }
            const edgeType = typeState.functions
                .get(intersectingEdge.source)
                ?.outputs.get(parseSourceHandle(intersectingEdge.sourceHandle).outputId);
            if (!edgeType) {
                return;
            }

            const firstPossibleInput = getFirstPossibleInput(fn, edgeType);
            if (firstPossibleInput === undefined) {
                return;
            }
            const firstPossibleOutput = getFirstPossibleOutput(fn, edgeType);
            if (firstPossibleOutput === undefined) {
                return;
            }

            const fromNode = nodes.find((n) => n.id === intersectingEdge.source);
            const toNode = nodes.find((n) => n.id === intersectingEdge.target);
            if (!(fromNode && toNode)) {
                return;
            }

            // We don't need to bother setting up the combination function if we're just detecting the collision for visualization
            if (quick) {
                return {
                    status: 'success',
                    performCombine: () => {},
                    intersectingEdge,
                };
            }

            return {
                status: 'success',
                performCombine: () => {
                    removeEdgeById(intersectingEdge.id);
                    createConnection({
                        source: fromNode.id,
                        sourceHandle: intersectingEdge.sourceHandle!,
                        target: node.id,
                        targetHandle: stringifyTargetHandle({
                            nodeId: node.id,
                            inputId: firstPossibleInput,
                        }),
                    });
                    createConnection({
                        source: node.id,
                        sourceHandle: stringifySourceHandle({
                            nodeId: node.id,
                            outputId: firstPossibleOutput,
                        }),
                        target: toNode.id,
                        targetHandle: intersectingEdge.targetHandle!,
                    });
                },
                intersectingEdge,
            };
        },
        [createConnection, edges, functionDefinitions, nodes, removeEdgeById, typeState.functions]
    );

    const onNodeDrag = useCallback(
        // eslint-disable-next-line @typescript-eslint/no-unused-vars
        (event: React.MouseEvent, node: Node<NodeData>, _nodes: Node[]) => {
            if (altPressed) {
                const mousePosition = {
                    // React flow's type for the event is incorrect. This value exists.
                    x: node.position.x + (event as unknown as MouseEvent).offsetX,
                    y: node.position.y + (event as unknown as MouseEvent).offsetY,
                };
                const collisionResp = performNodeOnEdgeCollisionDetection(
                    node,
                    mousePosition,
                    true
                );
                if (collisionResp?.status === 'success') {
                    setCollidingEdge(collisionResp.intersectingEdge);
                    setCollidingNode(node);
                } else {
                    setCollidingEdge(undefined);
                    setCollidingNode(undefined);
                }
            }
        },
        [altPressed, performNodeOnEdgeCollisionDetection, setCollidingEdge, setCollidingNode]
    );

    const lastAltPressed = useRef<boolean>(altPressed);
    useEffect(() => {
        if (lastAltPressed.current !== altPressed) {
            lastAltPressed.current = altPressed;
            if (!altPressed) {
                setCollidingEdge(undefined);
                setCollidingNode(undefined);
            }
        }
    }, [altPressed, setCollidingEdge, setCollidingNode]);

    const onNodeDragStop = useCallback(
        (event: React.MouseEvent, node: Node<NodeData> | null, draggedNodes: Node<NodeData>[]) => {
            if (node && altPressed) {
                const mousePosition = {
                    // React flow's type for the event is incorrect. This value exists.
                    x: node.position.x + (event as unknown as MouseEvent).offsetX,
                    y: node.position.y + (event as unknown as MouseEvent).offsetY,
                };
                const collisionResp = performNodeOnEdgeCollisionDetection(
                    node,
                    mousePosition,
                    false
                );
                if (collisionResp?.status === 'success') {
                    collisionResp.performCombine();
                    setCollidingEdge(collisionResp.intersectingEdge);
                    setCollidingNode(node);
                } else {
                    setCollidingEdge(undefined);
                    setCollidingNode(undefined);
                }
            }
            const newNodes: Node<NodeData>[] = [];
            const edgesToRemove: Edge[] = [];
            const allIterators = nodes.filter((n) => n.type === 'iterator');
            const draggedNodeIds = draggedNodes.map((n) => n.id);
            draggedNodes.forEach((node) => {
                if (!node.parentNode && node.type === 'regularNode') {
                    const iterInBounds = allIterators.find(
                        (iterator) =>
                            iterator.position.x + (iterator.data.iteratorSize?.offsetLeft ?? 0) <
                                node.position.x &&
                            iterator.position.y + (iterator.data.iteratorSize?.offsetTop ?? 0) <
                                node.position.y &&
                            iterator.position.x + (iterator.width ?? 0) >
                                node.position.x + (node.width ?? 0) &&
                            iterator.position.y + (iterator.height ?? 0) >
                                node.position.y + (node.height ?? 0)
                    );
                    if (iterInBounds) {
                        const {
                            offsetTop = 0,
                            offsetLeft = 0,
                            width = 0,
                            height = 0,
                        } = iterInBounds.data.iteratorSize ?? {};
                        const wBound = width - (node.width ?? 0) + offsetLeft;
                        const hBound = height - (node.height ?? 0) + offsetTop;
                        const newNode = {
                            ...node,
                            data: { ...node.data, parentNode: iterInBounds.id },
                            parentNode: iterInBounds.id,
                            extent: [
                                [offsetLeft, offsetTop],
                                [wBound, hBound],
                            ] as CoordinateExtent,
                            position: {
                                x: node.position.x - iterInBounds.position.x,
                                y: node.position.y - iterInBounds.position.y,
                            },
                        };

                        edgesToRemove.push(
                            ...edges.filter((e) => {
                                if (e.source === node.id) {
                                    const target = nodes.find((n) => n.id === e.target);
                                    if (target && !draggedNodeIds.includes(target.id)) {
                                        return target.parentNode !== iterInBounds.id;
                                    }
                                }
                                return false;
                            })
                        );

                        newNodes.push(newNode);
                    }
                }
            });
            if (newNodes.length > 0) {
                changeNodes((oldNodes) => [
                    ...oldNodes.filter((n) => !newNodes.map((n) => n.id).includes(n.id)),
                    ...newNodes,
                ]);
                changeEdges((oldEdges) => oldEdges.filter((e) => !edgesToRemove.includes(e)));
            }

            addNodeChanges();
            addEdgeChanges();
        },
        [
            altPressed,
            nodes,
            addNodeChanges,
            addEdgeChanges,
            performNodeOnEdgeCollisionDetection,
            setCollidingEdge,
            setCollidingNode,
            edges,
            changeNodes,
            changeEdges,
        ]
    );

    const onSelectionDragStop = useCallback(
        (event: React.MouseEvent, nNodes: Node<NodeData>[]) => {
            onNodeDragStop(event, null, nNodes);
        },
        [onNodeDragStop]
    );

    const onNodesDelete = useCallback(
        (toDelete: readonly Node<NodeData>[]) => {
            changeNodes((nodes) => {
                const ids = expandSelection(
                    nodes,
                    toDelete.map((n) => n.id)
                );
                return nodes.filter((n) => !ids.has(n.id));
            });
        },
        [changeNodes]
    );

    const onEdgesDelete = useCallback(
        (edgesToDelete: readonly Edge<EdgeData>[]) => {
            const edgeIds = new Set(edgesToDelete.map((e) => e.id));
            changeEdges((edges) => edges.filter((e) => !edgeIds.has(e.id)));
        },
        [changeEdges]
    );

    const onMoveEnd = useCallback(
        (event: unknown, viewport: Viewport) => setZoom(viewport.zoom),
        [setZoom]
    );

    const onDragOver = useCallback((event: DragEvent<HTMLDivElement>) => {
        event.preventDefault();
        // eslint-disable-next-line no-param-reassign
        event.dataTransfer.dropEffect = 'move';
    }, []);

    const onDragStart = useCallback(() => {
        setHoveredNode(undefined);
    }, [setHoveredNode]);

    const wrapper = wrapperRef.current;
    const onDrop = useCallback(
        (event: DragEvent<HTMLDivElement>) => {
            event.preventDefault();
            if (!wrapper) return;

            try {
                const reactFlowBounds = wrapper.getBoundingClientRect();

                const options: DataTransferProcessorOptions = {
                    schemata,
                    createNode,
                    getNodePosition: (offsetX = 0, offsetY = 0) => {
                        const { zoom } = reactFlowInstance.getViewport();
                        return reactFlowInstance.project({
                            x: event.clientX - reactFlowBounds.left - offsetX * zoom,
                            y: event.clientY - reactFlowBounds.top - offsetY * zoom,
                        });
                    },
                    changeNodes,
                    changeEdges,
                };

                for (const processor of dataTransferProcessors) {
                    if (processor(event.dataTransfer, options)) {
                        return;
                    }
                }

                sendAlert({
                    type: AlertType.WARN,
                    message: `Unable to transfer dragged item(s).`,
                });
            } catch (error) {
                log.error(error);
                sendAlert({
                    type: AlertType.ERROR,
                    message: `Failed to drag item.\n\nDetails: ${String(error)}`,
                });
            }
        },
        [createNode, wrapper, reactFlowInstance, schemata, sendAlert, changeEdges, changeNodes]
    );

    // TODO: I want to get this to work at some point but for now it needs to not exist
    // const onEdgeUpdate = useCallback(
    //     (oldEdge: Edge, newConnection: Connection) => {
    //         return setEdges((els) => updateEdge(oldEdge, newConnection, els));
    //     },
    //     [setEdges]
    // );

    const { onConnectStart, onConnectStop, onPaneContextMenu } = usePaneNodeSearchMenu(wrapperRef);

    const [selectedNodes, setSelectedNodes] = useState<Node<NodeData>[]>([]);
    const selectionMenu = useNodesMenu(selectedNodes);
    const onSelectionContextMenu = useCallback(
        (event: React.MouseEvent, nodes: Node<NodeData>[]) => {
            setSelectedNodes(nodes);
            selectionMenu.onContextMenu(event);
        },
        [selectionMenu, setSelectedNodes]
    );

    return (
        <Box
            bg="var(--chain-editor-bg)"
            borderRadius="lg"
            borderWidth="0px"
            className={animateChain ? '' : 'no-chain-animation'}
            h="100%"
            ref={wrapperRef}
            w="100%"
        >
            <ReactFlow
                connectionLineContainerStyle={{ zIndex: 1000 }}
                deleteKeyCode={useMemo(() => ['Backspace', 'Delete'], [])}
                edgeTypes={edgeTypes}
                edges={displayEdges}
                elevateEdgesOnSelect={false}
                maxZoom={8}
                minZoom={0.125}
                multiSelectionKeyCode={useMemo(() => ['Control', 'Meta'], [])}
                nodeTypes={nodeTypes}
                nodes={displayNodes}
                snapGrid={useMemoArray<[number, number]>([snapToGridAmount, snapToGridAmount])}
                snapToGrid={isSnapToGrid}
                style={{
                    zIndex: 0,
                    borderRadius: '0.5rem',
                }}
                onConnect={createConnection}
                onConnectEnd={onConnectStop}
                onConnectStart={onConnectStart}
                onDragOver={onDragOver}
                onDragStart={onDragStart}
                // onEdgeUpdate={onEdgeUpdate}
                onDrop={onDrop}
                onEdgesChange={onEdgesChange}
                onEdgesDelete={onEdgesDelete}
                onMoveEnd={onMoveEnd}
                onMoveStart={closeContextMenu}
                onNodeClick={closeContextMenu}
                onNodeDrag={onNodeDrag}
                onNodeDragStart={closeContextMenu}
                onNodeDragStop={onNodeDragStop}
                onNodesChange={onNodesChange}
                onNodesDelete={onNodesDelete}
                onPaneClick={closeContextMenu}
                onPaneContextMenu={onPaneContextMenu}
                onSelectionContextMenu={onSelectionContextMenu}
                onSelectionDragStop={onSelectionDragStop}
            >
                <Background
                    gap={16}
                    size={1}
                    variant={BackgroundVariant.Dots}
                />
                <Controls>
                    <ControlButton
                        disabled={nodes.length === 0}
                        title="Export viewport as PNG"
                        onClick={exportViewportScreenshot}
                    >
                        <FaFileExport />
                    </ControlButton>
                </Controls>
            </ReactFlow>
        </Box>
    );
});<|MERGE_RESOLUTION|>--- conflicted
+++ resolved
@@ -2,11 +2,7 @@
 import { Box } from '@chakra-ui/react';
 import { Bezier } from 'bezier-js';
 import log from 'electron-log';
-<<<<<<< HEAD
-import { DragEvent, memo, useCallback, useEffect, useMemo, useRef } from 'react';
-=======
-import { DragEvent, memo, useCallback, useMemo, useState } from 'react';
->>>>>>> 407ea9d2
+import { DragEvent, memo, useCallback, useEffect, useMemo, useRef, useState } from 'react';
 import { FaFileExport } from 'react-icons/fa';
 import ReactFlow, {
     Background,

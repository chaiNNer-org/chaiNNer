import { Center, Icon, IconButton, useColorModeValue } from '@chakra-ui/react';
import { memo, useMemo, useState } from 'react';
import { EdgeProps, getBezierPath, getEdgeCenter, useReactFlow } from 'react-flow-renderer';
<<<<<<< HEAD
import { TbUnlink } from 'react-icons/tb';
import { useContext } from 'use-context-selector';
import { useDebouncedCallback } from 'use-debounce';
import { EdgeData, NodeData } from '../../common/common-types';
import { parseHandle } from '../../common/util';
import { GlobalContext } from '../contexts/GlobalNodeState';
import { shadeColor } from '../helpers/colorTools';
import getTypeAccentColors from '../helpers/getTypeAccentColors';
=======
import { useContext, useContextSelector } from 'use-context-selector';
import { useDebouncedCallback } from 'use-debounce';
import { EdgeData, NodeData } from '../../common/common-types';
import { GlobalContext, GlobalVolatileContext } from '../contexts/GlobalNodeState';
import { DisabledStatus, getDisabledStatus } from '../helpers/disabled';
import getNodeAccentColors from '../helpers/getNodeAccentColors';
import shadeColor from '../helpers/shadeColor';
>>>>>>> 79640b47

const CustomEdge = memo(
    ({
        id,
        source,
        sourceX,
        sourceY,
        targetX,
        targetY,
        sourcePosition,
        targetPosition,
        style = {},
        selected,
        sourceHandleId,
        targetHandleId,
    }: EdgeProps<EdgeData>) => {
        const effectivelyDisabledNodes = useContextSelector(
            GlobalVolatileContext,
            (c) => c.effectivelyDisabledNodes
        );

        const edgePath = useMemo(
            () =>
                getBezierPath({
                    sourceX,
                    sourceY,
                    sourcePosition,
                    targetX,
                    targetY,
                    targetPosition,
                }),
            [sourceX, sourceY, sourcePosition, targetX, targetY, targetPosition]
        );

        const { getNode } = useReactFlow<NodeData, EdgeData>();
        const parentNode = useMemo(() => getNode(source)!, [source]);
        const disabledStatus = useMemo(
            () => getDisabledStatus(parentNode.data, effectivelyDisabledNodes),
            [parentNode.data, effectivelyDisabledNodes]
        );

        const { schemata, removeEdgeById, setHoveredNode } = useContext(GlobalContext);

        const [isHovered, setIsHovered] = useState(false);

        // We dynamically grab this data instead since storing the types makes transitioning harder
        const { category, outputs } = schemata.get(parentNode.data.schemaId);
        const { inOutId } = useMemo(() => parseHandle(sourceHandleId!), [sourceHandleId]);
        const { type } = outputs[inOutId];

        const accentColor = getTypeAccentColors(type); // getNodeAccentColors(category);
        const currentColor = selected ? shadeColor(accentColor, -40) : accentColor;

        const [edgeCenterX, edgeCenterY] = useMemo(
            () => getEdgeCenter({ sourceX, sourceY, targetX, targetY }),
            [sourceX, sourceY, targetX, targetY]
        );

        const buttonSize = 32;

        // Prevent hovered state from getting stuck
        const hoverTimeout = useDebouncedCallback(() => {
            setIsHovered(false);
        }, 7500);

        return (
            <g
                style={{
                    cursor: 'pointer',
                }}
                onDragEnter={() => setHoveredNode(parentNode.parentNode)}
                onMouseEnter={() => setIsHovered(true)}
                onMouseLeave={() => setIsHovered(false)}
                onMouseOver={() => hoverTimeout()}
            >
                <path
                    className="react-flow__edge-path"
                    d={edgePath}
                    id={id}
                    // strokeLinecap="round"
                    style={{
                        ...style,
                        strokeWidth: isHovered ? '4px' : '2px',
                        stroke: currentColor,
                        transitionDuration: '0.15s',
                        transitionProperty: 'stroke-width, stroke',
                        transitionTimingFunction: 'ease-in-out',
                        cursor: 'pointer',
                        opacity: disabledStatus === DisabledStatus.Enabled ? 1 : 0.5,
                    }}
                />
                <path
                    className="react-flow__edge-path"
                    d={edgePath}
                    id={id}
                    strokeDasharray="1 10"
                    strokeDashoffset="2"
                    strokeLinecap="round"
                    style={{
                        ...style,
                        strokeWidth: isHovered ? '8px' : '6px',
                        stroke: currentColor,
                        transitionDuration: '0.15s',
                        transitionProperty: 'stroke-width, stroke',
                        transitionTimingFunction: 'ease-in-out',
                        cursor: 'pointer',
                    }}
                />
                <path
                    className="react-flow__edge-path"
                    d={edgePath}
                    id={id}
                    strokeDasharray="1 10"
                    strokeDashoffset="2"
                    strokeLinecap="round"
                    style={{
                        ...style,
                        strokeWidth: isHovered ? '4px' : '3px',
                        stroke: useColorModeValue('#EDF2F7', '#1A202C'), // '#1A202C',
                        transitionDuration: '0.15s',
                        transitionProperty: 'stroke-width, stroke',
                        transitionTimingFunction: 'ease-in-out',
                        cursor: 'pointer',
                    }}
                />
                <path
                    d={edgePath}
                    style={{
                        strokeWidth: 18,
                        fill: 'none',
                        stroke: 'none',
                        cursor: 'pointer',
                    }}
                />
                <foreignObject
                    className="edgebutton-foreignobject"
                    height={buttonSize}
                    requiredExtensions="http://www.w3.org/1999/xhtml"
                    style={{
                        borderRadius: 100,
                        opacity: isHovered ? 1 : 0,
                        transitionDuration: '0.15s',
                        transitionProperty: 'opacity, background-color',
                        transitionTimingFunction: 'ease-in-out',
                    }}
                    width={buttonSize}
                    x={edgeCenterX - buttonSize / 2}
                    y={edgeCenterY - buttonSize / 2}
                >
                    <Center
                        backgroundColor={currentColor}
                        borderColor={useColorModeValue('gray.100', 'gray.800')}
                        borderRadius={100}
                        borderWidth={2}
                        h="full"
                        transitionDuration="0.15s"
                        transitionProperty="background-color"
                        transitionTimingFunction="ease-in-out"
                        w="full"
                    >
                        <IconButton
                            isRound
                            aria-label="Remove edge button"
                            borderColor={useColorModeValue('gray.100', 'gray.800')}
                            borderRadius={100}
                            borderWidth={2}
                            className="edgebutton"
                            icon={
                                <Icon
                                    as={TbUnlink}
                                    boxSize={5}
                                />
                            }
                            size="sm"
                            onClick={() => removeEdgeById(id)}
                        >
                            ×
                        </IconButton>
                    </Center>
                </foreignObject>
            </g>
        );
    }
);

export default CustomEdge;<|MERGE_RESOLUTION|>--- conflicted
+++ resolved
@@ -1,24 +1,19 @@
 import { Center, Icon, IconButton, useColorModeValue } from '@chakra-ui/react';
 import { memo, useMemo, useState } from 'react';
 import { EdgeProps, getBezierPath, getEdgeCenter, useReactFlow } from 'react-flow-renderer';
-<<<<<<< HEAD
 import { TbUnlink } from 'react-icons/tb';
 import { useContext } from 'use-context-selector';
+import { useContext, useContextSelector } from 'use-context-selector';
 import { useDebouncedCallback } from 'use-debounce';
 import { EdgeData, NodeData } from '../../common/common-types';
 import { parseHandle } from '../../common/util';
 import { GlobalContext } from '../contexts/GlobalNodeState';
 import { shadeColor } from '../helpers/colorTools';
 import getTypeAccentColors from '../helpers/getTypeAccentColors';
-=======
-import { useContext, useContextSelector } from 'use-context-selector';
-import { useDebouncedCallback } from 'use-debounce';
-import { EdgeData, NodeData } from '../../common/common-types';
 import { GlobalContext, GlobalVolatileContext } from '../contexts/GlobalNodeState';
 import { DisabledStatus, getDisabledStatus } from '../helpers/disabled';
 import getNodeAccentColors from '../helpers/getNodeAccentColors';
 import shadeColor from '../helpers/shadeColor';
->>>>>>> 79640b47
 
 const CustomEdge = memo(
     ({

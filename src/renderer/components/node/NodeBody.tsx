--- conflicted
+++ resolved
@@ -10,12 +10,8 @@
     isLocked?: boolean;
     inputs: readonly Input[];
     outputs: readonly Output[];
-<<<<<<< HEAD
-    schemaId: string;
     accentColor: string;
-=======
     schemaId: SchemaId;
->>>>>>> d6abbb3a
 }
 
 const NodeBody = memo(

/* eslint-disable react/jsx-props-no-spreading */

import { memo, useCallback } from 'react';
import { useContext, useContextSelector } from 'use-context-selector';
import { Output, OutputId, OutputKind, SchemaId } from '../../../common/common-types';
import { Type } from '../../../common/types/types';
import { assertNever } from '../../../common/util';
import { ExecutionContext } from '../../contexts/ExecutionContext';
import { GlobalContext } from '../../contexts/GlobalNodeState';
import { DefaultImageOutput } from '../outputs/DefaultImageOutput';
import { GenericOutput } from '../outputs/GenericOutput';
import { LargeImageOutput } from '../outputs/LargeImageOutput';
import { OutputContainer } from '../outputs/OutputContainer';
import { OutputProps } from '../outputs/props';
<<<<<<< HEAD
import { PyTorchOutput } from '../outputs/PyTorchOutput';
import { TextOutput } from '../outputs/TextOutput';
=======
>>>>>>> 60afa9f0

interface FullOutputProps extends Omit<Output, 'id' | 'type'>, OutputProps {
    definitionType: Type;
}

// TODO: perhaps make this an object instead of a switch statement
const pickOutput = (kind: OutputKind, props: FullOutputProps) => {
    // eslint-disable-next-line @typescript-eslint/no-explicit-any
    let OutputType: React.MemoExoticComponent<(props: any) => JSX.Element> = GenericOutput;
    let isGenericType = true;
    switch (kind) {
        case 'image':
            OutputType = DefaultImageOutput;
            break;
        case 'large-image':
            OutputType = LargeImageOutput;
            isGenericType = false;
            break;
        case 'directory':
        case 'text':
<<<<<<< HEAD
            OutputType = TextOutput;
            break;
        case 'pytorch':
            OutputType = PyTorchOutput;
            isGenericType = false;
            break;
=======
>>>>>>> 60afa9f0
        case 'generic':
            OutputType = GenericOutput;
            break;
        default:
            return assertNever(kind);
    }
    return (
        <OutputContainer
            definitionType={props.definitionType}
            generic={isGenericType}
            hasHandle={props.hasHandle}
            id={props.id}
            key={`${props.id}-${props.outputId}`}
            label={props.label}
            outputId={props.outputId}
        >
            <OutputType {...props} />
        </OutputContainer>
    );
};

interface NodeOutputProps {
    outputs: readonly Output[];
    id: string;
    schemaId: SchemaId;
    animated?: boolean;
}

export const NodeOutputs = memo(({ outputs, id, schemaId, animated = false }: NodeOutputProps) => {
    const { functionDefinitions } = useContext(GlobalContext);
    const useOutputDataContext = useContextSelector(ExecutionContext, (c) => c.useOutputData);

    const useOutputData = useCallback(
        // eslint-disable-next-line react-hooks/rules-of-hooks
        (outputId: OutputId) => useOutputDataContext(id, outputId),
        [useOutputDataContext, id]
    );

    const functions = functionDefinitions.get(schemaId)!.outputDefaults;
    return (
        <>
            {outputs.map((output) => {
                const props: FullOutputProps = {
                    ...output,
                    id,
                    outputId: output.id,
                    useOutputData,
                    kind: output.kind,
                    schemaId,
                    definitionType: functions.get(output.id)!,
                    hasHandle: output.hasHandle,
                    animated,
                };
                return pickOutput(output.kind, props);
            })}
        </>
    );
});<|MERGE_RESOLUTION|>--- conflicted
+++ resolved
@@ -12,11 +12,7 @@
 import { LargeImageOutput } from '../outputs/LargeImageOutput';
 import { OutputContainer } from '../outputs/OutputContainer';
 import { OutputProps } from '../outputs/props';
-<<<<<<< HEAD
 import { PyTorchOutput } from '../outputs/PyTorchOutput';
-import { TextOutput } from '../outputs/TextOutput';
-=======
->>>>>>> 60afa9f0
 
 interface FullOutputProps extends Omit<Output, 'id' | 'type'>, OutputProps {
     definitionType: Type;
@@ -35,17 +31,12 @@
             OutputType = LargeImageOutput;
             isGenericType = false;
             break;
-        case 'directory':
-        case 'text':
-<<<<<<< HEAD
-            OutputType = TextOutput;
-            break;
         case 'pytorch':
             OutputType = PyTorchOutput;
             isGenericType = false;
             break;
-=======
->>>>>>> 60afa9f0
+        case 'directory':
+        case 'text':
         case 'generic':
             OutputType = GenericOutput;
             break;

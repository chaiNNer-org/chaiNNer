/* eslint-disable react/jsx-props-no-spreading */

import { memo, useCallback } from 'react';
import { useContext } from 'use-context-selector';
<<<<<<< HEAD
import { Input, InputData, InputKind, InputSchemaValue } from '../../../common/common-types';
import { Type } from '../../../common/types/types';
=======
import {
    Input,
    InputData,
    InputKind,
    InputSchemaValue,
    SchemaId,
} from '../../../common/common-types';
>>>>>>> d6abbb3a
import { assertNever } from '../../../common/util';
import { GlobalContext } from '../../contexts/GlobalNodeState';
import DirectoryInput from '../inputs/DirectoryInput';
import DropDownInput from '../inputs/DropDownInput';
import FileInput from '../inputs/FileInput';
import GenericInput from '../inputs/GenericInput';
import InputContainer from '../inputs/InputContainer';
import NumberInput from '../inputs/NumberInput';
import { InputProps } from '../inputs/props';
import SliderInput from '../inputs/SliderInput';
import TextAreaInput from '../inputs/TextAreaInput';
import TextInput from '../inputs/TextInput';

interface FullInputProps extends Omit<Omit<Input, 'type'>, 'id'>, InputProps {
    accentColor: string;
    type: Type;
}

// TODO: perhaps make this an object instead of a switch statement
const pickInput = (kind: InputKind, props: FullInputProps) => {
    // eslint-disable-next-line @typescript-eslint/no-explicit-any
    let InputType: React.MemoExoticComponent<(props: any) => JSX.Element> = GenericInput;
    switch (kind) {
        case 'file':
            InputType = FileInput;
            break;
        case 'directory':
            InputType = DirectoryInput;
            break;
        case 'text-line':
            InputType = TextInput;
            break;
        case 'text':
            InputType = TextAreaInput;
            break;
        case 'dropdown':
            InputType = DropDownInput;
            break;
        case 'number':
            InputType = NumberInput;
            break;
        case 'slider':
            InputType = SliderInput;
            break;
        case 'generic':
            return (
                <InputContainer
                    hasHandle={props.hasHandle}
                    id={props.id}
                    inputId={props.inputId}
                    key={`${props.id}-${props.inputId}`}
                    type={props.type}
                >
                    <GenericInput {...props} />
                </InputContainer>
            );
        default:
            return assertNever(kind);
    }
    return (
        <InputContainer
            hasHandle={props.hasHandle}
            id={props.id}
            inputId={props.inputId}
            key={`${props.id}-${props.inputId}`}
            label={props.label}
            type={props.type}
        >
            <InputType {...props} />
        </InputContainer>
    );
};

interface NodeInputsProps {
    inputs: readonly Input[];
    id: string;
    inputData: InputData;
    isLocked?: boolean;
<<<<<<< HEAD
    schemaId: string;
    accentColor: string;
=======
    schemaId: SchemaId;
>>>>>>> d6abbb3a
}

const NodeInputs = memo(
    ({ inputs, id, inputData, isLocked, schemaId, accentColor }: NodeInputsProps) => {
        const { useInputData: useInputDataContext, functionDefinitions } =
            useContext(GlobalContext);

        const useInputData = useCallback(
            <T extends InputSchemaValue>(inputId: number) =>
                // eslint-disable-next-line react-hooks/rules-of-hooks
                useInputDataContext<T>(id, inputId, inputData),
            [useInputDataContext, id, inputData]
        );

        const functions = functionDefinitions.get(schemaId)!.inputs;

        return (
            <>
                {inputs.map((input) => {
                    const props: FullInputProps = {
                        ...input,
                        id,
                        inputId: input.id,
                        inputData,
                        useInputData,
                        kind: input.kind,
                        isLocked: isLocked ?? false,
                        schemaId,
                        type: functions.get(input.id)!,
                        accentColor,
                    };
                    return pickInput(input.kind, props);
                })}
            </>
        );
    }
);

export default NodeInputs;<|MERGE_RESOLUTION|>--- conflicted
+++ resolved
@@ -2,10 +2,6 @@
 
 import { memo, useCallback } from 'react';
 import { useContext } from 'use-context-selector';
-<<<<<<< HEAD
-import { Input, InputData, InputKind, InputSchemaValue } from '../../../common/common-types';
-import { Type } from '../../../common/types/types';
-=======
 import {
     Input,
     InputData,
@@ -13,7 +9,7 @@
     InputSchemaValue,
     SchemaId,
 } from '../../../common/common-types';
->>>>>>> d6abbb3a
+import { Type } from '../../../common/types/types';
 import { assertNever } from '../../../common/util';
 import { GlobalContext } from '../../contexts/GlobalNodeState';
 import DirectoryInput from '../inputs/DirectoryInput';
@@ -92,12 +88,8 @@
     id: string;
     inputData: InputData;
     isLocked?: boolean;
-<<<<<<< HEAD
-    schemaId: string;
+    schemaId: SchemaId;
     accentColor: string;
-=======
-    schemaId: SchemaId;
->>>>>>> d6abbb3a
 }
 
 const NodeInputs = memo(

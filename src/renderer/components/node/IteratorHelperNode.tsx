--- conflicted
+++ resolved
@@ -4,13 +4,9 @@
 import { useContext, useContextSelector } from 'use-context-selector';
 import { EdgeData, NodeData } from '../../../common/common-types';
 import { GlobalContext, GlobalVolatileContext } from '../../contexts/GlobalNodeState';
-<<<<<<< HEAD
-import checkNodeValidity from '../../helpers/checkNodeValidity';
-import { shadeColor } from '../../helpers/colorTools';
-=======
 import checkNodeValidity, { VALID } from '../../helpers/checkNodeValidity';
 import { DisabledStatus, getDisabledStatus } from '../../helpers/disabled';
->>>>>>> 79640b47
+import { shadeColor } from '../../helpers/colorTools';
 import getAccentColor from '../../helpers/getNodeAccentColors';
 import IteratorHelperNodeFooter from './IteratorHelperNodeFooter';
 import NodeBody from './NodeBody';
@@ -76,13 +72,9 @@
             borderRadius="lg"
             borderWidth="0.5px"
             boxShadow="lg"
-<<<<<<< HEAD
             overflow="hidden"
             pb={2}
-=======
             opacity={disabledStatus === DisabledStatus.Enabled ? 1 : 0.75}
-            py={2}
->>>>>>> 79640b47
             ref={targetRef}
             transition="0.15s ease-in-out"
             onClick={() => {}}

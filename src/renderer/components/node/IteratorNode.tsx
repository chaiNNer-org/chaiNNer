import { Center, Text, VStack, useColorModeValue } from '@chakra-ui/react';
import { memo, useEffect, useMemo, useRef, useState } from 'react';
import { useReactFlow } from 'react-flow-renderer';
import { useContext, useContextSelector } from 'use-context-selector';
import { EdgeData, NodeData } from '../../../common/common-types';
import { GlobalContext, GlobalVolatileContext } from '../../contexts/GlobalNodeState';
import { VALID, checkNodeValidity } from '../../helpers/checkNodeValidity';
import { shadeColor } from '../../helpers/colorTools';
import { DisabledStatus } from '../../helpers/disabled';
import { getNodeAccentColor } from '../../helpers/getNodeAccentColor';
import { useDisabled } from '../../hooks/useDisabled';
import { useNodeMenu } from '../../hooks/useNodeMenu';
<<<<<<< HEAD
import { IteratorNodeBody } from './IteratorNodeBody';
import { IteratorNodeHeader } from './IteratorNodeHeader';
import { NodeFooter } from './NodeFooter';
import { NodeInputs } from './NodeInputs';
import { NodeOutputs } from './NodeOutputs';
=======
import IteratorNodeBody from './IteratorNodeBody';
import IteratorNodeHeader from './IteratorNodeHeader';
import NodeFooter from './NodeFooter/NodeFooter';
import NodeInputs from './NodeInputs';
import NodeOutputs from './NodeOutputs';
>>>>>>> d99bea49

interface IteratorNodeProps {
    data: NodeData;
    selected: boolean;
}

export const IteratorNode = memo(({ data, selected }: IteratorNodeProps) => (
    // eslint-disable-next-line @typescript-eslint/no-use-before-define
    <IteratorNodeInner
        data={data}
        selected={selected}
    />
));

const IteratorNodeInner = memo(({ data, selected }: IteratorNodeProps) => {
    const edgeChanges = useContextSelector(GlobalVolatileContext, (c) => c.edgeChanges);
    const { schemata, typeDefinitions } = useContext(GlobalContext);
    const { getEdges } = useReactFlow<NodeData, EdgeData>();

    const {
        id,
        inputData,
        isLocked,
        schemaId,
        iteratorSize,
        maxWidth,
        maxHeight,
        percentComplete,
        animated = false,
    } = data;

    // We get inputs and outputs this way in case something changes with them in the future
    // This way, we have to do less in the migration file
    const schema = schemata.get(schemaId);
    const { inputs, outputs, icon, category, name } = schema;

    const functionInstance = useContextSelector(GlobalVolatileContext, (c) =>
        c.typeState.functions.get(id)
    );

    const regularBorderColor = useColorModeValue('gray.100', 'gray.800');
    const accentColor = getNodeAccentColor(category);
    const borderColor = useMemo(
        () => (selected ? shadeColor(accentColor, 0) : regularBorderColor),
        [selected, accentColor, regularBorderColor]
    );

    const [validity, setValidity] = useState(VALID);
    useEffect(() => {
        if (inputs.length) {
            setValidity(
                checkNodeValidity({
                    id,
                    schema,
                    inputData,
                    edges: getEdges(),
                    functionInstance,
                    typeDefinitions,
                })
            );
        }
    }, [inputData, edgeChanges, functionInstance, typeDefinitions]);

    const iteratorBoxRef = useRef<HTMLDivElement | null>(null);

    const disabled = useDisabled(data);
    const menu = useNodeMenu(data, disabled, { canLock: false });

    return (
        <Center
            bg={useColorModeValue('gray.300', 'gray.750')}
            borderColor={borderColor}
            borderRadius="lg"
            borderWidth="0.5px"
            boxShadow="lg"
            opacity={disabled.status === DisabledStatus.Enabled ? 1 : 0.75}
            transition="0.15s ease-in-out"
            onContextMenu={menu.onContextMenu}
        >
            <VStack
                minWidth="240px"
                opacity={disabled.status === DisabledStatus.Enabled ? 1 : 0.75}
                spacing={0}
            >
                <VStack w="full">
                    <IteratorNodeHeader
                        accentColor={accentColor}
                        disabledStatus={disabled.status}
                        icon={icon}
                        name={name}
                        percentComplete={percentComplete}
                        selected={selected}
                    />
                    {inputs.length && (
                        <Center>
                            <Text
                                fontSize="xs"
                                m={0}
                                mb={-1}
                                mt={-1}
                                p={0}
                            >
                                INPUTS
                            </Text>
                        </Center>
                    )}
                    <NodeInputs
                        accentColor={accentColor}
                        id={id}
                        inputData={inputData}
                        inputs={inputs}
                        isLocked={isLocked}
                        schemaId={schemaId}
                    />
                    <Center>
                        <Text
                            fontSize="xs"
                            m={0}
                            mb={-1}
                            mt={-1}
                            p={0}
                        >
                            ITERATION
                        </Text>
                    </Center>
                    <Center
                        m={0}
                        p={0}
                        ref={iteratorBoxRef}
                    >
                        <IteratorNodeBody
                            accentColor={accentColor}
                            id={id}
                            iteratorSize={iteratorSize}
                            maxHeight={maxHeight}
                            maxWidth={maxWidth}
                        />
                    </Center>
                    {outputs.length > 0 && (
                        <Center>
                            <Text
                                fontSize="xs"
                                m={0}
                                mb={-1}
                                mt={-1}
                                p={0}
                            >
                                OUTPUTS
                            </Text>
                        </Center>
                    )}
                    <NodeOutputs
                        id={id}
                        outputs={outputs}
                        schemaId={schemaId}
                    />
                </VStack>
                <NodeFooter
                    animated={animated}
                    useDisable={disabled}
                    validity={validity}
                />
            </VStack>
        </Center>
    );
});<|MERGE_RESOLUTION|>--- conflicted
+++ resolved
@@ -10,19 +10,11 @@
 import { getNodeAccentColor } from '../../helpers/getNodeAccentColor';
 import { useDisabled } from '../../hooks/useDisabled';
 import { useNodeMenu } from '../../hooks/useNodeMenu';
-<<<<<<< HEAD
 import { IteratorNodeBody } from './IteratorNodeBody';
 import { IteratorNodeHeader } from './IteratorNodeHeader';
-import { NodeFooter } from './NodeFooter';
+import NodeFooter from './NodeFooter/NodeFooter';
 import { NodeInputs } from './NodeInputs';
 import { NodeOutputs } from './NodeOutputs';
-=======
-import IteratorNodeBody from './IteratorNodeBody';
-import IteratorNodeHeader from './IteratorNodeHeader';
-import NodeFooter from './NodeFooter/NodeFooter';
-import NodeInputs from './NodeInputs';
-import NodeOutputs from './NodeOutputs';
->>>>>>> d99bea49
 
 interface IteratorNodeProps {
     data: NodeData;

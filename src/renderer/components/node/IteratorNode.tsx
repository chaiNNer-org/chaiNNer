--- conflicted
+++ resolved
@@ -82,10 +82,7 @@
             boxShadow="lg"
             py={2}
             transition="0.15s ease-in-out"
-<<<<<<< HEAD
-=======
             onContextMenu={menu.onContextMenu}
->>>>>>> 80a482cf
         >
             <VStack minWidth="240px">
                 <IteratorNodeHeader
@@ -123,11 +120,6 @@
                         mb={-1}
                         mt={-1}
                         p={0}
-<<<<<<< HEAD
-                        pb={-1}
-                        pt={-1}
-=======
->>>>>>> 80a482cf
                     >
                         ITERATION
                     </Text>
@@ -153,11 +145,6 @@
                             mb={-1}
                             mt={-1}
                             p={0}
-<<<<<<< HEAD
-                            pb={-1}
-                            pt={-1}
-=======
->>>>>>> 80a482cf
                         >
                             OUTPUTS
                         </Text>
@@ -172,10 +159,7 @@
                     invalidReason={validity[1]}
                     isLocked={isLocked}
                     isValid={validity[0]}
-<<<<<<< HEAD
-=======
                     menu={menu}
->>>>>>> 80a482cf
                 />
             </VStack>
         </Center>

--- conflicted
+++ resolved
@@ -132,28 +132,11 @@
     const disabled = useDisabled(data);
     const menu = useNodeMenu(data, disabled);
 
-<<<<<<< HEAD
-    const [gray400, gray750, gray900, gray600] = useToken('colors', [
-        'gray.400',
-        'gray.750',
-        'gray.900',
-        'gray.600',
-    ]) as string[];
-
-    const bgColor = useColorModeValue(gray400, gray750);
-    const shadowColor = useColorModeValue(gray600, gray900);
-
-    return (
-        <Center
-            // bg={useColorModeValue('gray.300', 'gray.700')}
-            // bg={interpolateColor(accentColor, bgColor, 0.95)}
-=======
     const bgColor = useColorModeValue('gray.400', 'gray.750');
     const shadowColor = useColorModeValue('gray.600', 'gray.900');
 
     return (
         <Center
->>>>>>> e6613742
             bg={bgColor}
             borderColor={borderColor}
             borderRadius="lg"

--- conflicted
+++ resolved
@@ -6,20 +6,12 @@
 import { EdgeData, Input, NodeData } from '../../../common/common-types';
 import { AlertBoxContext } from '../../contexts/AlertBoxContext';
 import { GlobalContext, GlobalVolatileContext } from '../../contexts/GlobalNodeState';
-<<<<<<< HEAD
-import checkNodeValidity from '../../helpers/checkNodeValidity';
-import { shadeColor } from '../../helpers/colorTools';
-=======
 import checkNodeValidity, { VALID } from '../../helpers/checkNodeValidity';
->>>>>>> 79640b47
 import { getSingleFileWithExtension } from '../../helpers/dataTransfer';
 import { DisabledStatus } from '../../helpers/disabled';
 import getAccentColor from '../../helpers/getNodeAccentColors';
-<<<<<<< HEAD
-=======
 import shadeColor from '../../helpers/shadeColor';
 import { useDisabled } from '../../hooks/useDisabled';
->>>>>>> 79640b47
 import { useNodeMenu } from '../../hooks/useNodeMenu';
 import NodeBody from './NodeBody';
 import NodeFooter from './NodeFooter';
@@ -156,17 +148,11 @@
             borderColor={borderColor}
             borderRadius="lg"
             borderWidth="0.5px"
-<<<<<<< HEAD
             boxShadow={`${selected ? 10 : 6}px ${selected ? 10 : 6}px ${
                 selected ? 12 : 8
             }px ${gray900}CF`}
-            overflow="hidden"
+            opacity={disabled.status === DisabledStatus.Enabled ? 1 : 0.75}
             pb={2}
-=======
-            boxShadow="lg"
-            opacity={disabled.status === DisabledStatus.Enabled ? 1 : 0.75}
-            py={2}
->>>>>>> 79640b47
             ref={targetRef}
             transition="0.15s ease-in-out"
             onContextMenu={menu.onContextMenu}

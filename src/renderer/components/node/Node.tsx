import { Center, VStack, useColorModeValue } from '@chakra-ui/react';
import path from 'path';
import { DragEvent, memo, useEffect, useLayoutEffect, useMemo, useRef, useState } from 'react';
import { useReactFlow } from 'react-flow-renderer';
import { useContext, useContextSelector } from 'use-context-selector';
import { EdgeData, Input, NodeData } from '../../../common/common-types';
import { AlertBoxContext } from '../../contexts/AlertBoxContext';
import { GlobalContext, GlobalVolatileContext } from '../../contexts/GlobalNodeState';
import { VALID, checkNodeValidity } from '../../helpers/checkNodeValidity';
import { shadeColor } from '../../helpers/colorTools';
import { getSingleFileWithExtension } from '../../helpers/dataTransfer';
import { DisabledStatus } from '../../helpers/disabled';
import { getNodeAccentColor } from '../../helpers/getNodeAccentColor';
import { useDisabled } from '../../hooks/useDisabled';
import { useNodeMenu } from '../../hooks/useNodeMenu';
<<<<<<< HEAD
import { NodeBody } from './NodeBody';
import { NodeFooter } from './NodeFooter';
import { NodeHeader } from './NodeHeader';
=======
import NodeBody from './NodeBody';
import NodeFooter from './NodeFooter/NodeFooter';
import NodeHeader from './NodeHeader';
>>>>>>> d99bea49

/**
 * If there is only one file input, then this input will be returned. `undefined` otherwise.
 */
const getSingleFileInput = (inputs: readonly Input[]): Input | undefined => {
    const fileInputs = inputs.filter((i) => {
        switch (i.kind) {
            case 'file':
                return true;
            default:
                return false;
        }
    });

    return fileInputs.length === 1 ? fileInputs[0] : undefined;
};

export const Node = memo(({ data, selected }: NodeProps) => (
    // eslint-disable-next-line @typescript-eslint/no-use-before-define
    <NodeInner
        data={data}
        selected={selected}
    />
));

export interface NodeProps {
    data: NodeData;
    selected: boolean;
}

const NodeInner = memo(({ data, selected }: NodeProps) => {
    const { sendToast } = useContext(AlertBoxContext);
    const edgeChanges = useContextSelector(GlobalVolatileContext, (c) => c.edgeChanges);
    const { schemata, updateIteratorBounds, setHoveredNode, useInputData, typeDefinitions } =
        useContext(GlobalContext);
    const { getEdges } = useReactFlow<NodeData, EdgeData>();

    const { id, inputData, isLocked, parentNode, schemaId, animated = false } = data;

    // We get inputs and outputs this way in case something changes with them in the future
    // This way, we have to do less in the migration file
    const schema = schemata.get(schemaId);
    const { inputs, outputs, icon, category, name } = schema;

    const functionInstance = useContextSelector(GlobalVolatileContext, (c) =>
        c.typeState.functions.get(id)
    );

    const regularBorderColor = useColorModeValue('gray.200', 'gray.800');
    const accentColor = getNodeAccentColor(category);
    const borderColor = useMemo(
        () => (selected ? shadeColor(accentColor, 0) : regularBorderColor),
        [selected, accentColor, regularBorderColor]
    );

    const [validity, setValidity] = useState(VALID);
    useEffect(() => {
        if (inputs.length) {
            setValidity(
                checkNodeValidity({
                    id,
                    schema,
                    inputData,
                    edges: getEdges(),
                    functionInstance,
                    typeDefinitions,
                })
            );
        }
    }, [inputData, edgeChanges, functionInstance, typeDefinitions]);

    const targetRef = useRef<HTMLDivElement>(null);
    const [checkedSize, setCheckedSize] = useState(false);

    useLayoutEffect(() => {
        if (targetRef.current && parentNode) {
            updateIteratorBounds(parentNode, null, {
                width: targetRef.current.offsetWidth,
                height: targetRef.current.offsetHeight,
            });
            setCheckedSize(true);
        }
    }, [checkedSize, targetRef.current?.offsetHeight, updateIteratorBounds]);

    const fileInput = useMemo(() => getSingleFileInput(inputs), [inputs]);

    const onDragOver = (event: DragEvent<HTMLDivElement>) => {
        event.preventDefault();

        if (fileInput && fileInput.filetypes && event.dataTransfer.types.includes('Files')) {
            event.stopPropagation();

            // eslint-disable-next-line no-param-reassign
            event.dataTransfer.dropEffect = 'move';
        }
    };

    const onDrop = (event: DragEvent<HTMLDivElement>) => {
        event.preventDefault();

        if (fileInput && fileInput.filetypes && event.dataTransfer.types.includes('Files')) {
            event.stopPropagation();

            const p = getSingleFileWithExtension(event.dataTransfer, fileInput.filetypes);
            if (p) {
                // eslint-disable-next-line react-hooks/rules-of-hooks
                const [, setInput] = useInputData<string>(id, fileInput.id, inputData);
                setInput(p);
                return;
            }

            if (event.dataTransfer.files.length !== 1) {
                sendToast({
                    status: 'error',
                    description: `Only one file is accepted by ${fileInput.label}.`,
                });
            } else {
                const ext = path.extname(event.dataTransfer.files[0].path);
                sendToast({
                    status: 'error',
                    description: `${fileInput.label} does not accept ${ext} files.`,
                });
            }
        }
    };

    const disabled = useDisabled(data);
    const menu = useNodeMenu(data, disabled);

    const bgColor = useColorModeValue('gray.400', 'gray.750');
    const shadowColor = useColorModeValue('gray.600', 'gray.900');

    return (
        <Center
            bg={bgColor}
            borderColor={borderColor}
            borderRadius="lg"
            borderWidth="0.5px"
            boxShadow={`${selected ? 10 : 6}px ${selected ? 10 : 6}px ${
                selected ? 12 : 8
            }px ${shadowColor}8F`}
            opacity={disabled.status === DisabledStatus.Enabled ? 1 : 0.75}
            overflow="hidden"
            ref={targetRef}
            transition="0.15s ease-in-out"
            onContextMenu={menu.onContextMenu}
            onDragEnter={() => {
                if (parentNode) {
                    setHoveredNode(parentNode);
                }
            }}
            onDragOver={onDragOver}
            onDrop={onDrop}
        >
            <VStack
                minWidth="240px"
                opacity={disabled.status === DisabledStatus.Enabled ? 1 : 0.75}
                spacing={0}
            >
                <VStack w="full">
                    <NodeHeader
                        accentColor={accentColor}
                        disabledStatus={disabled.status}
                        icon={icon}
                        name={name}
                        parentNode={parentNode}
                        selected={selected}
                    />
                    <NodeBody
                        accentColor={accentColor}
                        id={id}
                        inputData={inputData}
                        inputs={inputs}
                        isLocked={isLocked}
                        outputs={outputs}
                        schemaId={schemaId}
                    />
                </VStack>
                <NodeFooter
                    animated={animated}
                    useDisable={disabled}
                    validity={validity}
                />
            </VStack>
        </Center>
    );
});<|MERGE_RESOLUTION|>--- conflicted
+++ resolved
@@ -13,15 +13,9 @@
 import { getNodeAccentColor } from '../../helpers/getNodeAccentColor';
 import { useDisabled } from '../../hooks/useDisabled';
 import { useNodeMenu } from '../../hooks/useNodeMenu';
-<<<<<<< HEAD
 import { NodeBody } from './NodeBody';
-import { NodeFooter } from './NodeFooter';
+import NodeFooter from './NodeFooter/NodeFooter';
 import { NodeHeader } from './NodeHeader';
-=======
-import NodeBody from './NodeBody';
-import NodeFooter from './NodeFooter/NodeFooter';
-import NodeHeader from './NodeHeader';
->>>>>>> d99bea49
 
 /**
  * If there is only one file input, then this input will be returned. `undefined` otherwise.

import {
    Box,
    Flex,
    HStack,
    Heading,
    IconButton,
    Image,
    Spacer,
    Tag,
    Tooltip,
    useColorModeValue,
} from '@chakra-ui/react';
import { memo, useState } from 'react';
import { IoPause, IoPlay, IoStop } from 'react-icons/io5';
import { useContext } from 'use-context-selector';
import { ipcRenderer } from '../../common/safeIpc';
import logo from '../../public/icons/png/256x256.png';
import { ExecutionContext, ExecutionStatus } from '../contexts/ExecutionContext';
import { useAsyncEffect } from '../hooks/useAsyncEffect';
import { DependencyManagerButton } from './DependencyManagerButton';
import { SettingsButton } from './SettingsModal';
import { SystemStats } from './SystemStats';

export const Header = memo(() => {
    const { run, pause, kill, status } = useContext(ExecutionContext);

    const [appVersion, setAppVersion] = useState('#.#.#');
    useAsyncEffect(
        {
            supplier: () => ipcRenderer.invoke('get-app-version'),
            successEffect: setAppVersion,
        },
        []
    );

    return (
        <Box
            bg={useColorModeValue('gray.200', 'gray.800')}
            borderRadius="lg"
            borderWidth="0px"
            h="56px"
            w="100%"
        >
            <Flex
                align="center"
                h="100%"
                p={2}
            >
                <HStack>
                    {/* <LinkIcon /> */}
                    <Image
                        boxSize="36px"
                        draggable={false}
                        src={logo}
                    />
                    <Heading size="md">chaiNNer</Heading>
                    <Tag>Alpha</Tag>
                    <Tag>{`v${appVersion}`}</Tag>
                </HStack>
                <Spacer />

                <HStack>
                    <Tooltip
                        closeOnClick
                        closeOnMouseDown
                        borderRadius={8}
<<<<<<< HEAD
                        label={status === ExecutionStatus.PAUSED ? 'Resume (F5)' : 'Start (F5)'}
=======
                        label={status === ExecutionStatus.PAUSED ? 'Resume' : 'Run'}
>>>>>>> 90f7220b
                        px={2}
                        py={1}
                    >
                        <IconButton
                            aria-label="Run button"
                            colorScheme="green"
                            disabled={
                                !(
                                    status === ExecutionStatus.READY ||
                                    status === ExecutionStatus.PAUSED
                                )
                            }
                            icon={<IoPlay />}
                            size="md"
                            variant="outline"
                            onClick={() => {
                                // eslint-disable-next-line @typescript-eslint/no-floating-promises
                                run();
                            }}
                        />
                    </Tooltip>
                    <Tooltip
                        closeOnClick
                        closeOnMouseDown
                        borderRadius={8}
                        label="Pause (F5)"
                        px={2}
                        py={1}
                    >
                        <IconButton
                            aria-label="Pause button"
                            colorScheme="yellow"
                            disabled={status !== ExecutionStatus.RUNNING}
                            icon={<IoPause />}
                            size="md"
                            variant="outline"
                            onClick={() => {
                                // eslint-disable-next-line @typescript-eslint/no-floating-promises
                                pause();
                            }}
                        />
                    </Tooltip>
                    <Tooltip
                        closeOnClick
                        closeOnMouseDown
                        borderRadius={8}
                        label="Stop (Shift+F5)"
                        px={2}
                        py={1}
                    >
                        <IconButton
                            aria-label="Stop button"
                            colorScheme="red"
                            disabled={
                                !(
                                    status === ExecutionStatus.RUNNING ||
                                    status === ExecutionStatus.PAUSED
                                )
                            }
                            icon={<IoStop />}
                            size="md"
                            variant="outline"
                            onClick={() => {
                                // eslint-disable-next-line @typescript-eslint/no-floating-promises
                                kill();
                            }}
                        />
                    </Tooltip>
                </HStack>
                <Spacer />
                <HStack>
                    <SystemStats />
                    <DependencyManagerButton />
                    <SettingsButton />
                </HStack>
            </Flex>
        </Box>
    );
});<|MERGE_RESOLUTION|>--- conflicted
+++ resolved
@@ -64,11 +64,7 @@
                         closeOnClick
                         closeOnMouseDown
                         borderRadius={8}
-<<<<<<< HEAD
-                        label={status === ExecutionStatus.PAUSED ? 'Resume (F5)' : 'Start (F5)'}
-=======
-                        label={status === ExecutionStatus.PAUSED ? 'Resume' : 'Run'}
->>>>>>> 90f7220b
+                        label={status === ExecutionStatus.PAUSED ? 'Resume (F5)' : 'Run (F5)'}
                         px={2}
                         py={1}
                     >
@@ -94,7 +90,7 @@
                         closeOnClick
                         closeOnMouseDown
                         borderRadius={8}
-                        label="Pause (F5)"
+                        label="Pause (F6)"
                         px={2}
                         py={1}
                     >
@@ -115,7 +111,7 @@
                         closeOnClick
                         closeOnMouseDown
                         borderRadius={8}
-                        label="Stop (Shift+F5)"
+                        label="Stop (F7)"
                         px={2}
                         py={1}
                     >

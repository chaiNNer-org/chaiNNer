import { memo, useEffect } from 'react';
import { log } from '../../../common/log';
<<<<<<< HEAD
import { ipcRenderer } from '../../../common/safeIpcRenderer';
import { getInputValue } from '../../../common/util';
=======
import { getInputValue } from '../../../common/util';
import { ipcRenderer } from '../../safeIpc';
>>>>>>> 135f1f66
import { SchemaInput } from '../inputs/SchemaInput';
import { GroupProps } from './props';

const ifExists = (file: string, then: () => void) => {
    ipcRenderer
        .invoke('fs-exists', file)
        .then((exists) => {
            if (exists) {
                then();
            }
        })
        .catch(log.error);
};

const ifOtherExists = (file: string, extension: string, then: (other: string) => void) => {
    const other = file.replace(/\.[a-z]+$/i, extension);
    if (other !== file) {
        ifExists(other, () => then(other));
    }
};

export const NcnnFileInputsGroup = memo(({ inputs, nodeState }: GroupProps<'ncnn-file-inputs'>) => {
    const { inputData, setInputValue } = nodeState;
    const [paramInput, binInput] = inputs;

    useEffect(() => {
        const paramPath = getInputValue(paramInput.id, inputData);
        const binPath = getInputValue(binInput.id, inputData);

        if (typeof paramPath === 'string' && binPath === undefined) {
            ifOtherExists(paramPath, '.bin', (bin) => setInputValue(binInput.id, bin));
        }
        if (typeof binPath === 'string' && paramPath === undefined) {
            ifOtherExists(binPath, '.param', (param) => setInputValue(paramInput.id, param));
        }
    }, [paramInput, binInput, inputData, setInputValue]);

    return (
        <>
            <SchemaInput
                input={paramInput}
                nodeState={{
                    ...nodeState,
                    setInputValue: (inputId, file) => {
                        setInputValue(inputId, file);

                        if (typeof file === 'string') {
                            ifOtherExists(file, '.bin', (bin) => setInputValue(binInput.id, bin));
                        }
                    },
                }}
            />
            <SchemaInput
                input={binInput}
                nodeState={{
                    ...nodeState,
                    setInputValue: (inputId, file) => {
                        setInputValue(inputId, file);

                        if (typeof file === 'string') {
                            ifOtherExists(file, '.param', (param) =>
                                setInputValue(paramInput.id, param)
                            );
                        }
                    },
                }}
            />
        </>
    );
});<|MERGE_RESOLUTION|>--- conflicted
+++ resolved
@@ -1,12 +1,7 @@
 import { memo, useEffect } from 'react';
 import { log } from '../../../common/log';
-<<<<<<< HEAD
-import { ipcRenderer } from '../../../common/safeIpcRenderer';
-import { getInputValue } from '../../../common/util';
-=======
 import { getInputValue } from '../../../common/util';
 import { ipcRenderer } from '../../safeIpc';
->>>>>>> 135f1f66
 import { SchemaInput } from '../inputs/SchemaInput';
 import { GroupProps } from './props';
 

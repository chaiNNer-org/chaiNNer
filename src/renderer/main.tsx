import { Box, Center, HStack, Text, VStack, useColorModeValue } from '@chakra-ui/react';
import { useWindowHeight } from '@react-hook/window-size';
import log from 'electron-log';
import { memo, useEffect, useRef, useState } from 'react';
import { EdgeTypes, NodeTypes, ReactFlowProvider } from 'react-flow-renderer';
import { useContext } from 'use-context-selector';
import useFetch, { CachePolicies } from 'use-http';
import { BackendNodesResponse } from '../common/Backend';
import { ipcRenderer } from '../common/safeIpc';
import { SchemaMap } from '../common/SchemaMap';
import { FunctionDefinition } from '../common/types/function';
import { TypeDefinitions } from '../common/types/typedef';
import { getLocalStorage, getStorageKeys } from '../common/util';
import ChaiNNerLogo from './components/chaiNNerLogo';
import CustomEdge from './components/CustomEdge';
import Header from './components/Header';
import { HistoryProvider } from './components/HistoryProvider';
import IteratorHelperNode from './components/node/IteratorHelperNode';
import IteratorNode from './components/node/IteratorNode';
import Node from './components/node/Node';
import NodeSelector from './components/NodeSelectorPanel/NodeSelectorPanel';
import ReactFlowBox from './components/ReactFlowBox';
import { AlertBoxContext, AlertType } from './contexts/AlertBoxContext';
import { DependencyProvider } from './contexts/DependencyContext';
import { ExecutionProvider } from './contexts/ExecutionContext';
import { GlobalProvider } from './contexts/GlobalNodeState';
import { SettingsProvider } from './contexts/SettingsContext';
import { useIpcRendererListener } from './hooks/useIpcRendererListener';
import { useLastWindowSize } from './hooks/useLastWindowSize';

interface NodesInfo {
    schemata: SchemaMap;
    functionDefinitions: Map<string, FunctionDefinition>;
    typeDefinitions: TypeDefinitions;
}

const processBackendResponse = (response: BackendNodesResponse): NodesInfo => {
    const schemata = new SchemaMap(response);

    const typeDefinitions = new TypeDefinitions();
    const functionDefinitions = new Map<string, FunctionDefinition>();

    const errors: string[] = [];

    for (const schema of response) {
        try {
            functionDefinitions.set(
                schema.schemaId,
                FunctionDefinition.fromSchema(schema, typeDefinitions)
            );
        } catch (error) {
            errors.push(String(error));
        }
    }

    if (errors.length) {
        throw new Error(errors.join('\n\n'));
    }

    return { schemata, functionDefinitions, typeDefinitions };
};

const nodeTypes: NodeTypes = {
    regularNode: Node,
    iterator: IteratorNode,
    iteratorHelper: IteratorHelperNode,
};
const edgeTypes: EdgeTypes = {
    main: CustomEdge,
};

interface MainProps {
    port: number;
}

const Main = memo(({ port }: MainProps) => {
    const { sendAlert } = useContext(AlertBoxContext);

    const [nodesInfo, setNodesInfo] = useState<NodesInfo | null>(null);
    const height = useWindowHeight();

    const reactFlowWrapper = useRef<HTMLDivElement>(null);

    const [backendReady, setBackendReady] = useState(false);

    const { loading, error, data, response } = useFetch<BackendNodesResponse>(
        `http://localhost:${port}/nodes`,
        { cachePolicy: CachePolicies.NO_CACHE, retries: 10 },
        [port]
    );

    const bgColor = useColorModeValue('gray.200', 'gray.900');

    useEffect(() => {
        if (response.ok && data && !loading && !error && !backendReady) {
            try {
                setNodesInfo(processBackendResponse(data));
            } catch (e) {
                log.error(e);
                sendAlert({
                    type: AlertType.CRIT_ERROR,
                    title: 'Unable to process backend nodes',
                    message:
                        `A critical error occurred while processing the node data returned by the backend.` +
                        `\n\n${String(e)}`,
                    copyToClipboard: true,
                });
            }
            setBackendReady(true);
            ipcRenderer.send('backend-ready');
        }

        if (error) {
            sendAlert(
                AlertType.CRIT_ERROR,
                null,
                `chaiNNer has encountered a critical error: ${error.message}`
            );
            setBackendReady(true);
            ipcRenderer.send('backend-ready');
        }
    }, [response, data, loading, error, backendReady]);

    useLastWindowSize();

    useIpcRendererListener(
        'show-collected-information',
        (_, info) => {
            const localStorage = getLocalStorage();
            const fullInfo = {
                ...info,
                settings: Object.fromEntries(
                    getStorageKeys(localStorage).map((k) => [k, localStorage.getItem(k)])
                ),
            };

            sendAlert({
                type: AlertType.INFO,
                title: 'System information',
                message: JSON.stringify(fullInfo, undefined, 2),
                copyToClipboard: true,
            });
        },
        [sendAlert]
    );

    if (error) return null;

<<<<<<< HEAD
    if (!nodesInfo || !data) {
=======
    if (!schemata || !data || !height) {
>>>>>>> 4f5e6f78
        return (
            <Box
                h="100vh"
                w="100vw"
            >
                <Center
                    h="full"
                    w="full"
                >
                    <VStack>
                        <ChaiNNerLogo
                            percent={0}
                            size={256}
                        />
                        <Text>Loading...</Text>
                    </VStack>
                </Center>
            </Box>
        );
    }

    return (
        <ReactFlowProvider>
            <SettingsProvider port={port}>
                <GlobalProvider
                    functionDefinitions={nodesInfo.functionDefinitions}
                    reactFlowWrapper={reactFlowWrapper}
                    schemata={nodesInfo.schemata}
                    typeDefinitions={nodesInfo.typeDefinitions}
                >
                    <ExecutionProvider>
                        <DependencyProvider>
                            <HistoryProvider>
                                <VStack
                                    bg={bgColor}
                                    overflow="hidden"
                                    p={2}
                                >
                                    <Header />
                                    <HStack
                                        h={height - 80}
                                        w="full"
                                    >
                                        <NodeSelector
                                            height={height}
                                            schemata={nodesInfo.schemata}
                                        />
                                        <ReactFlowBox
                                            edgeTypes={edgeTypes}
                                            nodeTypes={nodeTypes}
                                            wrapperRef={reactFlowWrapper}
                                        />
                                    </HStack>
                                </VStack>
                            </HistoryProvider>
                        </DependencyProvider>
                    </ExecutionProvider>
                </GlobalProvider>
            </SettingsProvider>
        </ReactFlowProvider>
    );
});

export default Main;<|MERGE_RESOLUTION|>--- conflicted
+++ resolved
@@ -146,11 +146,7 @@
 
     if (error) return null;
 
-<<<<<<< HEAD
-    if (!nodesInfo || !data) {
-=======
-    if (!schemata || !data || !height) {
->>>>>>> 4f5e6f78
+    if (!nodesInfo || !data || !height) {
         return (
             <Box
                 h="100vh"

--- conflicted
+++ resolved
@@ -21,12 +21,7 @@
     export default content;
 }
 
-<<<<<<< HEAD
 declare const MAIN_WINDOW_WEBPACK_ENTRY: string;
-declare const SPLASH_SCREEN_WEBPACK_ENTRY: string;
 
 declare const MAIN_WINDOW_VITE_DEV_SERVER_URL: string;
-declare const MAIN_WINDOW_VITE_NAME: string;
-=======
-declare const MAIN_WINDOW_WEBPACK_ENTRY: string;
->>>>>>> 135f1f66
+declare const MAIN_WINDOW_VITE_NAME: string;
--- conflicted
+++ resolved
@@ -32,11 +32,7 @@
         max={max ?? Infinity}
         precision={precision}
         placeholder={label}
-<<<<<<< HEAD
-        value={String(input)}
-=======
         value={String(input) || 0}
->>>>>>> aa9951ab
         onChange={handleChange}
         draggable={false}
         className="nodrag"

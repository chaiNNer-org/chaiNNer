/* eslint-disable import/extensions */
/* eslint-disable react/prop-types */
import {
  NumberDecrementStepper, NumberIncrementStepper, NumberInput, NumberInputField, NumberInputStepper,
} from '@chakra-ui/react';
import React, { memo, useContext } from 'react';
import { GlobalContext } from '../../helpers/GlobalNodeState.jsx';
import InputContainer from './InputContainer.jsx';

const NumericalInput = memo(({
  label, data, index, def, min, max, precision, step,
}) => {
  const { id } = data;
  const { useInputData, useNodeLock } = useContext(GlobalContext);
  const [input, setInput] = useInputData(id, index);
  const [isLocked] = useNodeLock(id);

  const handleChange = (numberAsString, numberAsNumber) => {
    if (data?.inputs[index]?.type.includes('odd')) {
      // Make the number odd if need be
<<<<<<< HEAD
      setInput(numberAsNumber + (1 - (numberAsNumber % 2)));
    } else {
      setInput(numberAsNumber);
=======
      setInput(String(numberAsNumber + (1 - (numberAsNumber % 2))));
    } else {
      setInput(numberAsString);
>>>>>>> fd10e252
    }
  };

  return (
    <InputContainer id={id} index={index} label={label}>
      <NumberInput
        default={def}
        min={min ?? -Infinity}
        max={max ?? Infinity}
        precision={precision}
        placeholder={label}
        value={String(input) || 0}
        onChange={handleChange}
        draggable={false}
        className="nodrag"
        disabled={isLocked}
        step={step ?? 1}
      >
        <NumberInputField />
        <NumberInputStepper>
          <NumberIncrementStepper />
          <NumberDecrementStepper />
        </NumberInputStepper>
      </NumberInput>

    </InputContainer>
  );
});

export default NumericalInput;<|MERGE_RESOLUTION|>--- conflicted
+++ resolved
@@ -18,15 +18,9 @@
   const handleChange = (numberAsString, numberAsNumber) => {
     if (data?.inputs[index]?.type.includes('odd')) {
       // Make the number odd if need be
-<<<<<<< HEAD
-      setInput(numberAsNumber + (1 - (numberAsNumber % 2)));
-    } else {
-      setInput(numberAsNumber);
-=======
       setInput(String(numberAsNumber + (1 - (numberAsNumber % 2))));
     } else {
       setInput(numberAsString);
->>>>>>> fd10e252
     }
   };
 

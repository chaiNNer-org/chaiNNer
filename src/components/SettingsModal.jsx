--- conflicted
+++ resolved
@@ -34,17 +34,8 @@
 import { SettingsContext } from '../helpers/contexts/SettingsContext.jsx';
 
 const SettingsModal = ({ isOpen, onClose }) => {
-<<<<<<< HEAD
-  const {
-    useIsCpu,
-    useIsFp16,
-    useIsSystemPython,
-    useSnapToGrid,
-    useDisHwAccel,
-  } = useContext(SettingsContext);
-=======
-  const { useIsCpu, useIsFp16, useIsSystemPython, useSnapToGrid } = useContext(SettingsContext);
->>>>>>> 464e1ad6
+  const { useIsCpu, useIsFp16, useIsSystemPython, useSnapToGrid, useDisHwAccel } =
+    useContext(SettingsContext);
 
   const { colorMode, toggleColorMode } = useColorMode();
 
@@ -351,7 +342,8 @@
             marginTop={0}
             textAlign="left"
           >
-            {'Disable GPU hardware acceleration for rendering chaiNNer\'s UI. Only disable this is you know hardware acceleration is causing you issues.'}
+            Disable GPU hardware acceleration for rendering chaiNNer&apos;s UI. Only disable this is
+            you know hardware acceleration is causing you issues.
           </Text>
         </VStack>
         <HStack>
@@ -359,7 +351,9 @@
             defaultChecked={isDisHwAccel}
             size="lg"
             value={isDisHwAccel}
-            onChange={() => { setIsDisHwAccel(!isDisHwAccel); }}
+            onChange={() => {
+              setIsDisHwAccel(!isDisHwAccel);
+            }}
           />
         </HStack>
       </Flex>

import { DeleteIcon } from '@chakra-ui/icons';
import { Center, IconButton, useColorModeValue } from '@chakra-ui/react';
import { memo, useContext, useMemo, useState } from 'react';
import { EdgeProps, getBezierPath, getEdgeCenter } from 'react-flow-renderer';
import { useDebouncedCallback } from 'use-debounce';
import { EdgeData } from '../common-types';
import { GlobalContext } from '../helpers/contexts/GlobalNodeState';
import getNodeAccentColors from '../helpers/getNodeAccentColors';
import shadeColor from '../helpers/shadeColor';

<<<<<<< HEAD
const EdgeWrapper = memo(
    ({
        id,
        sourceX,
        sourceY,
        targetX,
        targetY,
        sourcePosition,
        targetPosition,
        style = {},
        selected,
    }: CustomEdgeProps) => (
        // eslint-disable-next-line @typescript-eslint/no-use-before-define
        <CustomEdge
            id={id}
            selected={selected}
            sourcePosition={sourcePosition}
            sourceX={sourceX}
            sourceY={sourceY}
            style={style}
            targetPosition={targetPosition}
            targetX={targetX}
            targetY={targetY}
        />
    )
);

interface CustomEdgeProps {
    id: string;
    sourceX: number;
    sourceY: number;
    targetX: number;
    targetY: number;
    sourcePosition: Position;
    targetPosition: Position;
    style?: React.CSSProperties;
    selected: boolean;
}

const CustomEdge = memo(
    ({
        id,
        sourceX,
        sourceY,
        targetX,
        targetY,
        sourcePosition,
        targetPosition,
        style = {},
        selected,
    }: CustomEdgeProps) => {
        const edgePath = useMemo(
            () =>
                getBezierPath({
                    sourceX,
                    sourceY,
                    sourcePosition,
                    targetX,
                    targetY,
                    targetPosition,
                }),
            [sourceX, sourceY, sourcePosition, targetX, targetY, targetPosition]
        );

        const { removeEdgeById, nodes, edges, useHoveredNode, schemata } =
            useContext(GlobalContext);

        const edge = useMemo(() => edges.find((e) => e.id === id)!, [id]);
        const parentNode = useMemo(() => nodes.find((n) => edge.source === n.id), []);

        const [isHovered, setIsHovered] = useState(false);

        // We dynamically grab this data instead since storing the types makes transitioning harder
        const { category } = schemata.get(parentNode!.data.schemaId);
        const accentColor = getNodeAccentColors(category);
        const selectedColor = useMemo(() => shadeColor(accentColor, -40), [accentColor]);

        const getCurrentColor = useCallback(() => {
            if (selected) {
                return selectedColor;
            }
            return accentColor;
        }, [selected, selectedColor, accentColor]);

        const currentColor = useMemo(() => getCurrentColor(), [accentColor, selected]);

        // const markerEnd = `url(#color=${getCurrentColor()}&type=${MarkerType.ArrowClosed})`;

        const [edgeCenterX, edgeCenterY] = useMemo(
            () => getEdgeCenter({ sourceX, sourceY, targetX, targetY }),
            [sourceX, sourceY, targetX, targetY]
        );

        const buttonSize = 32;

        // Prevent hovered state from getting stuck
        const hoverTimeout = useDebouncedCallback(() => {
            setIsHovered(false);
        }, 7500);

        const [, setHoveredNode] = useHoveredNode;

        return (
            <g
=======
const CustomEdge = ({
    id,
    source,
    sourceX,
    sourceY,
    targetX,
    targetY,
    sourcePosition,
    targetPosition,
    style = {},
    selected,
}: EdgeProps<EdgeData>) => {
    const edgePath = useMemo(
        () =>
            getBezierPath({
                sourceX,
                sourceY,
                sourcePosition,
                targetX,
                targetY,
                targetPosition,
            }),
        [sourceX, sourceY, sourcePosition, targetX, targetY, targetPosition]
    );

    const { removeEdgeById, nodes, useHoveredNode, schemata } = useContext(GlobalContext);

    const parentNode = useMemo(() => nodes.find((n) => source === n.id), [source]);

    const [isHovered, setIsHovered] = useState(false);

    // We dynamically grab this data instead since storing the types makes transitioning harder
    const { category } = schemata.get(parentNode!.data.schemaId);
    const accentColor = getNodeAccentColors(category);
    const currentColor = selected ? shadeColor(accentColor, -40) : accentColor;

    const [edgeCenterX, edgeCenterY] = useMemo(
        () => getEdgeCenter({ sourceX, sourceY, targetX, targetY }),
        [sourceX, sourceY, targetX, targetY]
    );

    const buttonSize = 32;

    // Prevent hovered state from getting stuck
    const hoverTimeout = useDebouncedCallback(() => {
        setIsHovered(false);
    }, 7500);

    const [, setHoveredNode] = useHoveredNode;

    return (
        <g
            style={{
                cursor: isHovered ? 'pointer' : 'default',
            }}
            onDragEnter={() => setHoveredNode(parentNode?.parentNode)}
            onMouseEnter={() => setIsHovered(true)}
            onMouseLeave={() => setIsHovered(false)}
            onMouseOver={() => hoverTimeout()}
        >
            <path
                className="react-flow__edge-path"
                d={edgePath}
                id={id}
>>>>>>> 33940d6e
                style={{
                    ...style,
                    strokeWidth: isHovered ? '4px' : '2px',
                    stroke: currentColor,
                    transitionDuration: '0.15s',
                    transitionProperty: 'stroke-width, stroke',
                    transitionTimingFunction: 'ease-in-out',
                    cursor: isHovered ? 'pointer' : 'default',
                }}
            />
            <path
                d={edgePath}
                style={{
                    strokeWidth: 18,
                    fill: 'none',
                    stroke: 'none',
                    cursor: isHovered ? 'pointer' : 'default',
                }}
            />
            <foreignObject
                className="edgebutton-foreignobject"
                height={buttonSize}
                requiredExtensions="http://www.w3.org/1999/xhtml"
                style={{
                    borderRadius: 100,
                    opacity: isHovered ? 1 : 0,
                    transitionDuration: '0.15s',
                    transitionProperty: 'opacity, background-color',
                    transitionTimingFunction: 'ease-in-out',
                }}
                width={buttonSize}
                x={edgeCenterX - buttonSize / 2}
                y={edgeCenterY - buttonSize / 2}
            >
                <Center
                    backgroundColor={currentColor}
                    borderColor={useColorModeValue('gray.100', 'gray.800')}
                    borderRadius={100}
                    borderWidth={2}
                    h="full"
                    transitionDuration="0.15s"
                    transitionProperty="background-color"
                    transitionTimingFunction="ease-in-out"
                    w="full"
                >
                    <IconButton
                        isRound
                        aria-label="Remove edge button"
                        borderColor={useColorModeValue('gray.100', 'gray.800')}
                        borderRadius={100}
                        borderWidth={2}
                        className="edgebutton"
                        icon={<DeleteIcon />}
                        size="sm"
                        onClick={() => removeEdgeById(id)}
                    >
                        ×
                    </IconButton>
                </Center>
            </foreignObject>
        </g>
    );
};

export default memo(CustomEdge);<|MERGE_RESOLUTION|>--- conflicted
+++ resolved
@@ -8,112 +8,6 @@
 import getNodeAccentColors from '../helpers/getNodeAccentColors';
 import shadeColor from '../helpers/shadeColor';
 
-<<<<<<< HEAD
-const EdgeWrapper = memo(
-    ({
-        id,
-        sourceX,
-        sourceY,
-        targetX,
-        targetY,
-        sourcePosition,
-        targetPosition,
-        style = {},
-        selected,
-    }: CustomEdgeProps) => (
-        // eslint-disable-next-line @typescript-eslint/no-use-before-define
-        <CustomEdge
-            id={id}
-            selected={selected}
-            sourcePosition={sourcePosition}
-            sourceX={sourceX}
-            sourceY={sourceY}
-            style={style}
-            targetPosition={targetPosition}
-            targetX={targetX}
-            targetY={targetY}
-        />
-    )
-);
-
-interface CustomEdgeProps {
-    id: string;
-    sourceX: number;
-    sourceY: number;
-    targetX: number;
-    targetY: number;
-    sourcePosition: Position;
-    targetPosition: Position;
-    style?: React.CSSProperties;
-    selected: boolean;
-}
-
-const CustomEdge = memo(
-    ({
-        id,
-        sourceX,
-        sourceY,
-        targetX,
-        targetY,
-        sourcePosition,
-        targetPosition,
-        style = {},
-        selected,
-    }: CustomEdgeProps) => {
-        const edgePath = useMemo(
-            () =>
-                getBezierPath({
-                    sourceX,
-                    sourceY,
-                    sourcePosition,
-                    targetX,
-                    targetY,
-                    targetPosition,
-                }),
-            [sourceX, sourceY, sourcePosition, targetX, targetY, targetPosition]
-        );
-
-        const { removeEdgeById, nodes, edges, useHoveredNode, schemata } =
-            useContext(GlobalContext);
-
-        const edge = useMemo(() => edges.find((e) => e.id === id)!, [id]);
-        const parentNode = useMemo(() => nodes.find((n) => edge.source === n.id), []);
-
-        const [isHovered, setIsHovered] = useState(false);
-
-        // We dynamically grab this data instead since storing the types makes transitioning harder
-        const { category } = schemata.get(parentNode!.data.schemaId);
-        const accentColor = getNodeAccentColors(category);
-        const selectedColor = useMemo(() => shadeColor(accentColor, -40), [accentColor]);
-
-        const getCurrentColor = useCallback(() => {
-            if (selected) {
-                return selectedColor;
-            }
-            return accentColor;
-        }, [selected, selectedColor, accentColor]);
-
-        const currentColor = useMemo(() => getCurrentColor(), [accentColor, selected]);
-
-        // const markerEnd = `url(#color=${getCurrentColor()}&type=${MarkerType.ArrowClosed})`;
-
-        const [edgeCenterX, edgeCenterY] = useMemo(
-            () => getEdgeCenter({ sourceX, sourceY, targetX, targetY }),
-            [sourceX, sourceY, targetX, targetY]
-        );
-
-        const buttonSize = 32;
-
-        // Prevent hovered state from getting stuck
-        const hoverTimeout = useDebouncedCallback(() => {
-            setIsHovered(false);
-        }, 7500);
-
-        const [, setHoveredNode] = useHoveredNode;
-
-        return (
-            <g
-=======
 const CustomEdge = ({
     id,
     source,
@@ -178,7 +72,6 @@
                 className="react-flow__edge-path"
                 d={edgePath}
                 id={id}
->>>>>>> 33940d6e
                 style={{
                     ...style,
                     strokeWidth: isHovered ? '4px' : '2px',

"""
Nodes that provide NCNN support
"""
from __future__ import annotations
import os
import re
import struct
import tempfile
<<<<<<< HEAD
from typing import Any
=======
from typing import List, Tuple
>>>>>>> d4937eba

import numpy as np
from ncnn_vulkan import ncnn
from sanic.log import logger

from .categories import NCNN
from .node_base import NodeBase
from .node_factory import NodeFactory
from .properties.inputs import *
from .properties.outputs import *
from .utils.ncnn_auto_split import ncnn_auto_split_process
from .utils.ncnn_parsers import FLAG_FLOAT_16, FLAG_FLOAT_32, parse_ncnn_bin_from_buffer


@NodeFactory.register("chainner:ncnn:load_model")
class NcnnLoadModelNode(NodeBase):
    """NCNN load model node"""

    def __init__(self):
        """Constructor"""
        super().__init__()
        self.description = "Load NCNN model (.bin and .param files)."
        self.inputs = [ParamFileInput(), BinFileInput()]
        self.outputs = [NcnnNetOutput(), TextOutput("Model Name")]

        self.category = NCNN
        self.name = "Load Model"
        self.icon = "NCNN"
        self.sub = "Input & Output"

    def get_param_info(self, param_path):
        input_name = "data"
        output_name = "output"
        out_nc = 3

        with open(param_path, encoding="utf-8") as f:
            lines = f.read()

            assert (
                not "MemoryData" in lines
            ), "This NCNN param file contains invalid layers"

            # # Scale
            # regex = 'Interp\s*\w*\s*.*2=(\d.?\d*)'
            # matches = re.findall(regex, lines)
            # scale = int(np.prod([float(n) for n in matches]))

            # Input name
            regex = r"Input\s+([\w.]+)\s+0\s1\s(\w+)"
            matches = re.findall(regex, lines)
            if len(matches) > 0:
                if any(isinstance(el, tuple) for el in matches):
                    matches = matches[-1]
                _, input_name = matches

            # Output name & out nc
            # regex = '\w+\s+([\w.]+)\s+\d+\s+\d+\s+\d+\s+([^\d\s]+)\s0=(\d)'
            regex = r"\s([^\s]+)\s0=(\d)"
            matches = re.findall(regex, lines)
            if len(matches) > 0:
                if any(isinstance(el, tuple) for el in matches):
                    matches = matches[-1]
                output_name, out_nc = matches
        logger.info(f"{input_name}, {output_name}, {out_nc}")

        return input_name, output_name, out_nc

    def run(
        self, param_path: str, bin_path: bytes
    ) -> Tuple[Tuple[str, np.ndarray, str, str], str]:
        assert os.path.exists(
            param_path
        ), f"Param file at location {param_path} does not exist"
        assert os.path.exists(
            bin_path
        ), f"Bin file at location {param_path} does not exist"

        assert os.path.isfile(param_path), f"Path {param_path} is not a file"
        assert os.path.isfile(bin_path), f"Path {param_path} is not a file"

        input_name, output_name, _out_nc = self.get_param_info(param_path)

        with open(bin_path, "rb") as f:
            bin_file_data = f.read()
        bin_data = parse_ncnn_bin_from_buffer(bin_file_data)

        model_name = os.path.splitext(os.path.basename(param_path))[0]

        # Put all this info with the net and disguise it as just the net
        return (param_path, bin_data, input_name, output_name), model_name


@NodeFactory.register("chainner:ncnn:save_model")
class NcnnSaveNode(NodeBase):
    """Model Save node"""

    def __init__(self):
        """Constructor"""
        super().__init__()
        self.description = "Save an NCNN model to specified directory."
        self.inputs = [NcnnNetInput(), DirectoryInput(), TextInput("Param/Bin Name")]
        self.outputs = []

        self.category = NCNN
        self.name = "Save Model"
        self.icon = "MdSave"
        self.sub = "Input & Output"

    def run(self, net_tuple: tuple, directory: str, name: str) -> bool:
        param_path, bin_data, _, _ = net_tuple
        full_bin = f"{name}.bin"
        full_param = f"{name}.param"
        full_bin_path = os.path.join(directory, full_bin)
        full_param_path = os.path.join(directory, full_param)

        logger.info(f"Writing NCNN model to paths: {full_bin_path} {full_param_path}")
        is_fp16 = bin_data.dtype == np.float16
        flag = FLAG_FLOAT_16 if is_fp16 else FLAG_FLOAT_32
        dtype = np.float16 if is_fp16 else np.float32
        packed = struct.pack("<I", flag) + bin_data.astype(dtype).tobytes("F")
        with open(full_bin_path, "wb") as binary_file:
            binary_file.write(packed)
        with open(full_param_path, "w", encoding="utf-8") as param_file:
            with open(param_path, "r", encoding="utf-8") as original_param_file:
                param_file.write(original_param_file.read())

        return True


@NodeFactory.register("chainner:ncnn:upscale_image")
class NcnnUpscaleImageNode(NodeBase):
    """NCNN node"""

    def __init__(self):
        """Constructor"""
        super().__init__()
        self.description = "Upscale an image with NCNN. Unlike PyTorch, NCNN has GPU support on all devices, assuming your drivers support Vulkan."
        self.inputs = [NcnnNetInput(), ImageInput()]
        self.outputs = [ImageOutput()]
        self.category = NCNN
        self.name = "Upscale Image"
        self.icon = "NCNN"
        self.sub = "Processing"

    def upscale(self, img: np.ndarray, net: tuple, input_name: str, output_name: str):
        # Try/except block to catch errors
        try:
            vkdev = ncnn.get_gpu_device(ncnn.get_default_gpu_index())
            blob_vkallocator = ncnn.VkBlobAllocator(vkdev)
            staging_vkallocator = ncnn.VkStagingAllocator(vkdev)
            output, _ = ncnn_auto_split_process(
                img,
                net,
                input_name=input_name,
                output_name=output_name,
                blob_vkallocator=blob_vkallocator,
                staging_vkallocator=staging_vkallocator,
            )
            # blob_vkallocator.clear() # this slows stuff down
            # staging_vkallocator.clear() # as does this
            # net.clear() # don't do this, it makes chaining break
            return output
        except Exception as e:
            logger.error(e)
            # pylint: disable=raise-missing-from
            raise RuntimeError("An unexpected error occurred during NCNN processing.")

    def run(self, net_tuple: tuple, img: np.ndarray) -> np.ndarray:
        c = img.shape[2] if len(img.shape) > 2 else 1

        param_path, bin_data, input_name, output_name = net_tuple

        net = ncnn.Net()

        # Use vulkan compute
        net.opt.use_vulkan_compute = True
        net.set_vulkan_device(ncnn.get_default_gpu_index())

        # Load model param and bin
        net.load_param(param_path)

        with tempfile.TemporaryDirectory(prefix="chaiNNer-") as tempdir:
            is_fp16 = bin_data.dtype == np.float16
            flag = FLAG_FLOAT_16 if is_fp16 else FLAG_FLOAT_32
            dtype = np.float16 if is_fp16 else np.float32
            packed = struct.pack("<I", flag) + bin_data.astype(dtype).tobytes("F")
            temp_file = os.path.join(tempdir, "ncnn.bin")
            with open(temp_file, "wb") as binary_file:
                binary_file.write(packed)
            net.load_model(temp_file)

        # ncnn only supports 3 apparently
        in_nc = 3

        # TODO: This can prob just be a shared function tbh
        # Transparency hack (white/black background difference alpha)
        if in_nc == 3 and c == 4:
            # NCNN expects RGB
            img = cv2.cvtColor(img, cv2.COLOR_BGRA2RGBA)
            # Ignore single-color alpha
            unique = np.unique(img[:, :, 3])
            if len(unique) == 1:
                logger.info("Single color alpha channel, ignoring.")
                output = self.upscale(img[:, :, :3], net, input_name, output_name)
                output = np.dstack((output, np.full(output.shape[:-1], (unique[0]))))
            else:
                img1 = np.copy(img[:, :, :3])
                img2 = np.copy(img[:, :, :3])
                for c in range(3):
                    img1[:, :, c] *= img[:, :, 3]  # type: ignore
                    img2[:, :, c] = (img2[:, :, c] - 1) * img[:, :, 3] + 1  # type: ignore

                output1 = self.upscale(img1, net, input_name, output_name)
                output2 = self.upscale(img2, net, input_name, output_name)
                alpha = 1 - np.mean(output2 - output1, axis=2)  # type: ignore
                output = np.dstack((output1, alpha))
        else:
            gray = False
            if img.ndim == 2:
                gray = True
                logger.debug("Expanding image channels")
                img = np.tile(np.expand_dims(img, axis=2), (1, 1, min(in_nc, 3)))
            # Remove extra channels if too many (i.e three channel image, single channel model)
            elif img.shape[2] > in_nc:
                logger.warning("Truncating image channels")
                img = img[:, :, :in_nc]
            # Pad with solid alpha channel if needed (i.e three channel image, four channel model)
            elif img.shape[2] == 3 and in_nc == 4:
                logger.debug("Expanding image channels")
                img = np.dstack((img, np.full(img.shape[:-1], 1.0)))
            img = cv2.cvtColor(img, cv2.COLOR_BGR2RGB)
            output = self.upscale(img, net, input_name, output_name)

            if gray:
                output = np.average(output, axis=2)

        if output.ndim > 2:
            if output.shape[2] == 4:
                output = cv2.cvtColor(output, cv2.COLOR_BGRA2RGBA)
            elif output.shape[2] == 3:
                output = cv2.cvtColor(output, cv2.COLOR_RGB2BGR)

        output = np.clip(output, 0, 1)

        return output


@NodeFactory.register("chainner:ncnn:interpolate_models")
class NcnnInterpolateModelsNode(NodeBase):
    """NCNN interpolate models node"""

    def __init__(self):
        """Constructor"""
        super().__init__()
        self.description = "Interpolate two NCNN models of the same type together."
        self.inputs = [
            NcnnNetInput("Model A"),
            NcnnNetInput("Model B"),
            SliderInput(
                "Weights",
                controls_step=5,
                maximum=100,
                default=50,
                unit="%",
                note_expression="`Model A ${100 - value}% ― Model B ${value}%`",
                ends=("A", "B"),
            ),
        ]
        self.outputs = [NcnnNetOutput()]

        self.category = NCNN
        self.name = "Interpolate Models"
        self.icon = "BsTornado"
        self.sub = "Utility"

    def perform_interp(self, bin_a: np.ndarray, bin_b: np.ndarray, amount: int):
        try:
            amount_b = amount / 100
            amount_a = 1 - amount_b

            bin_a_mult = bin_a.astype(np.float64) * amount_a
            bin_b_mult = bin_b.astype(np.float64) * amount_b
            result = bin_a_mult + bin_b_mult

            return result.astype(np.float32)
        except:
            # pylint: disable=raise-missing-from
            raise ValueError(
                "These models are not compatible and able not able to be interpolated together"
            )

    def check_can_interp(self, bin_a: np.ndarray, bin_b: np.ndarray, net_tuple_a):
        param_path_a, _, input_name_a, output_name_a = net_tuple_a
        interp_50 = self.perform_interp(bin_a, bin_b, 50)
        fake_img = np.ones((3, 3, 3), dtype=np.float32, order="F")
        new_net_tuple = (param_path_a, interp_50, input_name_a, output_name_a)
        result = NcnnUpscaleImageNode().run(new_net_tuple, fake_img)
        del interp_50, new_net_tuple

        mean_color = np.mean(result)
        del result
        return mean_color > 0.5

    def run(
        self, net_tuple_a: tuple, net_tuple_b: tuple, amount: str
    ) -> List[Tuple[str, np.ndarray, str, str]]:

        param_path_a, bin_data_a, input_name_a, output_name_a = net_tuple_a
        _, bin_data_b, _, _ = net_tuple_b

        logger.info(len(bin_data_a))
        logger.info(len(bin_data_b))
        assert len(bin_data_a) == len(
            bin_data_b
        ), "The provided model bins are not compatible."

        logger.info(f"Interpolating NCNN models...")
        if not self.check_can_interp(bin_data_a, bin_data_b, net_tuple_a):
            raise ValueError(
                "These NCNN models are not compatible and not able to be interpolated together"
            )

        interp_bin_data = self.perform_interp(bin_data_a, bin_data_b, int(amount))

        # Put all this info with the net and disguise it as just the net
        return [(param_path_a, interp_bin_data, input_name_a, output_name_a)]
<|MERGE_RESOLUTION|>--- conflicted
+++ resolved
@@ -1,339 +1,335 @@
-"""
-Nodes that provide NCNN support
-"""
-from __future__ import annotations
-import os
-import re
-import struct
-import tempfile
-<<<<<<< HEAD
-from typing import Any
-=======
-from typing import List, Tuple
->>>>>>> d4937eba
-
-import numpy as np
-from ncnn_vulkan import ncnn
-from sanic.log import logger
-
-from .categories import NCNN
-from .node_base import NodeBase
-from .node_factory import NodeFactory
-from .properties.inputs import *
-from .properties.outputs import *
-from .utils.ncnn_auto_split import ncnn_auto_split_process
-from .utils.ncnn_parsers import FLAG_FLOAT_16, FLAG_FLOAT_32, parse_ncnn_bin_from_buffer
-
-
-@NodeFactory.register("chainner:ncnn:load_model")
-class NcnnLoadModelNode(NodeBase):
-    """NCNN load model node"""
-
-    def __init__(self):
-        """Constructor"""
-        super().__init__()
-        self.description = "Load NCNN model (.bin and .param files)."
-        self.inputs = [ParamFileInput(), BinFileInput()]
-        self.outputs = [NcnnNetOutput(), TextOutput("Model Name")]
-
-        self.category = NCNN
-        self.name = "Load Model"
-        self.icon = "NCNN"
-        self.sub = "Input & Output"
-
-    def get_param_info(self, param_path):
-        input_name = "data"
-        output_name = "output"
-        out_nc = 3
-
-        with open(param_path, encoding="utf-8") as f:
-            lines = f.read()
-
-            assert (
-                not "MemoryData" in lines
-            ), "This NCNN param file contains invalid layers"
-
-            # # Scale
-            # regex = 'Interp\s*\w*\s*.*2=(\d.?\d*)'
-            # matches = re.findall(regex, lines)
-            # scale = int(np.prod([float(n) for n in matches]))
-
-            # Input name
-            regex = r"Input\s+([\w.]+)\s+0\s1\s(\w+)"
-            matches = re.findall(regex, lines)
-            if len(matches) > 0:
-                if any(isinstance(el, tuple) for el in matches):
-                    matches = matches[-1]
-                _, input_name = matches
-
-            # Output name & out nc
-            # regex = '\w+\s+([\w.]+)\s+\d+\s+\d+\s+\d+\s+([^\d\s]+)\s0=(\d)'
-            regex = r"\s([^\s]+)\s0=(\d)"
-            matches = re.findall(regex, lines)
-            if len(matches) > 0:
-                if any(isinstance(el, tuple) for el in matches):
-                    matches = matches[-1]
-                output_name, out_nc = matches
-        logger.info(f"{input_name}, {output_name}, {out_nc}")
-
-        return input_name, output_name, out_nc
-
-    def run(
-        self, param_path: str, bin_path: bytes
-    ) -> Tuple[Tuple[str, np.ndarray, str, str], str]:
-        assert os.path.exists(
-            param_path
-        ), f"Param file at location {param_path} does not exist"
-        assert os.path.exists(
-            bin_path
-        ), f"Bin file at location {param_path} does not exist"
-
-        assert os.path.isfile(param_path), f"Path {param_path} is not a file"
-        assert os.path.isfile(bin_path), f"Path {param_path} is not a file"
-
-        input_name, output_name, _out_nc = self.get_param_info(param_path)
-
-        with open(bin_path, "rb") as f:
-            bin_file_data = f.read()
-        bin_data = parse_ncnn_bin_from_buffer(bin_file_data)
-
-        model_name = os.path.splitext(os.path.basename(param_path))[0]
-
-        # Put all this info with the net and disguise it as just the net
-        return (param_path, bin_data, input_name, output_name), model_name
-
-
-@NodeFactory.register("chainner:ncnn:save_model")
-class NcnnSaveNode(NodeBase):
-    """Model Save node"""
-
-    def __init__(self):
-        """Constructor"""
-        super().__init__()
-        self.description = "Save an NCNN model to specified directory."
-        self.inputs = [NcnnNetInput(), DirectoryInput(), TextInput("Param/Bin Name")]
-        self.outputs = []
-
-        self.category = NCNN
-        self.name = "Save Model"
-        self.icon = "MdSave"
-        self.sub = "Input & Output"
-
-    def run(self, net_tuple: tuple, directory: str, name: str) -> bool:
-        param_path, bin_data, _, _ = net_tuple
-        full_bin = f"{name}.bin"
-        full_param = f"{name}.param"
-        full_bin_path = os.path.join(directory, full_bin)
-        full_param_path = os.path.join(directory, full_param)
-
-        logger.info(f"Writing NCNN model to paths: {full_bin_path} {full_param_path}")
-        is_fp16 = bin_data.dtype == np.float16
-        flag = FLAG_FLOAT_16 if is_fp16 else FLAG_FLOAT_32
-        dtype = np.float16 if is_fp16 else np.float32
-        packed = struct.pack("<I", flag) + bin_data.astype(dtype).tobytes("F")
-        with open(full_bin_path, "wb") as binary_file:
-            binary_file.write(packed)
-        with open(full_param_path, "w", encoding="utf-8") as param_file:
-            with open(param_path, "r", encoding="utf-8") as original_param_file:
-                param_file.write(original_param_file.read())
-
-        return True
-
-
-@NodeFactory.register("chainner:ncnn:upscale_image")
-class NcnnUpscaleImageNode(NodeBase):
-    """NCNN node"""
-
-    def __init__(self):
-        """Constructor"""
-        super().__init__()
-        self.description = "Upscale an image with NCNN. Unlike PyTorch, NCNN has GPU support on all devices, assuming your drivers support Vulkan."
-        self.inputs = [NcnnNetInput(), ImageInput()]
-        self.outputs = [ImageOutput()]
-        self.category = NCNN
-        self.name = "Upscale Image"
-        self.icon = "NCNN"
-        self.sub = "Processing"
-
-    def upscale(self, img: np.ndarray, net: tuple, input_name: str, output_name: str):
-        # Try/except block to catch errors
-        try:
-            vkdev = ncnn.get_gpu_device(ncnn.get_default_gpu_index())
-            blob_vkallocator = ncnn.VkBlobAllocator(vkdev)
-            staging_vkallocator = ncnn.VkStagingAllocator(vkdev)
-            output, _ = ncnn_auto_split_process(
-                img,
-                net,
-                input_name=input_name,
-                output_name=output_name,
-                blob_vkallocator=blob_vkallocator,
-                staging_vkallocator=staging_vkallocator,
-            )
-            # blob_vkallocator.clear() # this slows stuff down
-            # staging_vkallocator.clear() # as does this
-            # net.clear() # don't do this, it makes chaining break
-            return output
-        except Exception as e:
-            logger.error(e)
-            # pylint: disable=raise-missing-from
-            raise RuntimeError("An unexpected error occurred during NCNN processing.")
-
-    def run(self, net_tuple: tuple, img: np.ndarray) -> np.ndarray:
-        c = img.shape[2] if len(img.shape) > 2 else 1
-
-        param_path, bin_data, input_name, output_name = net_tuple
-
-        net = ncnn.Net()
-
-        # Use vulkan compute
-        net.opt.use_vulkan_compute = True
-        net.set_vulkan_device(ncnn.get_default_gpu_index())
-
-        # Load model param and bin
-        net.load_param(param_path)
-
-        with tempfile.TemporaryDirectory(prefix="chaiNNer-") as tempdir:
-            is_fp16 = bin_data.dtype == np.float16
-            flag = FLAG_FLOAT_16 if is_fp16 else FLAG_FLOAT_32
-            dtype = np.float16 if is_fp16 else np.float32
-            packed = struct.pack("<I", flag) + bin_data.astype(dtype).tobytes("F")
-            temp_file = os.path.join(tempdir, "ncnn.bin")
-            with open(temp_file, "wb") as binary_file:
-                binary_file.write(packed)
-            net.load_model(temp_file)
-
-        # ncnn only supports 3 apparently
-        in_nc = 3
-
-        # TODO: This can prob just be a shared function tbh
-        # Transparency hack (white/black background difference alpha)
-        if in_nc == 3 and c == 4:
-            # NCNN expects RGB
-            img = cv2.cvtColor(img, cv2.COLOR_BGRA2RGBA)
-            # Ignore single-color alpha
-            unique = np.unique(img[:, :, 3])
-            if len(unique) == 1:
-                logger.info("Single color alpha channel, ignoring.")
-                output = self.upscale(img[:, :, :3], net, input_name, output_name)
-                output = np.dstack((output, np.full(output.shape[:-1], (unique[0]))))
-            else:
-                img1 = np.copy(img[:, :, :3])
-                img2 = np.copy(img[:, :, :3])
-                for c in range(3):
-                    img1[:, :, c] *= img[:, :, 3]  # type: ignore
-                    img2[:, :, c] = (img2[:, :, c] - 1) * img[:, :, 3] + 1  # type: ignore
-
-                output1 = self.upscale(img1, net, input_name, output_name)
-                output2 = self.upscale(img2, net, input_name, output_name)
-                alpha = 1 - np.mean(output2 - output1, axis=2)  # type: ignore
-                output = np.dstack((output1, alpha))
-        else:
-            gray = False
-            if img.ndim == 2:
-                gray = True
-                logger.debug("Expanding image channels")
-                img = np.tile(np.expand_dims(img, axis=2), (1, 1, min(in_nc, 3)))
-            # Remove extra channels if too many (i.e three channel image, single channel model)
-            elif img.shape[2] > in_nc:
-                logger.warning("Truncating image channels")
-                img = img[:, :, :in_nc]
-            # Pad with solid alpha channel if needed (i.e three channel image, four channel model)
-            elif img.shape[2] == 3 and in_nc == 4:
-                logger.debug("Expanding image channels")
-                img = np.dstack((img, np.full(img.shape[:-1], 1.0)))
-            img = cv2.cvtColor(img, cv2.COLOR_BGR2RGB)
-            output = self.upscale(img, net, input_name, output_name)
-
-            if gray:
-                output = np.average(output, axis=2)
-
-        if output.ndim > 2:
-            if output.shape[2] == 4:
-                output = cv2.cvtColor(output, cv2.COLOR_BGRA2RGBA)
-            elif output.shape[2] == 3:
-                output = cv2.cvtColor(output, cv2.COLOR_RGB2BGR)
-
-        output = np.clip(output, 0, 1)
-
-        return output
-
-
-@NodeFactory.register("chainner:ncnn:interpolate_models")
-class NcnnInterpolateModelsNode(NodeBase):
-    """NCNN interpolate models node"""
-
-    def __init__(self):
-        """Constructor"""
-        super().__init__()
-        self.description = "Interpolate two NCNN models of the same type together."
-        self.inputs = [
-            NcnnNetInput("Model A"),
-            NcnnNetInput("Model B"),
-            SliderInput(
-                "Weights",
-                controls_step=5,
-                maximum=100,
-                default=50,
-                unit="%",
-                note_expression="`Model A ${100 - value}% ― Model B ${value}%`",
-                ends=("A", "B"),
-            ),
-        ]
-        self.outputs = [NcnnNetOutput()]
-
-        self.category = NCNN
-        self.name = "Interpolate Models"
-        self.icon = "BsTornado"
-        self.sub = "Utility"
-
-    def perform_interp(self, bin_a: np.ndarray, bin_b: np.ndarray, amount: int):
-        try:
-            amount_b = amount / 100
-            amount_a = 1 - amount_b
-
-            bin_a_mult = bin_a.astype(np.float64) * amount_a
-            bin_b_mult = bin_b.astype(np.float64) * amount_b
-            result = bin_a_mult + bin_b_mult
-
-            return result.astype(np.float32)
-        except:
-            # pylint: disable=raise-missing-from
-            raise ValueError(
-                "These models are not compatible and able not able to be interpolated together"
-            )
-
-    def check_can_interp(self, bin_a: np.ndarray, bin_b: np.ndarray, net_tuple_a):
-        param_path_a, _, input_name_a, output_name_a = net_tuple_a
-        interp_50 = self.perform_interp(bin_a, bin_b, 50)
-        fake_img = np.ones((3, 3, 3), dtype=np.float32, order="F")
-        new_net_tuple = (param_path_a, interp_50, input_name_a, output_name_a)
-        result = NcnnUpscaleImageNode().run(new_net_tuple, fake_img)
-        del interp_50, new_net_tuple
-
-        mean_color = np.mean(result)
-        del result
-        return mean_color > 0.5
-
-    def run(
-        self, net_tuple_a: tuple, net_tuple_b: tuple, amount: str
-    ) -> List[Tuple[str, np.ndarray, str, str]]:
-
-        param_path_a, bin_data_a, input_name_a, output_name_a = net_tuple_a
-        _, bin_data_b, _, _ = net_tuple_b
-
-        logger.info(len(bin_data_a))
-        logger.info(len(bin_data_b))
-        assert len(bin_data_a) == len(
-            bin_data_b
-        ), "The provided model bins are not compatible."
-
-        logger.info(f"Interpolating NCNN models...")
-        if not self.check_can_interp(bin_data_a, bin_data_b, net_tuple_a):
-            raise ValueError(
-                "These NCNN models are not compatible and not able to be interpolated together"
-            )
-
-        interp_bin_data = self.perform_interp(bin_data_a, bin_data_b, int(amount))
-
-        # Put all this info with the net and disguise it as just the net
-        return [(param_path_a, interp_bin_data, input_name_a, output_name_a)]
+"""
+Nodes that provide NCNN support
+"""
+from __future__ import annotations
+import os
+import re
+import struct
+import tempfile
+from typing import List, Tuple
+
+import numpy as np
+from ncnn_vulkan import ncnn
+from sanic.log import logger
+
+from .categories import NCNN
+from .node_base import NodeBase
+from .node_factory import NodeFactory
+from .properties.inputs import *
+from .properties.outputs import *
+from .utils.ncnn_auto_split import ncnn_auto_split_process
+from .utils.ncnn_parsers import FLAG_FLOAT_16, FLAG_FLOAT_32, parse_ncnn_bin_from_buffer
+
+
+@NodeFactory.register("chainner:ncnn:load_model")
+class NcnnLoadModelNode(NodeBase):
+    """NCNN load model node"""
+
+    def __init__(self):
+        """Constructor"""
+        super().__init__()
+        self.description = "Load NCNN model (.bin and .param files)."
+        self.inputs = [ParamFileInput(), BinFileInput()]
+        self.outputs = [NcnnNetOutput(), TextOutput("Model Name")]
+
+        self.category = NCNN
+        self.name = "Load Model"
+        self.icon = "NCNN"
+        self.sub = "Input & Output"
+
+    def get_param_info(self, param_path):
+        input_name = "data"
+        output_name = "output"
+        out_nc = 3
+
+        with open(param_path, encoding="utf-8") as f:
+            lines = f.read()
+
+            assert (
+                not "MemoryData" in lines
+            ), "This NCNN param file contains invalid layers"
+
+            # # Scale
+            # regex = 'Interp\s*\w*\s*.*2=(\d.?\d*)'
+            # matches = re.findall(regex, lines)
+            # scale = int(np.prod([float(n) for n in matches]))
+
+            # Input name
+            regex = r"Input\s+([\w.]+)\s+0\s1\s(\w+)"
+            matches = re.findall(regex, lines)
+            if len(matches) > 0:
+                if any(isinstance(el, tuple) for el in matches):
+                    matches = matches[-1]
+                _, input_name = matches
+
+            # Output name & out nc
+            # regex = '\w+\s+([\w.]+)\s+\d+\s+\d+\s+\d+\s+([^\d\s]+)\s0=(\d)'
+            regex = r"\s([^\s]+)\s0=(\d)"
+            matches = re.findall(regex, lines)
+            if len(matches) > 0:
+                if any(isinstance(el, tuple) for el in matches):
+                    matches = matches[-1]
+                output_name, out_nc = matches
+        logger.info(f"{input_name}, {output_name}, {out_nc}")
+
+        return input_name, output_name, out_nc
+
+    def run(
+        self, param_path: str, bin_path: bytes
+    ) -> Tuple[Tuple[str, np.ndarray, str, str], str]:
+        assert os.path.exists(
+            param_path
+        ), f"Param file at location {param_path} does not exist"
+        assert os.path.exists(
+            bin_path
+        ), f"Bin file at location {param_path} does not exist"
+
+        assert os.path.isfile(param_path), f"Path {param_path} is not a file"
+        assert os.path.isfile(bin_path), f"Path {param_path} is not a file"
+
+        input_name, output_name, _out_nc = self.get_param_info(param_path)
+
+        with open(bin_path, "rb") as f:
+            bin_file_data = f.read()
+        bin_data = parse_ncnn_bin_from_buffer(bin_file_data)
+
+        model_name = os.path.splitext(os.path.basename(param_path))[0]
+
+        # Put all this info with the net and disguise it as just the net
+        return (param_path, bin_data, input_name, output_name), model_name
+
+
+@NodeFactory.register("chainner:ncnn:save_model")
+class NcnnSaveNode(NodeBase):
+    """Model Save node"""
+
+    def __init__(self):
+        """Constructor"""
+        super().__init__()
+        self.description = "Save an NCNN model to specified directory."
+        self.inputs = [NcnnNetInput(), DirectoryInput(), TextInput("Param/Bin Name")]
+        self.outputs = []
+
+        self.category = NCNN
+        self.name = "Save Model"
+        self.icon = "MdSave"
+        self.sub = "Input & Output"
+
+    def run(self, net_tuple: tuple, directory: str, name: str) -> bool:
+        param_path, bin_data, _, _ = net_tuple
+        full_bin = f"{name}.bin"
+        full_param = f"{name}.param"
+        full_bin_path = os.path.join(directory, full_bin)
+        full_param_path = os.path.join(directory, full_param)
+
+        logger.info(f"Writing NCNN model to paths: {full_bin_path} {full_param_path}")
+        is_fp16 = bin_data.dtype == np.float16
+        flag = FLAG_FLOAT_16 if is_fp16 else FLAG_FLOAT_32
+        dtype = np.float16 if is_fp16 else np.float32
+        packed = struct.pack("<I", flag) + bin_data.astype(dtype).tobytes("F")
+        with open(full_bin_path, "wb") as binary_file:
+            binary_file.write(packed)
+        with open(full_param_path, "w", encoding="utf-8") as param_file:
+            with open(param_path, "r", encoding="utf-8") as original_param_file:
+                param_file.write(original_param_file.read())
+
+        return True
+
+
+@NodeFactory.register("chainner:ncnn:upscale_image")
+class NcnnUpscaleImageNode(NodeBase):
+    """NCNN node"""
+
+    def __init__(self):
+        """Constructor"""
+        super().__init__()
+        self.description = "Upscale an image with NCNN. Unlike PyTorch, NCNN has GPU support on all devices, assuming your drivers support Vulkan."
+        self.inputs = [NcnnNetInput(), ImageInput()]
+        self.outputs = [ImageOutput()]
+        self.category = NCNN
+        self.name = "Upscale Image"
+        self.icon = "NCNN"
+        self.sub = "Processing"
+
+    def upscale(self, img: np.ndarray, net: tuple, input_name: str, output_name: str):
+        # Try/except block to catch errors
+        try:
+            vkdev = ncnn.get_gpu_device(ncnn.get_default_gpu_index())
+            blob_vkallocator = ncnn.VkBlobAllocator(vkdev)
+            staging_vkallocator = ncnn.VkStagingAllocator(vkdev)
+            output, _ = ncnn_auto_split_process(
+                img,
+                net,
+                input_name=input_name,
+                output_name=output_name,
+                blob_vkallocator=blob_vkallocator,
+                staging_vkallocator=staging_vkallocator,
+            )
+            # blob_vkallocator.clear() # this slows stuff down
+            # staging_vkallocator.clear() # as does this
+            # net.clear() # don't do this, it makes chaining break
+            return output
+        except Exception as e:
+            logger.error(e)
+            # pylint: disable=raise-missing-from
+            raise RuntimeError("An unexpected error occurred during NCNN processing.")
+
+    def run(self, net_tuple: tuple, img: np.ndarray) -> np.ndarray:
+        c = img.shape[2] if len(img.shape) > 2 else 1
+
+        param_path, bin_data, input_name, output_name = net_tuple
+
+        net = ncnn.Net()
+
+        # Use vulkan compute
+        net.opt.use_vulkan_compute = True
+        net.set_vulkan_device(ncnn.get_default_gpu_index())
+
+        # Load model param and bin
+        net.load_param(param_path)
+
+        with tempfile.TemporaryDirectory(prefix="chaiNNer-") as tempdir:
+            is_fp16 = bin_data.dtype == np.float16
+            flag = FLAG_FLOAT_16 if is_fp16 else FLAG_FLOAT_32
+            dtype = np.float16 if is_fp16 else np.float32
+            packed = struct.pack("<I", flag) + bin_data.astype(dtype).tobytes("F")
+            temp_file = os.path.join(tempdir, "ncnn.bin")
+            with open(temp_file, "wb") as binary_file:
+                binary_file.write(packed)
+            net.load_model(temp_file)
+
+        # ncnn only supports 3 apparently
+        in_nc = 3
+
+        # TODO: This can prob just be a shared function tbh
+        # Transparency hack (white/black background difference alpha)
+        if in_nc == 3 and c == 4:
+            # NCNN expects RGB
+            img = cv2.cvtColor(img, cv2.COLOR_BGRA2RGBA)
+            # Ignore single-color alpha
+            unique = np.unique(img[:, :, 3])
+            if len(unique) == 1:
+                logger.info("Single color alpha channel, ignoring.")
+                output = self.upscale(img[:, :, :3], net, input_name, output_name)
+                output = np.dstack((output, np.full(output.shape[:-1], (unique[0]))))
+            else:
+                img1 = np.copy(img[:, :, :3])
+                img2 = np.copy(img[:, :, :3])
+                for c in range(3):
+                    img1[:, :, c] *= img[:, :, 3]  # type: ignore
+                    img2[:, :, c] = (img2[:, :, c] - 1) * img[:, :, 3] + 1  # type: ignore
+
+                output1 = self.upscale(img1, net, input_name, output_name)
+                output2 = self.upscale(img2, net, input_name, output_name)
+                alpha = 1 - np.mean(output2 - output1, axis=2)  # type: ignore
+                output = np.dstack((output1, alpha))
+        else:
+            gray = False
+            if img.ndim == 2:
+                gray = True
+                logger.debug("Expanding image channels")
+                img = np.tile(np.expand_dims(img, axis=2), (1, 1, min(in_nc, 3)))
+            # Remove extra channels if too many (i.e three channel image, single channel model)
+            elif img.shape[2] > in_nc:
+                logger.warning("Truncating image channels")
+                img = img[:, :, :in_nc]
+            # Pad with solid alpha channel if needed (i.e three channel image, four channel model)
+            elif img.shape[2] == 3 and in_nc == 4:
+                logger.debug("Expanding image channels")
+                img = np.dstack((img, np.full(img.shape[:-1], 1.0)))
+            img = cv2.cvtColor(img, cv2.COLOR_BGR2RGB)
+            output = self.upscale(img, net, input_name, output_name)
+
+            if gray:
+                output = np.average(output, axis=2)
+
+        if output.ndim > 2:
+            if output.shape[2] == 4:
+                output = cv2.cvtColor(output, cv2.COLOR_BGRA2RGBA)
+            elif output.shape[2] == 3:
+                output = cv2.cvtColor(output, cv2.COLOR_RGB2BGR)
+
+        output = np.clip(output, 0, 1)
+
+        return output
+
+
+@NodeFactory.register("chainner:ncnn:interpolate_models")
+class NcnnInterpolateModelsNode(NodeBase):
+    """NCNN interpolate models node"""
+
+    def __init__(self):
+        """Constructor"""
+        super().__init__()
+        self.description = "Interpolate two NCNN models of the same type together."
+        self.inputs = [
+            NcnnNetInput("Model A"),
+            NcnnNetInput("Model B"),
+            SliderInput(
+                "Weights",
+                controls_step=5,
+                maximum=100,
+                default=50,
+                unit="%",
+                note_expression="`Model A ${100 - value}% ― Model B ${value}%`",
+                ends=("A", "B"),
+            ),
+        ]
+        self.outputs = [NcnnNetOutput()]
+
+        self.category = NCNN
+        self.name = "Interpolate Models"
+        self.icon = "BsTornado"
+        self.sub = "Utility"
+
+    def perform_interp(self, bin_a: np.ndarray, bin_b: np.ndarray, amount: int):
+        try:
+            amount_b = amount / 100
+            amount_a = 1 - amount_b
+
+            bin_a_mult = bin_a.astype(np.float64) * amount_a
+            bin_b_mult = bin_b.astype(np.float64) * amount_b
+            result = bin_a_mult + bin_b_mult
+
+            return result.astype(np.float32)
+        except:
+            # pylint: disable=raise-missing-from
+            raise ValueError(
+                "These models are not compatible and able not able to be interpolated together"
+            )
+
+    def check_can_interp(self, bin_a: np.ndarray, bin_b: np.ndarray, net_tuple_a):
+        param_path_a, _, input_name_a, output_name_a = net_tuple_a
+        interp_50 = self.perform_interp(bin_a, bin_b, 50)
+        fake_img = np.ones((3, 3, 3), dtype=np.float32, order="F")
+        new_net_tuple = (param_path_a, interp_50, input_name_a, output_name_a)
+        result = NcnnUpscaleImageNode().run(new_net_tuple, fake_img)
+        del interp_50, new_net_tuple
+
+        mean_color = np.mean(result)
+        del result
+        return mean_color > 0.5
+
+    def run(
+        self, net_tuple_a: tuple, net_tuple_b: tuple, amount: str
+    ) -> List[Tuple[str, np.ndarray, str, str]]:
+
+        param_path_a, bin_data_a, input_name_a, output_name_a = net_tuple_a
+        _, bin_data_b, _, _ = net_tuple_b
+
+        logger.info(len(bin_data_a))
+        logger.info(len(bin_data_b))
+        assert len(bin_data_a) == len(
+            bin_data_b
+        ), "The provided model bins are not compatible."
+
+        logger.info(f"Interpolating NCNN models...")
+        if not self.check_can_interp(bin_data_a, bin_data_b, net_tuple_a):
+            raise ValueError(
+                "These NCNN models are not compatible and not able to be interpolated together"
+            )
+
+        interp_bin_data = self.perform_interp(bin_data_a, bin_data_b, int(amount))
+
+        # Put all this info with the net and disguise it as just the net
+        return [(param_path_a, interp_bin_data, input_name_a, output_name_a)]
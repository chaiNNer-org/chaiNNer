<<<<<<< HEAD
from typing import Tuple
import numpy as np
=======
import numpy as np
from sanic.log import logger
>>>>>>> e4e2d9cc


def get_opencv_formats():
    available_formats = []
    try:
        import cv2

        # Bitmaps
        available_formats.extend([".bmp", ".dib"])

        # JPEG
        available_formats.extend([".jpg", ".jpeg", ".jpe", ".jp2"])

        # PNG, WebP, Tiff
        available_formats.extend([".png", ".webp", ".tiff"])

        # Portable image format
        available_formats.extend([".pbm", ".pgm", ".ppm", ".pxm", ".pnm"])

        # Sun Rasters
        available_formats.extend([".sr", ".ras"])

        # OpenEXR
        available_formats.extend([".exr"])

        # Radiance HDR
        available_formats.extend([".hdr", ".pic"])
    except:
        print("OpenCV not installed")
    return available_formats


def get_pil_formats():
    available_formats = []
    try:
        from PIL import Image

        # Bitmaps
        available_formats.extend([".bmp", ".dib", ".xbm"])

        # DDS
        available_formats.extend([".dds"])

        # EPS
        available_formats.extend([".eps"])

        # GIF
        # available_formats.extend([".gif"])

        # Icons
        available_formats.extend([".icns", ".ico"])

        # JPEG
        available_formats.extend([".jpg", ".jpeg", ".jfif", ".jp2", ".jpx"])

        # Randoms
        available_formats.extend([".msp", ".pcx", ".sgi"])

        # PNG, WebP, TIFF
        available_formats.extend([".png", ".webp", ".tiff"])

        # APNG
        # available_formats.extend([".apng"])

        # Portable image format
        available_formats.extend([".pbm", ".pgm", ".ppm", ".pnm"])

        # TGA
        available_formats.extend([".tga"])
    except:
        print("Pillow not installed")
    return available_formats


def get_available_image_formats():
    available_formats = []
    available_formats.extend(get_opencv_formats())
    available_formats.extend(get_pil_formats())
    no_dupes = set(available_formats)
    return sorted(list(no_dupes))


<<<<<<< HEAD
def normalize_normals(
    x: np.ndarray, y: np.ndarray
) -> Tuple[np.ndarray, np.ndarray, np.ndarray]:
    # the square of the length of X and Y
    l_sq = np.square(x) + np.square(y)

    # if the length of X and Y is >1, then we have make it 1
=======
def normalize(img: np.ndarray) -> np.ndarray:
    dtype_max = 1
    try:
        dtype_max = np.iinfo(img.dtype).max
    except:
        logger.debug("img dtype is not int")
    return img.astype(np.float32) / dtype_max


def normalize_normals(
    x: np.ndarray, y: np.ndarray
) -> (np.ndarray, np.ndarray, np.ndarray):
    # The square of the length of X and Y
    l_sq = np.square(x) + np.square(y)

    # If the length of X and Y is >1, then make it 1
>>>>>>> e4e2d9cc
    l = np.sqrt(np.maximum(l_sq, 1))
    x /= l
    y /= l
    l_sq = np.minimum(l_sq, 1, out=l_sq)

<<<<<<< HEAD
    # compute Z
    z = np.sqrt(1 - l_sq)

    return x, y, z


def with_background(img: np.array, background: np.array):
    """Changes the given image to the background overlayed with the image."""
    assert img.ndim == 3 and img.shape[2] == 4, "The image has to be an RGBA image"
    assert (
        background.ndim == 3 and background.shape[2] == 4
    ), "The background has to be an RGBA image"

    a = 1 - (1 - img[:, :, 3]) * (1 - background[:, :, 3])
    img_blend = img[:, :, 3] / np.maximum(a, 0.0001)

    img[:, :, 0] *= img_blend
    img[:, :, 1] *= img_blend
    img[:, :, 2] *= img_blend
    img_blend = 1 - img_blend
    img[:, :, 0] += background[:, :, 0] * img_blend
    img[:, :, 1] += background[:, :, 1] * img_blend
    img[:, :, 2] += background[:, :, 2] * img_blend
    img[:, :, 3] = a

=======
    # Compute Z
    z = np.sqrt(1 - l_sq)

    return x, y, z

>>>>>>> e4e2d9cc
<|MERGE_RESOLUTION|>--- conflicted
+++ resolved
@@ -1,153 +1,130 @@
-<<<<<<< HEAD
-from typing import Tuple
-import numpy as np
-=======
-import numpy as np
-from sanic.log import logger
->>>>>>> e4e2d9cc
-
-
-def get_opencv_formats():
-    available_formats = []
-    try:
-        import cv2
-
-        # Bitmaps
-        available_formats.extend([".bmp", ".dib"])
-
-        # JPEG
-        available_formats.extend([".jpg", ".jpeg", ".jpe", ".jp2"])
-
-        # PNG, WebP, Tiff
-        available_formats.extend([".png", ".webp", ".tiff"])
-
-        # Portable image format
-        available_formats.extend([".pbm", ".pgm", ".ppm", ".pxm", ".pnm"])
-
-        # Sun Rasters
-        available_formats.extend([".sr", ".ras"])
-
-        # OpenEXR
-        available_formats.extend([".exr"])
-
-        # Radiance HDR
-        available_formats.extend([".hdr", ".pic"])
-    except:
-        print("OpenCV not installed")
-    return available_formats
-
-
-def get_pil_formats():
-    available_formats = []
-    try:
-        from PIL import Image
-
-        # Bitmaps
-        available_formats.extend([".bmp", ".dib", ".xbm"])
-
-        # DDS
-        available_formats.extend([".dds"])
-
-        # EPS
-        available_formats.extend([".eps"])
-
-        # GIF
-        # available_formats.extend([".gif"])
-
-        # Icons
-        available_formats.extend([".icns", ".ico"])
-
-        # JPEG
-        available_formats.extend([".jpg", ".jpeg", ".jfif", ".jp2", ".jpx"])
-
-        # Randoms
-        available_formats.extend([".msp", ".pcx", ".sgi"])
-
-        # PNG, WebP, TIFF
-        available_formats.extend([".png", ".webp", ".tiff"])
-
-        # APNG
-        # available_formats.extend([".apng"])
-
-        # Portable image format
-        available_formats.extend([".pbm", ".pgm", ".ppm", ".pnm"])
-
-        # TGA
-        available_formats.extend([".tga"])
-    except:
-        print("Pillow not installed")
-    return available_formats
-
-
-def get_available_image_formats():
-    available_formats = []
-    available_formats.extend(get_opencv_formats())
-    available_formats.extend(get_pil_formats())
-    no_dupes = set(available_formats)
-    return sorted(list(no_dupes))
-
-
-<<<<<<< HEAD
-def normalize_normals(
-    x: np.ndarray, y: np.ndarray
-) -> Tuple[np.ndarray, np.ndarray, np.ndarray]:
-    # the square of the length of X and Y
-    l_sq = np.square(x) + np.square(y)
-
-    # if the length of X and Y is >1, then we have make it 1
-=======
-def normalize(img: np.ndarray) -> np.ndarray:
-    dtype_max = 1
-    try:
-        dtype_max = np.iinfo(img.dtype).max
-    except:
-        logger.debug("img dtype is not int")
-    return img.astype(np.float32) / dtype_max
-
-
-def normalize_normals(
-    x: np.ndarray, y: np.ndarray
-) -> (np.ndarray, np.ndarray, np.ndarray):
-    # The square of the length of X and Y
-    l_sq = np.square(x) + np.square(y)
-
-    # If the length of X and Y is >1, then make it 1
->>>>>>> e4e2d9cc
-    l = np.sqrt(np.maximum(l_sq, 1))
-    x /= l
-    y /= l
-    l_sq = np.minimum(l_sq, 1, out=l_sq)
-
-<<<<<<< HEAD
-    # compute Z
-    z = np.sqrt(1 - l_sq)
-
-    return x, y, z
-
-
-def with_background(img: np.array, background: np.array):
-    """Changes the given image to the background overlayed with the image."""
-    assert img.ndim == 3 and img.shape[2] == 4, "The image has to be an RGBA image"
-    assert (
-        background.ndim == 3 and background.shape[2] == 4
-    ), "The background has to be an RGBA image"
-
-    a = 1 - (1 - img[:, :, 3]) * (1 - background[:, :, 3])
-    img_blend = img[:, :, 3] / np.maximum(a, 0.0001)
-
-    img[:, :, 0] *= img_blend
-    img[:, :, 1] *= img_blend
-    img[:, :, 2] *= img_blend
-    img_blend = 1 - img_blend
-    img[:, :, 0] += background[:, :, 0] * img_blend
-    img[:, :, 1] += background[:, :, 1] * img_blend
-    img[:, :, 2] += background[:, :, 2] * img_blend
-    img[:, :, 3] = a
-
-=======
-    # Compute Z
-    z = np.sqrt(1 - l_sq)
-
-    return x, y, z
-
->>>>>>> e4e2d9cc
+from typing import Tuple
+import numpy as np
+from sanic.log import logger
+
+
+def get_opencv_formats():
+    available_formats = []
+    try:
+        import cv2
+
+        # Bitmaps
+        available_formats.extend([".bmp", ".dib"])
+
+        # JPEG
+        available_formats.extend([".jpg", ".jpeg", ".jpe", ".jp2"])
+
+        # PNG, WebP, Tiff
+        available_formats.extend([".png", ".webp", ".tiff"])
+
+        # Portable image format
+        available_formats.extend([".pbm", ".pgm", ".ppm", ".pxm", ".pnm"])
+
+        # Sun Rasters
+        available_formats.extend([".sr", ".ras"])
+
+        # OpenEXR
+        available_formats.extend([".exr"])
+
+        # Radiance HDR
+        available_formats.extend([".hdr", ".pic"])
+    except:
+        print("OpenCV not installed")
+    return available_formats
+
+
+def get_pil_formats():
+    available_formats = []
+    try:
+        from PIL import Image
+
+        # Bitmaps
+        available_formats.extend([".bmp", ".dib", ".xbm"])
+
+        # DDS
+        available_formats.extend([".dds"])
+
+        # EPS
+        available_formats.extend([".eps"])
+
+        # GIF
+        # available_formats.extend([".gif"])
+
+        # Icons
+        available_formats.extend([".icns", ".ico"])
+
+        # JPEG
+        available_formats.extend([".jpg", ".jpeg", ".jfif", ".jp2", ".jpx"])
+
+        # Randoms
+        available_formats.extend([".msp", ".pcx", ".sgi"])
+
+        # PNG, WebP, TIFF
+        available_formats.extend([".png", ".webp", ".tiff"])
+
+        # APNG
+        # available_formats.extend([".apng"])
+
+        # Portable image format
+        available_formats.extend([".pbm", ".pgm", ".ppm", ".pnm"])
+
+        # TGA
+        available_formats.extend([".tga"])
+    except:
+        print("Pillow not installed")
+    return available_formats
+
+
+def get_available_image_formats():
+    available_formats = []
+    available_formats.extend(get_opencv_formats())
+    available_formats.extend(get_pil_formats())
+    no_dupes = set(available_formats)
+    return sorted(list(no_dupes))
+
+
+def normalize(img: np.ndarray) -> np.ndarray:
+    dtype_max = 1
+    try:
+        dtype_max = np.iinfo(img.dtype).max
+    except:
+        logger.debug("img dtype is not int")
+    return img.astype(np.float32) / dtype_max
+
+
+def normalize_normals(
+    x: np.ndarray, y: np.ndarray
+) -> Tuple[np.ndarray, np.ndarray, np.ndarray]:
+    # The square of the length of X and Y
+    l_sq = np.square(x) + np.square(y)
+
+    # If the length of X and Y is >1, then make it 1
+    l = np.sqrt(np.maximum(l_sq, 1))
+    x /= l
+    y /= l
+    l_sq = np.minimum(l_sq, 1, out=l_sq)
+
+    # Compute Z
+    z = np.sqrt(1 - l_sq)
+
+    return x, y, z
+
+
+def with_background(img: np.array, background: np.array):
+    """Changes the given image to the background overlayed with the image."""
+    assert img.ndim == 3 and img.shape[2] == 4, "The image has to be an RGBA image"
+    assert (
+        background.ndim == 3 and background.shape[2] == 4
+    ), "The background has to be an RGBA image"
+
+    a = 1 - (1 - img[:, :, 3]) * (1 - background[:, :, 3])
+    img_blend = img[:, :, 3] / np.maximum(a, 0.0001)
+
+    img[:, :, 0] *= img_blend
+    img[:, :, 1] *= img_blend
+    img[:, :, 2] *= img_blend
+    img_blend = 1 - img_blend
+    img[:, :, 0] += background[:, :, 0] * img_blend
+    img[:, :, 1] += background[:, :, 1] * img_blend
+    img[:, :, 2] += background[:, :, 2] * img_blend
+    img[:, :, 3] = a
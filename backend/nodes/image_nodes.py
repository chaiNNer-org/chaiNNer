--- conflicted
+++ resolved
@@ -1286,11 +1286,6 @@
         return img
 
 
-<<<<<<< HEAD
-@NodeFactory.register("Image (Utility)", "Average Color Fix")
-class AverageColorFixNode(NodeBase):
-    """Fixes the average color of an upscaled image"""
-=======
 def normalize_normals(
     x: np.ndarray, y: np.ndarray
 ) -> (np.ndarray, np.ndarray, np.ndarray):
@@ -1312,13 +1307,135 @@
 @NodeFactory.register("Image (Utility)", "Normalize")
 class NormalizeNode(NodeBase):
     """Normalize normal map"""
->>>>>>> 1a44b0c0
 
     def __init__(self):
         """Constructor"""
         super().__init__()
         self.description = (
-<<<<<<< HEAD
+            "Normalizes the given normal map."
+            " Only the R and G channels of the input image will be used."
+        )
+        self.inputs = [
+            ImageInput("Normal map RG"),
+        ]
+        self.outputs = [ImageOutput("Normal map RGB")]
+        self.icon = "MdOutlineAutoFixHigh"
+        self.sub = "Normal map"
+
+    def run(self, img: np.ndarray) -> np.ndarray:
+        """Takes an a normal map and normalize it"""
+
+        logger.info(f"Normalizing image")
+        assert img.ndim == 3, "The input image must be an RGB or RGBA image"
+
+        # convert BGR to XY
+        x = normalize(img[:, :, 2]) * 2 - 1
+        y = normalize(img[:, :, 1]) * 2 - 1
+
+        x, y, z = normalize_normals(x, y)
+
+        r_norm = (x + 1) * 0.5
+        g_norm = (y + 1) * 0.5
+        b_norm = z
+
+        return cv2.merge((b_norm, g_norm, r_norm))
+
+
+@NodeFactory.register("Image (Utility)", "Normal Addition")
+class NormalAdditionNode(NodeBase):
+    """Add together two normal maps"""
+
+    def __init__(self):
+        """Constructor"""
+        super().__init__()
+        self.description = (
+            "Add 2 normal maps together."
+            " Only the R and G channels of the input image will be used."
+            " The output normal map is guaranteed to be normalized."
+        )
+        self.inputs = [
+            ImageInput("Normal map 1"),
+            SliderInput("Strength 1", 0, 100, 100),
+            ImageInput("Normal map 2"),
+            SliderInput("Strength 2", 0, 100, 100),
+        ]
+        self.outputs = [ImageOutput("Normal map")]
+        self.icon = "MdAddCircleOutline"
+        self.sub = "Normal map"
+
+    def run(self, n: np.ndarray, n_strength, m: np.ndarray, m_strength) -> np.ndarray:
+        """
+        Takes 2 normal maps and adds them.
+
+        The addition works by converting the normals into 2D slopes and then adding the slopes.
+        The sum of the slopes is then converted back into normals.
+
+        Why slopes? When adding 2 normal maps, we don't actually want to add the normals
+        themselves. Instead, we want to add the heightmaps that those normals represent.
+        Conceptually, we want to convert the normals into slopes (the derivatives of the
+        heightmap), integrate the slopes to get the heightmaps, add the heightmaps, derive the
+        heightmaps to get slopes, and then convert the slopes into normals again. Luckily,
+        adding together slopes is equivalent to adding together heightmaps, so we don't have to
+        integrate anything.
+        """
+
+        logger.info(f"Adding normal maps")
+        assert (
+            n.ndim == 3 and m.ndim == 3
+        ), "The input images must be RGB or RGBA images"
+
+        n_strength /= 100
+        m_strength /= 100
+
+        # convert BGR to XY
+        n_x = normalize(n[:, :, 2]) * 2 - 1
+        n_y = normalize(n[:, :, 1]) * 2 - 1
+        m_x = normalize(m[:, :, 2]) * 2 - 1
+        m_y = normalize(m[:, :, 1]) * 2 - 1
+
+        n_x, n_y, n_z = normalize_normals(n_x, n_y)
+        m_x, m_y, m_z = normalize_normals(m_x, m_y)
+
+        # slopes aren't defined for z=0, so we use a little trick
+        n_z = np.maximum(n_z, 0.001, out=n_z)
+        m_z = np.maximum(m_z, 0.001, out=m_z)
+
+        # This works as follows:
+        # 1. Use the normals n,m to calculate 3D plans (our slopes) centered at origin p_n,p_m.
+        # 2. Calculate the Z values of those planes at a_xy=(1,0) and b_xy=(0,1).
+        # 3. Add the Z values to together (weighted using their strength):
+        #    a_z = p_n[a_xy] * n_strength + p_m[a_xy] * m_strength, same for b_xy.
+        # 4. Define a=(1,0,a_z), b=(0,1,b_z).
+        # 5. The final normal will be normalize(cross(a,b)).
+
+        # if you do the maths by hand, you'll see that a bunch of things cancel out and
+        # you'll be left with this:
+
+        n_f = n_strength / n_z
+        m_f = m_strength / m_z
+        a_z = n_x * n_f + m_x * m_f
+        b_z = n_y * n_f + m_y * m_f
+
+        l_r = 1 / np.sqrt(np.square(a_z) + np.square(b_z) + 1)
+        x = a_z * l_r
+        y = b_z * l_r
+        z = l_r
+
+        r_norm = (x + 1) * 0.5
+        g_norm = (y + 1) * 0.5
+        b_norm = z
+
+        return cv2.merge((b_norm, g_norm, r_norm))
+
+
+@NodeFactory.register("Image (Utility)", "Average Color Fix")
+class AverageColorFixNode(NodeBase):
+    """Fixes the average color of an upscaled image"""
+
+    def __init__(self):
+        """Constructor"""
+        super().__init__()
+        self.description = (
             "Ensure that the average color of the large image is the same as the average color of the small image."
             "\nSome upscaler models slightly change the overall color of the original image."
             " Sometimes this is a desirable effect, but often it is just a problem."
@@ -1385,120 +1502,4 @@
 
         result = large + diff
 
-        return np.clip(result, 0, 1)
-=======
-            "Normalizes the given normal map."
-            " Only the R and G channels of the input image will be used."
-        )
-        self.inputs = [
-            ImageInput("Normal map RG"),
-        ]
-        self.outputs = [ImageOutput("Normal map RGB")]
-        self.icon = "MdOutlineAutoFixHigh"
-        self.sub = "Normal map"
-
-    def run(self, img: np.ndarray) -> np.ndarray:
-        """Takes an a normal map and normalize it"""
-
-        logger.info(f"Normalizing image")
-        assert img.ndim == 3, "The input image must be an RGB or RGBA image"
-
-        # convert BGR to XY
-        x = normalize(img[:, :, 2]) * 2 - 1
-        y = normalize(img[:, :, 1]) * 2 - 1
-
-        x, y, z = normalize_normals(x, y)
-
-        r_norm = (x + 1) * 0.5
-        g_norm = (y + 1) * 0.5
-        b_norm = z
-
-        return cv2.merge((b_norm, g_norm, r_norm))
-
-
-@NodeFactory.register("Image (Utility)", "Normal Addition")
-class NormalAdditionNode(NodeBase):
-    """Add together two normal maps"""
-
-    def __init__(self):
-        """Constructor"""
-        super().__init__()
-        self.description = (
-            "Add 2 normal maps together."
-            " Only the R and G channels of the input image will be used."
-            " The output normal map is guaranteed to be normalized."
-        )
-        self.inputs = [
-            ImageInput("Normal map 1"),
-            SliderInput("Strength 1", 0, 100, 100),
-            ImageInput("Normal map 2"),
-            SliderInput("Strength 2", 0, 100, 100),
-        ]
-        self.outputs = [ImageOutput("Normal map")]
-        self.icon = "MdAddCircleOutline"
-        self.sub = "Normal map"
-
-    def run(self, n: np.ndarray, n_strength, m: np.ndarray, m_strength) -> np.ndarray:
-        """
-        Takes 2 normal maps and adds them.
-
-        The addition works by converting the normals into 2D slopes and then adding the slopes.
-        The sum of the slopes is then converted back into normals.
-
-        Why slopes? When adding 2 normal maps, we don't actually want to add the normals
-        themselves. Instead, we want to add the heightmaps that those normals represent.
-        Conceptually, we want to convert the normals into slopes (the derivatives of the
-        heightmap), integrate the slopes to get the heightmaps, add the heightmaps, derive the
-        heightmaps to get slopes, and then convert the slopes into normals again. Luckily,
-        adding together slopes is equivalent to adding together heightmaps, so we don't have to
-        integrate anything.
-        """
-
-        logger.info(f"Adding normal maps")
-        assert (
-            n.ndim == 3 and m.ndim == 3
-        ), "The input images must be RGB or RGBA images"
-
-        n_strength /= 100
-        m_strength /= 100
-
-        # convert BGR to XY
-        n_x = normalize(n[:, :, 2]) * 2 - 1
-        n_y = normalize(n[:, :, 1]) * 2 - 1
-        m_x = normalize(m[:, :, 2]) * 2 - 1
-        m_y = normalize(m[:, :, 1]) * 2 - 1
-
-        n_x, n_y, n_z = normalize_normals(n_x, n_y)
-        m_x, m_y, m_z = normalize_normals(m_x, m_y)
-
-        # slopes aren't defined for z=0, so we use a little trick
-        n_z = np.maximum(n_z, 0.001, out=n_z)
-        m_z = np.maximum(m_z, 0.001, out=m_z)
-
-        # This works as follows:
-        # 1. Use the normals n,m to calculate 3D plans (our slopes) centered at origin p_n,p_m.
-        # 2. Calculate the Z values of those planes at a_xy=(1,0) and b_xy=(0,1).
-        # 3. Add the Z values to together (weighted using their strength):
-        #    a_z = p_n[a_xy] * n_strength + p_m[a_xy] * m_strength, same for b_xy.
-        # 4. Define a=(1,0,a_z), b=(0,1,b_z).
-        # 5. The final normal will be normalize(cross(a,b)).
-
-        # if you do the maths by hand, you'll see that a bunch of things cancel out and
-        # you'll be left with this:
-
-        n_f = n_strength / n_z
-        m_f = m_strength / m_z
-        a_z = n_x * n_f + m_x * m_f
-        b_z = n_y * n_f + m_y * m_f
-
-        l_r = 1 / np.sqrt(np.square(a_z) + np.square(b_z) + 1)
-        x = a_z * l_r
-        y = b_z * l_r
-        z = l_r
-
-        r_norm = (x + 1) * 0.5
-        g_norm = (y + 1) * 0.5
-        b_norm = z
-
-        return cv2.merge((b_norm, g_norm, r_norm))
->>>>>>> 1a44b0c0
+        return np.clip(result, 0, 1)
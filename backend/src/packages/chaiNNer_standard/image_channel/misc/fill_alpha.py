--- conflicted
+++ resolved
@@ -5,16 +5,7 @@
 import numpy as np
 from chainner_ext import fill_alpha_extend_color, fill_alpha_fragment_blur
 
-<<<<<<< HEAD
-from nodes.properties import expression
-=======
 import navi
-from nodes.impl.fill_alpha import (
-    convert_to_binary_alpha,
-    fill_alpha_edge_extend,
-    fill_alpha_fragment_blur,
-)
->>>>>>> 3c39d214
 from nodes.properties.inputs import EnumInput, ImageInput
 from nodes.properties.outputs import ImageOutput
 

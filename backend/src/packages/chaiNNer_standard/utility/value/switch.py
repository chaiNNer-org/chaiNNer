from __future__ import annotations

from enum import Enum

from api import KeyInfo
from nodes.groups import optional_list_group
from nodes.properties.inputs import AnyInput, EnumInput
from nodes.properties.outputs import BaseOutput
from nodes.utils.utils import ALPHABET

from .. import value_group


class ValueIndex(Enum):
    A = 0
    B = 1
    C = 2
    D = 3
    E = 4
    F = 5
    G = 6
    H = 7
    I = 8
    J = 9


@value_group.register(
    schema_id="chainner:utility:switch",
    name="Switch",
    description="Allows you to pass in multiple inputs and then change which one passes through to the output.",
    icon="BsShuffle",
    inputs=[
        EnumInput(ValueIndex).with_id(0),
<<<<<<< HEAD
        AnyInput(label="Value A").make_optional(),
        AnyInput(label="Value B").make_optional(),
=======
        AnyInput("Value A"),
        AnyInput("Value B"),
>>>>>>> e6119cb4
        optional_list_group(
            *[AnyInput(f"Value {letter}").make_optional() for letter in ALPHABET[2:10]],
        ),
    ],
    outputs=[
        BaseOutput(
            output_type="""
            let value = match Input0 {
                ValueIndex::A => Input1,
                ValueIndex::B => Input2,
                ValueIndex::C => Input3,
                ValueIndex::D => Input4,
                ValueIndex::E => Input5,
                ValueIndex::F => Input6,
                ValueIndex::G => Input7,
                ValueIndex::H => Input8,
                ValueIndex::I => Input9,
                ValueIndex::J => Input10,
                _ => never
            };

            match value {
                null => never,
                _ => value
            }
            """,
            label="Value",
        ).with_never_reason("The selected value should have a connection.")
    ],
    key_info=KeyInfo.enum(0),
    see_also=["chainner:utility:pass_through"],
)
def switch_node(selection: ValueIndex, *args: object | None) -> object:
    if args[selection.value] is not None:
        return args[selection.value]
    raise RuntimeError(
        "Invalid value selected. The selected value should have a connection."
    )<|MERGE_RESOLUTION|>--- conflicted
+++ resolved
@@ -31,13 +31,8 @@
     icon="BsShuffle",
     inputs=[
         EnumInput(ValueIndex).with_id(0),
-<<<<<<< HEAD
-        AnyInput(label="Value A").make_optional(),
-        AnyInput(label="Value B").make_optional(),
-=======
-        AnyInput("Value A"),
-        AnyInput("Value B"),
->>>>>>> e6119cb4
+        AnyInput("Value A").make_optional(),
+        AnyInput("Value B").make_optional(),
         optional_list_group(
             *[AnyInput(f"Value {letter}").make_optional() for letter in ALPHABET[2:10]],
         ),

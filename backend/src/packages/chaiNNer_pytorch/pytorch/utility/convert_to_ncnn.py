--- conflicted
+++ resolved
@@ -13,14 +13,6 @@
 
 from api import NodeContext
 from nodes.impl.ncnn.model import NcnnModelWrapper
-<<<<<<< HEAD
-from nodes.impl.onnx.load import load_onnx_model
-from nodes.impl.pytorch.convert_to_onnx_impl import (
-    convert_to_onnx_impl,
-    is_onnx_supported,
-)
-=======
->>>>>>> e7cf5915
 from nodes.properties.inputs import OnnxFpDropdown, SrModelInput
 from nodes.properties.outputs import NcnnModelOutput, TextOutput
 
@@ -51,7 +43,7 @@
     context: NodeContext, model: ImageModelDescriptor, is_fp16: int
 ) -> tuple[NcnnModelWrapper, str]:
     try:
-        from nodes.impl.onnx.model import OnnxGeneric
+        from nodes.impl.onnx.load import load_onnx_model
         from nodes.impl.pytorch.convert_to_onnx_impl import (
             convert_to_onnx_impl,
             is_onnx_supported,

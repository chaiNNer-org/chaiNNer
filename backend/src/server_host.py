from __future__ import annotations

import asyncio
import logging
import sys
from concurrent.futures import ThreadPoolExecutor
from dataclasses import asdict, dataclass
from json import dumps as stringify

import psutil
from sanic import Sanic
from sanic.log import access_logger, logger
from sanic.request import Request
from sanic.response import json
from sanic_cors import CORS

import api
from custom_types import UpdateProgressFn
from dependencies.store import DependencyInfo, install_dependencies, installed_packages
from events import EventQueue
from gpu import get_nvidia_helper
from response import error_response, success_response
from server_config import ServerConfig
from server_process_helper import WorkerServer


class AppContext:
    def __init__(self):
        self.config: ServerConfig = None  # type: ignore
        # This will be initialized by after_server_start.
        # This is necessary because we don't know Sanic's event loop yet.
        self.setup_queue: EventQueue = None  # type: ignore
        self.pool = ThreadPoolExecutor(max_workers=4)

    @staticmethod
    def get(app_instance: Sanic) -> AppContext:
        assert isinstance(app_instance.ctx, AppContext)
        return app_instance.ctx


app = Sanic("chaiNNer_host", ctx=AppContext())
app.config.REQUEST_TIMEOUT = sys.maxsize
app.config.RESPONSE_TIMEOUT = sys.maxsize
CORS(app)


class SSEFilter(logging.Filter):
    def filter(self, record):  # noqa: ANN001
        request = record.request  # type: ignore
        return not (
            (request.endswith(("/sse", "/setup-sse"))) and record.status == 200  # type: ignore
        )


worker: WorkerServer = WorkerServer()

setup_task = None

access_logger.addFilter(SSEFilter())


@app.route("/nodes")
async def nodes(request: Request):
    resp = await worker.proxy_request(request)
    return resp


@app.route("/run", methods=["POST"])
async def run(request: Request):
    return await worker.proxy_request(request, timeout=None)


@app.route("/run/individual", methods=["POST"])
async def run_individual(request: Request):
    logger.info("Running individual")
    return await worker.proxy_request(request)


@app.route("/clear-cache/individual", methods=["POST"])
async def clear_cache_individual(request: Request):
    return await worker.proxy_request(request)


@app.route("/pause", methods=["POST"])
async def pause(request: Request):
    return await worker.proxy_request(request)


@app.route("/resume", methods=["POST"])
async def resume(request: Request):
    return await worker.proxy_request(request, timeout=None)


@app.route("/kill", methods=["POST"])
async def kill(request: Request):
<<<<<<< HEAD
    try:
        response = await executor_server.proxy_request(request, timeout=3)
        if response.status > 200:
            if response.body is None:
                raise Exception(
                    "Unknown error occurred while attempting to stop execution."
                )
            raise Exception(response.body.decode())
    except Exception:
        try:
            logger.debug(
                "Regular kill failed, attempting to restart executor process..."
            )
            await executor_server.restart()
        except Exception as exception:
            return json(
                error_response("Error killing execution!", exception), status=500
            )
    return json(success_response(), status=200)
=======
    return await worker.proxy_request(request)
>>>>>>> 1d617789


@app.route("/python-info", methods=["GET"])
async def python_info(_request: Request):
    version = (
        f"{sys.version_info.major}.{sys.version_info.minor}.{sys.version_info.micro}"
    )
    return json({"python": sys.executable, "version": version})


@dataclass
class SystemStat:
    label: str
    percent: float


@app.route("/system-usage", methods=["GET"])
async def system_usage(_request: Request):
    stats_list = []
    cpu_usage = psutil.cpu_percent()
    mem_usage = psutil.virtual_memory().percent
    stats_list.append(SystemStat("CPU", cpu_usage))
    stats_list.append(SystemStat("RAM", mem_usage))
    nv = get_nvidia_helper()
    if nv is not None:
        for i in range(nv.num_gpus):
            total, used, _ = nv.get_current_vram_usage(i)
            stats_list.append(
                SystemStat(
                    f"VRAM {i}" if nv.num_gpus > 1 else "VRAM",
                    used / total * 100,
                )
            )
    return json([asdict(x) for x in stats_list])


@app.route("/packages", methods=["GET"])
async def get_packages(request: Request):
    return await worker.proxy_request(request)


@app.route("/installed-dependencies", methods=["GET"])
async def get_installed_dependencies(request: Request):
    installed_deps: dict[str, str] = {}
    packages = await worker.get_packages()
    for package in packages:
        for pkg_dep in package.dependencies:
            installed_version = installed_packages.get(pkg_dep.pypi_name, None)
            if installed_version is not None:
                installed_deps[pkg_dep.pypi_name] = installed_version

    return json(installed_deps)


@app.route("/features")
async def get_features(request: Request):
    return await worker.proxy_request(request)


@app.get("/sse")
async def sse(request: Request):
    headers = {"Cache-Control": "no-cache"}
    response = await request.respond(headers=headers, content_type="text/event-stream")
    while True:
        try:
            async for data in worker.get_sse(request):
                if response is not None:
                    await response.send(data)
        except Exception:
            break


@app.get("/setup-sse")
async def setup_sse(request: Request):
    ctx = AppContext.get(request.app)
    headers = {"Cache-Control": "no-cache"}
    response = await request.respond(headers=headers, content_type="text/event-stream")
    while True:
        try:
            message = await ctx.setup_queue.get()
            if response is not None:
                await response.send(f"event: {message['event']}\n")
                await response.send(f"data: {stringify(message['data'])}\n\n")
        except Exception:
            break


async def import_packages(
    config: ServerConfig,
    update_progress_cb: UpdateProgressFn,
):
    async def install_deps(dependencies: list[api.Dependency]):
        dep_info: list[DependencyInfo] = [
            DependencyInfo(
                package_name=dep.pypi_name,
                display_name=dep.display_name,
                version=dep.version,
                extra_index_url=dep.extra_index_url,
            )
            for dep in dependencies
        ]
        await install_dependencies(dep_info, update_progress_cb, logger)

    packages = await worker.get_packages()

    logger.info("Checking dependencies...")

    to_install: list[api.Dependency] = []
    for package in packages:
        logger.info(f"Checking dependencies for {package.name}...")

        if config.install_builtin_packages:
            to_install.extend(package.dependencies)
            continue

        if package.name == "chaiNNer_standard":
            to_install.extend(package.dependencies)

        # check auto updates
        for dep in package.dependencies:
            is_installed = installed_packages.get(dep.pypi_name, None) is not None
            if dep.auto_update and is_installed:
                to_install.append(dep)

    if len(to_install) > 0:
        try:
            await install_deps(to_install)

            flags = []
            if config.error_on_failed_node:
                flags.append("--error-on-failed-node")

            if config.close_after_start:
                flags.append("--close-after-start")

            await worker.restart(flags)
        except Exception as ex:
            logger.error(f"Error installing dependencies: {ex}", exc_info=True)
            if config.close_after_start:
                raise ValueError("Error installing dependencies") from ex

    logger.info("Done checking dependencies...")


async def setup(sanic_app: Sanic, loop: asyncio.AbstractEventLoop):
    setup_queue = AppContext.get(sanic_app).setup_queue

    async def update_progress(
        message: str, progress: float, status_progress: float | None = None
    ):
        await setup_queue.put_and_wait(
            {
                "event": "backend-status",
                "data": {
                    "message": message,
                    "progress": progress,
                    "statusProgress": status_progress,
                },
            },
            timeout=1,
        )

    logger.info("Starting setup...")

    await setup_queue.put_and_wait(
        {
            "event": "backend-started",
            "data": None,
        },
        timeout=1,
    )

    await update_progress("Importing nodes...", 0.0, None)

    logger.info("Importing nodes...")

    # Now we can load all the nodes
    await import_packages(AppContext.get(sanic_app).config, update_progress)

    logger.info("Sending backend ready...")

    await update_progress("Loading Nodes...", 1.0, None)

    # Wait to send backend-ready until nodes are loaded
    await worker.wait_for_ready()

    await setup_queue.put_and_wait(
        {
            "event": "backend-ready",
            "data": None,
        },
        timeout=1,
    )

    logger.info("Done.")


exit_code = 0

setup_task = None


async def close_server(sanic_app: Sanic):
    # now we can close the server
    logger.info("Closing server...")

    try:
        if setup_task is not None:
            await setup_task
    except Exception as ex:
        logger.error(f"Error waiting for server to start: {ex}")

    await worker.stop()
    sanic_app.stop()


@app.after_server_stop
async def after_server_stop(_sanic_app: Sanic, _loop: asyncio.AbstractEventLoop):
    await worker.stop()
    logger.info("Server closed.")


@app.after_server_start
async def after_server_start(sanic_app: Sanic, loop: asyncio.AbstractEventLoop):
    global setup_task
    await worker.start()

    # initialize the queues
    ctx = AppContext.get(sanic_app)
    ctx.setup_queue = EventQueue()

    await worker.wait_for_ready()

    # start the setup task
    setup_task = loop.create_task(setup(sanic_app, loop))

    # start task to close the server
    if ctx.config.close_after_start:
        loop.create_task(close_server(sanic_app))


def main():
    config = ServerConfig.parse_argv()
    AppContext.get(app).config = config
    app.run(port=config.port, single_process=True)
    if exit_code != 0:
        sys.exit(exit_code)


if __name__ == "__main__":
    main()<|MERGE_RESOLUTION|>--- conflicted
+++ resolved
@@ -93,9 +93,8 @@
 
 @app.route("/kill", methods=["POST"])
 async def kill(request: Request):
-<<<<<<< HEAD
     try:
-        response = await executor_server.proxy_request(request, timeout=3)
+        response = await worker.proxy_request(request, timeout=3)
         if response.status > 200:
             if response.body is None:
                 raise Exception(
@@ -107,15 +106,12 @@
             logger.debug(
                 "Regular kill failed, attempting to restart executor process..."
             )
-            await executor_server.restart()
+            await worker.restart()
         except Exception as exception:
             return json(
                 error_response("Error killing execution!", exception), status=500
             )
     return json(success_response(), status=200)
-=======
-    return await worker.proxy_request(request)
->>>>>>> 1d617789
 
 
 @app.route("/python-info", methods=["GET"])

import asyncio
import functools
import gc
import importlib
import logging
import os
import sys
import traceback
from concurrent.futures import ThreadPoolExecutor
from json import dumps as stringify
from typing import Any, Dict, List, Optional, TypedDict

# pylint: disable-next=unused-import
import cv2  # type: ignore
from sanic import Sanic
from sanic.log import access_logger, logger
from sanic.request import Request
from sanic.response import json
from sanic_cors import CORS

<<<<<<< HEAD
import api
from base_types import NodeId, OutputId
=======
from base_types import NodeId
>>>>>>> 77b49ce5
from chain.cache import OutputCache
from chain.json import JsonNode, parse_json
from chain.optimize import optimize
from events import EventQueue, ExecutionErrorData
from nodes.group import Group
from nodes.utils.exec_options import (
    JsonExecutionOptions,
    parse_execution_options,
    set_execution_options,
)
from process import (
    Executor,
    NodeExecutionError,
    Output,
    compute_broadcast,
    timed_supplier,
    to_output,
)
from progress import Aborted
from response import (
    alreadyRunningResponse,
    errorResponse,
    noExecutorResponse,
    successResponse,
)


class AppContext:
    def __init__(self):
        self.executor: Optional[Executor] = None
        self.cache: Dict[NodeId, Output] = dict()
        # This will be initialized by setup_queue.
        # This is necessary because we don't know Sanic's event loop yet.
        self.queue: EventQueue = None  # type: ignore
        self.pool = ThreadPoolExecutor(max_workers=4)

    @staticmethod
    def get(app_instance: Sanic) -> "AppContext":
        assert isinstance(app_instance.ctx, AppContext)
        return app_instance.ctx


app = Sanic("chaiNNer", ctx=AppContext())
app.config.REQUEST_TIMEOUT = sys.maxsize
app.config.RESPONSE_TIMEOUT = sys.maxsize
CORS(app)

for package in os.listdir("./packages"):
    logger.info(package)
    importlib.import_module(f"packages.{package}")

api.registry.load_nodes(__file__)

logger.info(api.registry.categories)


class SSEFilter(logging.Filter):
    def filter(self, record):
        return not (record.request.endswith("/sse") and record.status == 200)  # type: ignore


class ZeroCounter:
    def __init__(self) -> None:
        self.count = 0

    async def wait_zero(self) -> None:
        while self.count != 0:
            await asyncio.sleep(0.01)

    def __enter__(self):
        self.count += 1

    def __exit__(self, _exc_type, _exc_value, _exc_traceback):
        self.count -= 1


runIndividualCounter = ZeroCounter()


access_logger.addFilter(SSEFilter())


@app.route("/nodes")
async def nodes(_):
    """Gets a list of all nodes as well as the node information"""
    logger.debug(api.registry.categories)

    node_list = []
    for node, sub in api.registry.nodes.values():
        node_dict = {
            "schemaId": node.schema_id,
            "name": node.name,
            "category": sub.category.name,
            "inputs": [x.toDict() for x in node.inputs],
            "outputs": [x.toDict() for x in node.outputs],
            "groupLayout": [
                g.toDict() if isinstance(g, Group) else g for g in node.group_layout
            ],
            "description": node.description,
            "icon": node.icon,
            "subcategory": sub.name,
            "nodeType": node.type,
            "hasSideEffects": node.side_effects,
            "deprecated": node.deprecated,
        }
        if node.type == "iterator":
            node_dict["defaultNodes"] = node.get_default_nodes()  # type: ignore
        node_list.append(node_dict)

    return json(
        {
            "nodes": node_list,
            "categories": [x.toDict() for x in api.registry.categories],
            "categoriesMissingNodes": [],
        }
    )


class RunRequest(TypedDict):
    data: List[JsonNode]
    options: JsonExecutionOptions
    sendBroadcastData: bool


@app.route("/run", methods=["POST"])
async def run(request: Request):
    """Runs the provided nodes"""
    ctx = AppContext.get(request.app)

    if ctx.executor:
        message = "Cannot run another executor while the first one is still running."
        logger.warning(message)
        return json(alreadyRunningResponse(message), status=500)

    try:
        # wait until all previews are done
        await runIndividualCounter.wait_zero()

        full_data: RunRequest = dict(request.json)  # type: ignore
        logger.debug(full_data)
        chain, inputs = parse_json(full_data["data"])
        optimize(chain)

        logger.info("Running new executor...")
        exec_opts = parse_execution_options(full_data["options"])
        set_execution_options(exec_opts)
        logger.debug(f"Using device: {exec_opts.full_device}")
        executor = Executor(
            chain,
            inputs,
            full_data["sendBroadcastData"],
            app.loop,
            ctx.queue,
            ctx.pool,
            parent_cache=OutputCache(static_data=ctx.cache.copy()),
        )
        try:
            ctx.executor = executor
            await executor.run()
        except Aborted:
            pass
        finally:
            ctx.executor = None
            gc.collect()

        await ctx.queue.put(
            {"event": "finish", "data": {"message": "Successfully ran nodes!"}}
        )
        return json(successResponse("Successfully ran nodes!"), status=200)
    except Exception as exception:
        logger.error(exception, exc_info=True)
        logger.error(traceback.format_exc())

        error: ExecutionErrorData = {
            "message": "Error running nodes!",
            "source": None,
            "exception": str(exception),
        }
        if isinstance(exception, NodeExecutionError):
            error["source"] = {
                "nodeId": exception.node.id,
                "schemaId": exception.node.schema_id,
                "inputs": exception.inputs,
            }

        await ctx.queue.put({"event": "execution-error", "data": error})
        return json(errorResponse("Error running nodes!", exception), status=500)


class RunIndividualRequest(TypedDict):
    id: NodeId
    inputs: List[Any]
    schemaId: str
    options: JsonExecutionOptions


@app.route("/run/individual", methods=["POST"])
async def run_individual(request: Request):
    """Runs a single node"""
    ctx = AppContext.get(request.app)
    try:
        full_data: RunIndividualRequest = dict(request.json)  # type: ignore
        if ctx.cache.get(full_data["id"], None) is not None:
            del ctx.cache[full_data["id"]]
        logger.debug(full_data)
        exec_opts = parse_execution_options(full_data["options"])
        set_execution_options(exec_opts)
        logger.debug(f"Using device: {exec_opts.full_device}")
        # Create node based on given category/name information
        node_instance = api.registry.get_node(full_data["schemaId"])

        # Enforce that all inputs match the expected input schema
        enforced_inputs = []
        if node_instance.type == "iteratorHelper":
            enforced_inputs = full_data["inputs"]
        else:
            node_inputs = node_instance.inputs
            for idx, node_input in enumerate(full_data["inputs"]):
                enforced_inputs.append(node_inputs[idx].enforce_(node_input))

        with runIndividualCounter:
            # Run the node and pass in inputs as args
            run_func = functools.partial(node_instance.run, *full_data["inputs"])
            raw_output, execution_time = await app.loop.run_in_executor(
                None, timed_supplier(run_func)
            )
            output = to_output(raw_output, node_instance)

            # Cache the output of the node
            ctx.cache[full_data["id"]] = output

        # Broadcast the output from the individual run
        node_outputs = node_instance.outputs
        if len(node_outputs) > 0:
            data, types = compute_broadcast(output, node_outputs)
            await ctx.queue.put(
                {
                    "event": "node-finish",
                    "data": {
                        "finished": [],
                        "nodeId": full_data["id"],
                        "executionTime": execution_time,
                        "data": data,
                        "types": types,
                        "progressPercent": None,
                    },
                }
            )
        del node_instance, run_func
        gc.collect()
        return json({"success": True, "data": None})
    except Exception as exception:
        logger.error(exception, exc_info=True)
        return json({"success": False, "error": str(exception)})


@app.route("/clearcache/individual", methods=["POST"])
async def clear_cache_individual(request: Request):
    ctx = AppContext.get(request.app)
    try:
        full_data = dict(request.json)  # type: ignore
        if ctx.cache.get(full_data["id"], None) is not None:
            del ctx.cache[full_data["id"]]
        return json({"success": True, "data": None})
    except Exception as exception:
        logger.error(exception, exc_info=True)
        return json({"success": False, "error": str(exception)})


@app.get("/sse")
async def sse(request: Request):
    ctx = AppContext.get(request.app)
    headers = {"Cache-Control": "no-cache"}
    response = await request.respond(headers=headers, content_type="text/event-stream")
    while True:
        message = await ctx.queue.get()
        if response is not None:
            await response.send(f"event: {message['event']}\n")
            await response.send(f"data: {stringify(message['data'])}\n\n")


@app.after_server_start
async def setup_queue(sanic_app: Sanic, _):
    AppContext.get(sanic_app).queue = EventQueue()


@app.route("/pause", methods=["POST"])
async def pause(request: Request):
    """Pauses the current execution"""
    ctx = AppContext.get(request.app)

    if not ctx.executor:
        message = "No executor to pause"
        logger.warning(message)
        return json(noExecutorResponse(message), status=400)

    try:
        logger.info("Executor found. Attempting to pause...")
        ctx.executor.pause()
        return json(successResponse("Successfully paused execution!"), status=200)
    except Exception as exception:
        logger.log(2, exception, exc_info=True)
        return json(errorResponse("Error pausing execution!", exception), status=500)


@app.route("/resume", methods=["POST"])
async def resume(request: Request):
    """Pauses the current execution"""
    ctx = AppContext.get(request.app)

    if not ctx.executor:
        message = "No executor to resume"
        logger.warning(message)
        return json(noExecutorResponse(message), status=400)

    try:
        logger.info("Executor found. Attempting to resume...")
        ctx.executor.resume()
        return json(successResponse("Successfully resumed execution!"), status=200)
    except Exception as exception:
        logger.log(2, exception, exc_info=True)
        return json(errorResponse("Error resuming execution!", exception), status=500)


@app.route("/kill", methods=["POST"])
async def kill(request: Request):
    """Kills the current execution"""
    ctx = AppContext.get(request.app)

    if not ctx.executor:
        message = "No executor to kill"
        logger.warning("No executor to kill")
        return json(noExecutorResponse(message), status=400)

    try:
        logger.info("Executor found. Attempting to kill...")
        ctx.executor.kill()
        while ctx.executor:
            await asyncio.sleep(0.0001)
        return json(successResponse("Successfully killed execution!"), status=200)
    except Exception as exception:
        logger.log(2, exception, exc_info=True)
        return json(errorResponse("Error killing execution!", exception), status=500)


@app.route("/listgpus/ncnn", methods=["GET"])
async def list_ncnn_gpus(_request: Request):
    """Lists the available GPUs for NCNN"""
    try:
        # pylint: disable=import-outside-toplevel
        from ncnn_vulkan import ncnn

        result = []
        for i in range(ncnn.get_gpu_count()):
            result.append(ncnn.get_gpu_info(i).device_name())
        return json(result)
    except Exception as exception:
        logger.error(exception, exc_info=True)
        return json([])


@app.route("/python-info", methods=["GET"])
async def python_info(_request: Request):
    version = (
        f"{sys.version_info.major}.{sys.version_info.minor}.{sys.version_info.micro}"
    )
    return json({"python": sys.executable, "version": version})


if __name__ == "__main__":
    try:
        port = int(sys.argv[1]) or 8000
    except:
        port = 8000

    if sys.argv[1] != "--no-run":
        app.run(port=port)<|MERGE_RESOLUTION|>--- conflicted
+++ resolved
@@ -18,12 +18,8 @@
 from sanic.response import json
 from sanic_cors import CORS
 
-<<<<<<< HEAD
 import api
-from base_types import NodeId, OutputId
-=======
 from base_types import NodeId
->>>>>>> 77b49ce5
 from chain.cache import OutputCache
 from chain.json import JsonNode, parse_json
 from chain.optimize import optimize
@@ -42,7 +38,7 @@
     timed_supplier,
     to_output,
 )
-from progress import Aborted
+from progress_controller import Aborted
 from response import (
     alreadyRunningResponse,
     errorResponse,

--- conflicted
+++ resolved
@@ -103,17 +103,11 @@
         existing_cache: Dict[str, Any],
         parent_executor: Optional[Executor] = None,
     ):
-<<<<<<< HEAD
-        self.execution_id = uuid.uuid4().hex
-        self.nodes = nodes
-        self.output_cache = existing_cache
-        self.cache_hit_state = {node["id"]: 0 for node in self.nodes.values()}
-=======
         self.execution_id: str = uuid.uuid4().hex
         self.nodes: Dict[str, UsableData] = nodes
         self.output_cache: Dict[str, Any] = existing_cache
         self.__broadcast_tasks: List[asyncio.Task[None]] = []
->>>>>>> 1d0346fb
+        self.cache_hit_state = {node["id"]: 0 for node in self.nodes.values()}
 
         self.killed: bool = False
         self.paused: bool = False
@@ -140,8 +134,7 @@
         logger.debug(f"Running node {node_id}")
         # Return cached output value from an already-run node if that cached output exists
         if self.output_cache.get(node_id, None) is not None:
-<<<<<<< HEAD
-            await self.queue.put(self.__create_node_finish())
+            await self.queue.put(self.__create_node_finish(node_id))
             temp = self.output_cache[node_id]
             self.cache_hit_state[node_id] += 1
             logger.info(
@@ -160,10 +153,6 @@
                 logger.info("deleting cache entry for node: " + node_id)
                 del self.output_cache[node_id]
             return temp
-=======
-            await self.queue.put(self.__create_node_finish(node_id))
-            return self.output_cache[node_id]
->>>>>>> 1d0346fb
 
         inputs = []
         for node_input in node["inputs"]:
@@ -265,13 +254,8 @@
 
             await self.__broadcast_data(node_instance, node_id, execution_time, output)
             # Cache the output of the node
-<<<<<<< HEAD
             if node["cacheOptions"]["shouldCache"]:
                 self.output_cache[node_id] = output
-            await self.queue.put(self.__create_node_finish())
-=======
-            self.output_cache[node_id] = output
->>>>>>> 1d0346fb
             del node_instance, run_func
             return output
 

from __future__ import annotations

from typing import Any, Generic, Literal, Mapping, TypeVar

import navi

from .types import InputId, OutputId

OutputKind = Literal["image", "large-image", "tagged", "generic"]
BroadcastData = Mapping[str, object]

T = TypeVar("T")


class BaseOutput(Generic[T]):
    def __init__(
        self,
        output_type: navi.ExpressionJson,
        label: str,
        kind: OutputKind = "generic",
        has_handle: bool = True,
        associated_type: Any = None,
    ):
        self.output_type: navi.ExpressionJson = output_type
        self.label: str = label
        self.id: OutputId = OutputId(-1)
        self.never_reason: str | None = None
        self.kind: OutputKind = kind
        self.has_handle: bool = has_handle
<<<<<<< HEAD
        self.passthrough_of: InputId | None = None
=======
        self.pass_through_of: InputId | None = None
>>>>>>> 78f5d906

        self.associated_type: Any = associated_type

        # Optional documentation
        self.description: str | None = None
        self.should_suggest: bool = False

    def to_dict(self):
        return {
            "id": self.id,
            "type": self.output_type,
            "label": self.label,
            "neverReason": self.never_reason,
            "kind": self.kind,
            "hasHandle": self.has_handle,
<<<<<<< HEAD
            "passthroughOf": self.passthrough_of,
=======
            "passThroughOf": self.pass_through_of,
>>>>>>> 78f5d906
            "description": self.description,
            "suggest": self.should_suggest,
        }

    def with_id(self, output_id: OutputId | int):
        self.id = OutputId(output_id)
        return self

    def with_never_reason(self, reason: str):
        self.never_reason = reason
        return self

    def with_docs(self, *description: str):
        self.description = "\n\n".join(description)
        return self

    def suggest(self):
        self.should_suggest = True
        return self

<<<<<<< HEAD
    def as_passthrough_of(self, input_id: InputId | int):
        self.passthrough_of = InputId(input_id)
        return self

    def get_broadcast_data(self, _value: object):
=======
    def as_pass_through_of(self, input_id: InputId | int):
        self.pass_through_of = InputId(input_id)
        return self

    def get_broadcast_data(self, _value: T) -> BroadcastData | None:
>>>>>>> 78f5d906
        return None

    def get_broadcast_type(self, _value: T) -> navi.ExpressionJson | None:
        return None

    def enforce(self, value: object) -> T:
        assert value is not None
        return value  # type: ignore<|MERGE_RESOLUTION|>--- conflicted
+++ resolved
@@ -27,11 +27,7 @@
         self.never_reason: str | None = None
         self.kind: OutputKind = kind
         self.has_handle: bool = has_handle
-<<<<<<< HEAD
         self.passthrough_of: InputId | None = None
-=======
-        self.pass_through_of: InputId | None = None
->>>>>>> 78f5d906
 
         self.associated_type: Any = associated_type
 
@@ -47,11 +43,7 @@
             "neverReason": self.never_reason,
             "kind": self.kind,
             "hasHandle": self.has_handle,
-<<<<<<< HEAD
             "passthroughOf": self.passthrough_of,
-=======
-            "passThroughOf": self.pass_through_of,
->>>>>>> 78f5d906
             "description": self.description,
             "suggest": self.should_suggest,
         }
@@ -72,19 +64,11 @@
         self.should_suggest = True
         return self
 
-<<<<<<< HEAD
     def as_passthrough_of(self, input_id: InputId | int):
         self.passthrough_of = InputId(input_id)
         return self
 
-    def get_broadcast_data(self, _value: object):
-=======
-    def as_pass_through_of(self, input_id: InputId | int):
-        self.pass_through_of = InputId(input_id)
-        return self
-
     def get_broadcast_data(self, _value: T) -> BroadcastData | None:
->>>>>>> 78f5d906
         return None
 
     def get_broadcast_type(self, _value: T) -> navi.ExpressionJson | None:

--- conflicted
+++ resolved
@@ -124,27 +124,9 @@
             # pylint: disable=raise-missing-from
             raise RuntimeError("An unexpected error occurred during NCNN processing.")
 
-<<<<<<< HEAD
-    def run(self, net_data: NcnnNetData, img: np.ndarray, tile_mode: int) -> np.ndarray:
-=======
-    def run(
-        self, model: NcnnModel, img: np.ndarray, tile_size_target: int
-    ) -> np.ndarray:
-        h, w, _ = get_h_w_c(img)
+    def run(self, model: NcnnModel, img: np.ndarray, tile_mode: int) -> np.ndarray:
         model_c = model.get_model_in_nc()
 
-        if tile_size_target > 0:
-            # Calculate split factor using a tile size target
-            # Example: w == 1280, tile_size_target == 512
-            # 1280 / 512 = 2.5, ceil makes that 3, so split_factor == 3
-            # This effectively makes the tile size for the image 426
-            w_split_factor = int(np.ceil(w / tile_size_target))
-            h_split_factor = int(np.ceil(h / tile_size_target))
-            split_factor = max(w_split_factor, h_split_factor, 1)
-        else:
-            split_factor = None
-
->>>>>>> d4a9d613
         net = ncnn.Net()
 
         # Use vulkan compute
@@ -162,15 +144,11 @@
             elif ic == 4:
                 i = cv2.cvtColor(i, cv2.COLOR_BGRA2RGBA)
             i = self.upscale(
-<<<<<<< HEAD
-                i, net, net_data.input_name, net_data.output_name, tile_mode
-=======
                 i,
                 net,
                 model.layer_list[0].outputs[0],
                 model.layer_list[-1].outputs[0],
-                split_factor,
->>>>>>> d4a9d613
+                tile_mode,
             )
             if ic == 3:
                 i = cv2.cvtColor(i, cv2.COLOR_RGB2BGR)

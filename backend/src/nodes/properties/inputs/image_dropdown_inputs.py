--- conflicted
+++ resolved
@@ -298,96 +298,6 @@
     )
 
 
-<<<<<<< HEAD
-def CaptionPositionInput() -> DropDownInput:
-    """Select Caption Position"""
-    return DropDownInput(
-        input_type="CaptionPosition",
-        label="Caption Position",
-        options=[
-            {
-                "option": "Bottom",
-                "value": "bottom",
-            },
-            {
-                "option": "Top",
-                "value": "top",
-=======
-def EdgeFilterInput() -> DropDownInput:
-    return DropDownInput(
-        input_type="EdgeFilter",
-        label="Filter",
-        options=[
-            {
-                "option": "Sobel (dUdV) (3x3)",
-                "value": EdgeFilters.Sobel,
-            },
-            {
-                "option": "Sobel-like (5x5)",
-                "value": EdgeFilters.SobelLike5,
-            },
-            {
-                "option": "Sobel-like (7x7)",
-                "value": EdgeFilters.SobelLike7,
-            },
-            {
-                "option": "Sobel-like (9x9)",
-                "value": EdgeFilters.SobelLike9,
-            },
-            {
-                "option": "Prewitt (3x3)",
-                "value": EdgeFilters.Prewitt,
-            },
-            {
-                "option": "Scharr (3x3)",
-                "value": EdgeFilters.Scharr,
-            },
-            {
-                "option": "4 Sample (1x3)",
-                "value": EdgeFilters.FourSample,
-            },
-        ],
-    )
-
-
-def HeightMapSourceInput() -> DropDownInput:
-    return DropDownInput(
-        input_type="HeightMapSource",
-        label="Height Source",
-        options=[
-            {
-                "option": "Average RGB",
-                "value": HeightSource.AVG_RGB,
-            },
-            {
-                "option": "Max RGB",
-                "value": HeightSource.MAX_RGB,
-            },
-            {
-                "option": "Screen RGB",
-                "value": HeightSource.SCREEN_RGB,
-            },
-            {
-                "option": "Alpha",
-                "value": HeightSource.A,
-            },
-            {
-                "option": "Red",
-                "value": HeightSource.R,
-            },
-            {
-                "option": "Green",
-                "value": HeightSource.G,
-            },
-            {
-                "option": "Blue",
-                "value": HeightSource.B,
->>>>>>> d1aca37c
-            },
-        ],
-    )
-
-
 def NormalChannelInvertInput() -> DropDownInput:
     return DropDownInput(
         input_type="NormalChannelInvert",

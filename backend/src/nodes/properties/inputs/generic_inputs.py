--- conflicted
+++ resolved
@@ -470,153 +470,6 @@
         raise ValueError("ColorInput cannot be made optional")
 
 
-<<<<<<< HEAD
-=======
-class VideoContainer(Enum):
-    MKV = "mkv"
-    MP4 = "mp4"
-    MOV = "mov"
-    WEBM = "webm"
-    AVI = "avi"
-    GIF = "gif"
-
-
-VIDEO_CONTAINERS = {
-    VideoContainer.MKV: "mkv",
-    VideoContainer.MP4: "mp4",
-    VideoContainer.MOV: "mov",
-    VideoContainer.WEBM: "WebM",
-    VideoContainer.AVI: "avi",
-    VideoContainer.GIF: "GIF",
-}
-
-
-VIDEO_FFV1_CONTAINERS: list[VideoContainer] = [VideoContainer.MKV]
-
-
-def VideoFfv1ContainerDropdown() -> DropDownInput:
-    return DropDownInput(
-        input_type="VideoContainer",
-        label="Container",
-        label_style="inline",
-        options=[
-            {"option": VIDEO_CONTAINERS[vc], "value": vc.value}
-            for vc in VIDEO_FFV1_CONTAINERS
-        ],
-        associated_type=VideoContainer,
-    )
-
-
-VIDEO_VP9_CONTAINERS: list[VideoContainer] = [
-    VideoContainer.WEBM,
-    VideoContainer.MP4,
-    VideoContainer.MKV,
-]
-
-
-def VideoVp9ContainerDropdown() -> DropDownInput:
-    return DropDownInput(
-        input_type="VideoContainer",
-        label="Container",
-        label_style="inline",
-        options=[
-            {"option": VIDEO_CONTAINERS[vc], "value": vc.value}
-            for vc in VIDEO_VP9_CONTAINERS
-        ],
-        associated_type=VideoContainer,
-    )
-
-
-VIDEO_H264_CONTAINERS: list[VideoContainer] = [
-    VideoContainer.MKV,
-    VideoContainer.MP4,
-    VideoContainer.MOV,
-    VideoContainer.AVI,
-]
-
-
-def VideoH264ContainerDropdown() -> DropDownInput:
-    return DropDownInput(
-        input_type="VideoContainer",
-        label="Container",
-        label_style="inline",
-        options=[
-            {"option": VIDEO_CONTAINERS[vc], "value": vc.value}
-            for vc in VIDEO_H264_CONTAINERS
-        ],
-        associated_type=VideoContainer,
-    )
-
-
-VIDEO_H265_CONTAINERS: list[VideoContainer] = [
-    VideoContainer.MKV,
-    VideoContainer.MP4,
-    VideoContainer.MOV,
-]
-
-
-def VideoH265ContainerDropdown() -> DropDownInput:
-    return DropDownInput(
-        input_type="VideoContainer",
-        label="Container",
-        label_style="inline",
-        options=[
-            {"option": VIDEO_CONTAINERS[vc], "value": vc.value}
-            for vc in VIDEO_H265_CONTAINERS
-        ],
-        associated_type=VideoContainer,
-    )
-
-
-class VideoEncoder(Enum):
-    H264 = "libx264"
-    H265 = "libx265"
-    VP9 = "libvpx-vp9"
-    FFV1 = "ffv1"
-
-
-VIDEO_ENCODER_LABELS = {
-    VideoEncoder.H264: "H.264 (AVC)",
-    VideoEncoder.H265: "H.265 (HEVC)",
-    VideoEncoder.VP9: "VP9",
-    VideoEncoder.FFV1: "FFV1",
-}
-
-
-def VideoEncoderDropdown() -> DropDownInput:
-    return DropDownInput(
-        input_type="VideoEncoder",
-        label="Encoder",
-        label_style="inline",
-        options=[
-            {"option": label, "value": vc.value}
-            for vc, label in VIDEO_ENCODER_LABELS.items()
-        ],
-        default_value=VideoEncoder.H264.value,
-        associated_type=VideoEncoder,
-    )
-
-
-def VideoPresetDropdown() -> DropDownInput:
-    """Video Type option dropdown"""
-    return DropDownInput(
-        input_type="VideoPreset",
-        label="Preset",
-        label_style="inline",
-        options=[
-            {"option": "ultrafast", "value": "ultrafast"},
-            {"option": "superfast", "value": "superfast"},
-            {"option": "veryfast", "value": "veryfast"},
-            {"option": "fast", "value": "fast"},
-            {"option": "medium", "value": "medium"},
-            {"option": "slow", "value": "slow"},
-            {"option": "slower", "value": "slower"},
-            {"option": "veryslow", "value": "veryslow"},
-        ],
-    )
-
-
->>>>>>> 937bb214
 def BlendModeDropdown() -> DropDownInput:
     """Blending Mode option dropdown"""
     return EnumInput(

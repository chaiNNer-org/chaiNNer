from __future__ import annotations

import json
import re
from enum import Enum
from typing import (
    Any,
    Dict,
    Generic,
    List,
    Literal,
    Tuple,
    Type,
    TypedDict,
    TypeVar,
    Union,
)

import numpy as np
from sanic.log import logger

from ...impl.blend import BlendMode
from ...impl.color.color import Color
from ...impl.dds.format import DDSFormat
from ...impl.image_utils import FillColor, normalize
<<<<<<< HEAD
from ...impl.upscale.auto_split_tiles import TileSize
=======
from ...utils.format import format_color_with_channels
>>>>>>> 30cd298b
from ...utils.seed import Seed
from ...utils.utils import (
    join_pascal_case,
    join_space_case,
    split_pascal_case,
    split_snake_case,
)
from .. import expression
from .base_input import BaseInput, InputConversion
from .numeric_inputs import NumberInput


class UntypedOption(TypedDict):
    option: str
    value: str | int


class TypedOption(TypedDict):
    option: str
    value: str | int
    type: expression.ExpressionJson


DropDownOption = Union[UntypedOption, TypedOption]

DropDownStyle = Literal["dropdown", "checkbox"]
"""
This specified the preferred style in which the frontend may display the dropdown.

- `dropdown`: This is the default style. The dropdown will simply be displayed as a dropdown.
- `checkbox`: If the dropdown has 2 options, then it will be displayed as a checkbox.
  The first option will be interpreted as the yes/true option while the second option will be interpreted as the no/false option.
"""


class DropDownInput(BaseInput):
    """Input for a dropdown"""

    def __init__(
        self,
        input_type: expression.ExpressionJson,
        label: str,
        options: List[DropDownOption],
        default_value: str | int | None = None,
        preferred_style: DropDownStyle = "dropdown",
        associated_type: Union[Type, None] = None,
    ):
        super().__init__(input_type, label, kind="dropdown", has_handle=False)
        self.options = options
        self.accepted_values = {o["value"] for o in self.options}
        self.default = (
            default_value if default_value is not None else options[0]["value"]
        )
        self.preferred_style: DropDownStyle = preferred_style

        if not self.default in self.accepted_values:
            logger.error(
                f"Invalid default value {self.default} in {label} dropdown. Using first value instead."
            )
            self.default = options[0]["value"]

        self.associated_type = (
            associated_type if associated_type is not None else type(self.default)
        )

    def toDict(self):
        return {
            **super().toDict(),
            "options": self.options,
            "def": self.default,
            "preferredStyle": self.preferred_style,
        }

    def make_optional(self):
        raise ValueError("DropDownInput cannot be made optional")

    def enforce(self, value):
        assert value in self.accepted_values, f"{value} is not a valid option"
        return value


class BoolInput(DropDownInput):
    def __init__(self, label: str, default: bool = True):
        super().__init__(
            input_type="bool",
            label=label,
            default_value=int(default),
            options=[
                {
                    "option": "Yes",
                    "value": int(True),  # 1
                    "type": "true",
                },
                {
                    "option": "No",
                    "value": int(False),  # 0
                    "type": "false",
                },
            ],
            preferred_style="checkbox",
        )
        self.associated_type = bool

    def enforce(self, value) -> bool:
        value = super().enforce(value)
        return bool(value)


T = TypeVar("T", bound=Enum)


class EnumInput(Generic[T], DropDownInput):
    """
    This adapts a python Enum into a chaiNNer dropdown input.

    ### Features

    All variants of the enum will be converted into typed dropdown options.
    The dropdown will be fully typed and bring its own type definitions.
    Option labels can be (partially) overridden using `option_labels`.

    By default, the input label, type names, and option labels will all be generated from the enum name and variant names.
    All of those defaults can be overridden.

    Options will be ordered by declaration order in the python enum definition.

    ### Requirements

    The value of each variant has to be either `str` or `int`.
    Other types are not permitted.
    """

    def __init__(
        self,
        enum: Type[T],
        label: str | None = None,
        default_value: T | None = None,
        type_name: str | None = None,
        option_labels: Dict[T, str] | None = None,
        extra_definitions: str | None = None,
    ):
        if type_name is None:
            type_name = enum.__name__
        if label is None:
            label = join_space_case(split_pascal_case(type_name))
        if option_labels is None:
            option_labels = {}

        options: List[DropDownOption] = []
        variant_types: List[str] = []
        for variant in enum:
            value = variant.value
            assert isinstance(value, (int, str))
            assert (
                re.match(r"^[a-zA-Z_][a-zA-Z0-9_]*$", variant.name) is not None
            ), f"Expected the name of {enum.__name__}.{variant.name} to be snake case."

            name = split_snake_case(variant.name)
            variant_type = f"{type_name}::{join_pascal_case(name)}"
            option_label = option_labels.get(variant, join_space_case(name))

            variant_types.append(variant_type)
            options.append(
                {"option": option_label, "value": value, "type": variant_type}
            )

        super().__init__(
            input_type=type_name,
            label=label,
            options=options,
            default_value=default_value.value if default_value is not None else None,
        )

        self.type_definitions = (
            f"let {type_name} = {' | '.join(variant_types)};\n"
            + "\n".join([f"struct {t};" for t in variant_types])
            + (extra_definitions or "")
        )
        self.type_name: str = type_name
        self.enum = enum

        self.associated_type = enum

    def enforce(self, value) -> T:
        value = super().enforce(value)
        return self.enum(value)


class TextInput(BaseInput):
    """Input for arbitrary text"""

    def __init__(
        self,
        label: str,
        has_handle=True,
        min_length: int = 1,
        max_length: Union[int, None] = None,
        placeholder: Union[str, None] = None,
        allow_numbers: bool = True,
        default: Union[str, None] = None,
    ):
        super().__init__(
            "string",
            label,
            has_handle=has_handle,
            kind="text-line",
        )
        self.min_length = min_length
        self.max_length = max_length
        self.placeholder = placeholder
        self.default = default
        self.associated_type = str

        if allow_numbers:
            self.input_conversions = [InputConversion("number", "toString(Input)")]

    def enforce(self, value) -> str:
        if isinstance(value, float) and int(value) == value:
            # stringify integers values
            return str(int(value))
        return str(value)

    def toDict(self):
        return {
            **super().toDict(),
            "minLength": self.min_length,
            "maxLength": self.max_length,
            "placeholder": self.placeholder,
            "def": self.default,
        }


class TextAreaInput(BaseInput):
    """Input for large text"""

    def __init__(
        self, label: str = "Text", default: Union[str, None] = None, has_handle=False
    ):
        super().__init__("string", label, has_handle=has_handle, kind="text")
        self.resizable = True
        self.default = default
        self.associated_type = str

    def enforce(self, value) -> str:
        if isinstance(value, float) and int(value) == value:
            # stringify integers values
            return str(int(value))
        return str(value)

    def toDict(self):
        return {
            **super().toDict(),
            "resizable": self.resizable,
            "def": self.default,
        }


class ClipboardInput(BaseInput):
    """Input for pasting from clipboard"""

    def __init__(self, label: str = "Clipboard input"):
        super().__init__(["Image", "string", "number"], label, kind="text-line")
        self.input_conversions = [InputConversion("Image", '"<Image>"')]

    def enforce(self, value):
        if isinstance(value, np.ndarray):
            return normalize(value)

        if isinstance(value, float) and int(value) == value:
            # stringify integers values
            return str(int(value))

        return str(value)


class AnyInput(BaseInput):
    def __init__(self, label: str):
        super().__init__(input_type="any", label=label)
        self.associated_type = Any

    def enforce_(self, value):
        # The behavior for optional inputs and None makes sense for all inputs except this one.
        return value


class SeedInput(NumberInput):
    def __init__(self, label: str = "Seed", has_handle: bool = True):
        super().__init__(
            label=label,
            minimum=None,
            maximum=None,
            precision=0,
            default=0,
        )
        self.has_handle = has_handle

        self.input_type = "Seed | int"
        self.input_conversions = [InputConversion("int", "Seed")]
        self.input_adapt = """
            match Input {
                int => Seed,
                _ => never
            }
        """

        self.associated_type = Seed

    def enforce(self, value) -> Seed:
        if isinstance(value, Seed):
            return value
        return Seed(int(value))

    def make_optional(self):
        raise ValueError("SeedInput cannot be made optional")


class ColorInput(BaseInput):
    def __init__(
        self,
        label: str = "Color",
        default: Color | None = None,
        channels: int | List[int] | None = None,
    ):
        super().__init__(
            input_type=expression.Color(channels=channels),
            label=label,
            has_handle=True,
            kind="color",
        )

        self.input_adapt = """
            match Input {
                string => parseColorJson(Input),
                _ => never
            }
        """

        self.channels: List[int] | None = (
            [channels] if isinstance(channels, int) else channels
        )

        if self.channels is None:
            if default is None:
                default = Color.bgr((0.5, 0.5, 0.5))
        else:
            assert len(self.channels) >= 0
            if default is None:
                if 3 in self.channels:
                    default = Color.bgr((0.5, 0.5, 0.5))
                elif 4 in self.channels:
                    default = Color.bgra((0.5, 0.5, 0.5, 1))
                elif 1 in self.channels:
                    default = Color.gray(0.5)
                else:
                    raise ValueError("Cannot find default color value")
            else:
                assert (
                    default.channels in self.channels
                ), "The default color is not accepted."

        self.default: Color = default

    def enforce(self, value) -> Color:
        if isinstance(value, str):
            # decode color JSON strings from the frontend
            value = Color.from_json(json.loads(value))

        assert isinstance(value, Color)

        if self.channels is not None and value.channels not in self.channels:
            expected = format_color_with_channels(self.channels, plural=True)
            actual = format_color_with_channels([value.channels])
            raise ValueError(
                f"The input {self.label} only supports {expected} but was given {actual}."
            )

        return value

    def toDict(self):
        return {
            **super().toDict(),
            "def": json.dumps(self.default.to_json()),
            "channels": self.channels,
        }

    def make_optional(self):
        raise ValueError("ColorInput cannot be made optional")


def IteratorInput():
    """Input for showing that an iterator automatically handles the input"""
    return BaseInput("IteratorAuto", "Auto (Iterator)", has_handle=False)


def VideoTypeDropdown() -> DropDownInput:
    """Video Type option dropdown"""
    return DropDownInput(
        input_type="VideoType",
        label="Video Type",
        options=[
            {"option": "MP4", "value": "mp4"},
            {"option": "MKV", "value": "mkv"},
            {"option": "WEBM", "value": "webm"},
            {"option": "AVI", "value": "avi"},
            {"option": "GIF", "value": "gif"},
            {"option": "None", "value": "none"},
        ],
    )


def VideoPresetDropdown() -> DropDownInput:
    """Video Type option dropdown"""
    return DropDownInput(
        input_type="VideoPreset",
        label="Preset",
        options=[
            {"option": "ultrafast", "value": "ultrafast"},
            {"option": "superfast", "value": "superfast"},
            {"option": "veryfast", "value": "veryfast"},
            {"option": "fast", "value": "fast"},
            {"option": "medium", "value": "medium"},
            {"option": "slow", "value": "slow"},
            {"option": "slower", "value": "slower"},
            {"option": "veryslow", "value": "veryslow"},
        ],
    )


def BlendModeDropdown() -> DropDownInput:
    """Blending Mode option dropdown"""
    return EnumInput(
        BlendMode,
        option_labels={
            BlendMode.ADD: "Linear Dodge (Add)",
        },
    )


def FillColorDropdown() -> DropDownInput:
    return EnumInput(
        FillColor,
        label="Negative Space Fill",
        default_value=FillColor.AUTO,
        extra_definitions="""
            def FillColor::getOutputChannels(fill: FillColor, channels: uint) {
                match fill {
                    FillColor::Transparent => 4,
                    _ => channels
                }
            }
        """,
    )


def TileSizeDropdown(label="Tile Size", estimate=True) -> DropDownInput:
    options = []
    if estimate:
        options.append({"option": "Auto (estimate)", "value": 0})

    options.append({"option": "Maximum", "value": -2})
    options.append({"option": "No Tiling", "value": -1})

    for size in [128, 192, 256, 384, 512, 768, 1024, 2048, 4096]:
        options.append({"option": str(size), "value": size})

    return DropDownInput(
        input_type="TileSize",
        label=label,
        options=options,
        associated_type=TileSize,
    )


SUPPORTED_DDS_FORMATS: List[Tuple[DDSFormat, str]] = [
    ("BC1_UNORM_SRGB", "BC1 (sRGB, DX 10+)"),
    ("BC1_UNORM", "BC1 (Linear, DX 10+)"),
    ("BC3_UNORM_SRGB", "BC3 (sRGB, DX 10+)"),
    ("BC3_UNORM", "BC3 (Linear, DX 10+)"),
    ("BC4_UNORM", "BC4 (DX 10+)"),
    ("BC5_UNORM", "BC5 (DX 10+)"),
    ("BC7_UNORM_SRGB", "BC7 (sRGB, DX 11+)"),
    ("BC7_UNORM", "BC7 (Linear, DX 11+)"),
    ("DXT1", "DXT1 (Legacy)"),
    ("DXT3", "DXT3 (Legacy)"),
    ("DXT5", "DXT5 (Legacy)"),
]


def DdsFormatDropdown() -> DropDownInput:
    return DropDownInput(
        input_type="DdsFormat",
        label="DDS Format",
        options=[{"option": title, "value": f} for f, title in SUPPORTED_DDS_FORMATS],
        associated_type=DDSFormat,
    )


def DdsMipMapsDropdown() -> DropDownInput:
    return DropDownInput(
        input_type="DdsMipMaps",
        label="Generate Mip Maps",
        preferred_style="checkbox",
        options=[
            # these are not boolean values, see dds.py for more info
            {"option": "Yes", "value": 0},
            {"option": "No", "value": 1},
        ],
    )<|MERGE_RESOLUTION|>--- conflicted
+++ resolved
@@ -23,11 +23,8 @@
 from ...impl.color.color import Color
 from ...impl.dds.format import DDSFormat
 from ...impl.image_utils import FillColor, normalize
-<<<<<<< HEAD
+from ...utils.format import format_color_with_channels
 from ...impl.upscale.auto_split_tiles import TileSize
-=======
-from ...utils.format import format_color_with_channels
->>>>>>> 30cd298b
 from ...utils.seed import Seed
 from ...utils.utils import (
     join_pascal_case,

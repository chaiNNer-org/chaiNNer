--- conflicted
+++ resolved
@@ -8,11 +8,7 @@
 
 from ...impl.color.color import Color
 from ...utils.format import format_color_with_channels, format_image_with_channels
-<<<<<<< HEAD
-=======
 from ...utils.utils import get_h_w_c
-from .. import expression
->>>>>>> 6a687594
 from .base_input import BaseInput
 
 

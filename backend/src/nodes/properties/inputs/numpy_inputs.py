--- conflicted
+++ resolved
@@ -4,11 +4,7 @@
 
 import numpy as np
 
-<<<<<<< HEAD
-from ...impl.image_utils import get_h_w_c, normalize
-=======
 from ...impl.image_utils import get_h_w_c
->>>>>>> d02a0b0c
 from ...utils.format import format_image_with_channels
 from .. import expression
 from .base_input import BaseInput

--- conflicted
+++ resolved
@@ -1,12 +1,9 @@
 from __future__ import annotations
 
-<<<<<<< HEAD
 from typing import Union
 
-=======
 from ...impl.color.color import Color
 from ...utils.format import format_color_with_channels
->>>>>>> 30cd298b
 from ...utils.seed import Seed
 from .. import expression
 from .base_output import BaseOutput

from enum import Enum
from typing import Callable, List
import numpy as np

from .utils import get_h_w_c
from .image_utils import as_target_channels


def __add_noises(
    image: np.ndarray,
    noise_gen: Callable[[int, int], List[np.ndarray]],
    combine: Callable[[np.ndarray, List[np.ndarray]], np.ndarray],
) -> np.ndarray:
    img = image
    h, w, c = get_h_w_c(img)
    assert c != 2, "Noise cannot be added to 2-channel images."

    if c > 3:
        img = img[:, :, :3]

    noises = noise_gen(h, w)

    assert len(noises) > 0

    max_channels = min(c, 3)
    for n in noises:
        noise_channels = get_h_w_c(n)[2]
        assert noise_channels in (1, 3), "Noise must be a grayscale or RGB image."
        max_channels = max(max_channels, noise_channels)

    noises = [as_target_channels(n, max_channels) for n in noises]
    img = as_target_channels(img, max_channels)

    result = combine(img, noises)

    if c > 3:
        result = np.concatenate([result, image[:, :, 3:]], axis=2)

    return np.clip(result, 0, 1)


def __add_noise(
    image: np.ndarray,
    noise_gen: Callable[[int, int], np.ndarray],
    combine: Callable[[np.ndarray, np.ndarray], np.ndarray] = lambda i, n: i + n,
) -> np.ndarray:
    return __add_noises(
        image,
        lambda h, w: [noise_gen(h, w)],
        lambda i, n: combine(i, n[0]),
    )


class NoiseColor(Enum):
    RGB = "rgb"
    GRAY = "gray"

    @property
    def channels(self):
        return 3 if self is NoiseColor.RGB else 1


# Applies gaussian noise to an image
def gaussian_noise(
    image: np.ndarray,
    amount: float,
    noise_color: NoiseColor,
    seed: int = 0,
) -> np.ndarray:
    rng = np.random.default_rng(seed)
    return __add_noise(
        image,
<<<<<<< HEAD
        lambda h, w: rng.normal(0, amount, (h, w, noise_color.channels)),
=======
        lambda h, w: rng.normal(0, amount, (h, w, noise_c)).astype(np.float32),
>>>>>>> 12c85e10
    )


# Applies uniform noise to an image
def uniform_noise(
    image: np.ndarray,
    amount: float,
    noise_color: NoiseColor,
    seed: int = 0,
) -> np.ndarray:
    rng = np.random.default_rng(seed)
    return __add_noise(
        image,
<<<<<<< HEAD
        lambda h, w: rng.uniform(-amount, amount, (h, w, noise_color.channels)),
=======
        lambda h, w: rng.uniform(-amount, amount, (h, w, noise_c)).astype(np.float32),
>>>>>>> 12c85e10
    )


# Applies salt and pepper noise to an image
def salt_and_pepper_noise(
    image: np.ndarray,
    amount: float,
    noise_color: NoiseColor,
    seed: int = 0,
) -> np.ndarray:
    def gen_noise(h: int, w: int):
        rng = np.random.default_rng(seed)
        noise_c = noise_color.channels
        amt = amount / 2
        pepper = rng.choice([0, 1], (h, w, noise_c), p=[amt, 1 - amt]).astype(np.uint8)
        salt = rng.choice([0, 1], (h, w, noise_c), p=[1 - amt, amt]).astype(np.uint8)
        return [pepper, salt]

    def combine(i: np.ndarray, n: List[np.ndarray]):
        pepper, salt = n
        return np.where(salt == 1, 1, np.where(pepper == 0, 0, i))

    return __add_noises(image, gen_noise, combine)


# Applies poisson noise to an image
def poisson_noise(
    image: np.ndarray,
    amount: float,
    noise_color: NoiseColor,
    seed: int = 0,
) -> np.ndarray:
    rng = np.random.default_rng(seed)
    return __add_noise(
        image,
<<<<<<< HEAD
        lambda h, w: rng.poisson(amount, (h, w, noise_color.channels)),
=======
        lambda h, w: rng.poisson(amount, (h, w, noise_c)).astype(np.uint8),
>>>>>>> 12c85e10
    )


# Applies speckle noise to an image
def speckle_noise(
    image: np.ndarray,
    amount: float,
    noise_color: NoiseColor,
    seed: int = 0,
) -> np.ndarray:
    rng = np.random.default_rng(seed)
    return __add_noise(
        image,
<<<<<<< HEAD
        lambda h, w: rng.normal(0, amount, (h, w, noise_color.channels)),
=======
        lambda h, w: rng.normal(0, amount, (h, w, noise_c)).astype(np.float32),
>>>>>>> 12c85e10
        lambda i, n: i + i * n,
    )<|MERGE_RESOLUTION|>--- conflicted
+++ resolved
@@ -70,11 +70,9 @@
     rng = np.random.default_rng(seed)
     return __add_noise(
         image,
-<<<<<<< HEAD
-        lambda h, w: rng.normal(0, amount, (h, w, noise_color.channels)),
-=======
-        lambda h, w: rng.normal(0, amount, (h, w, noise_c)).astype(np.float32),
->>>>>>> 12c85e10
+        lambda h, w: rng.normal(0, amount, (h, w, noise_color.channels)).astype(
+            np.float32
+        ),
     )
 
 
@@ -88,11 +86,9 @@
     rng = np.random.default_rng(seed)
     return __add_noise(
         image,
-<<<<<<< HEAD
-        lambda h, w: rng.uniform(-amount, amount, (h, w, noise_color.channels)),
-=======
-        lambda h, w: rng.uniform(-amount, amount, (h, w, noise_c)).astype(np.float32),
->>>>>>> 12c85e10
+        lambda h, w: rng.uniform(-amount, amount, (h, w, noise_color.channels)).astype(
+            np.float32
+        ),
     )
 
 
@@ -128,11 +124,7 @@
     rng = np.random.default_rng(seed)
     return __add_noise(
         image,
-<<<<<<< HEAD
-        lambda h, w: rng.poisson(amount, (h, w, noise_color.channels)),
-=======
-        lambda h, w: rng.poisson(amount, (h, w, noise_c)).astype(np.uint8),
->>>>>>> 12c85e10
+        lambda h, w: rng.poisson(amount, (h, w, noise_color.channels)).astype(np.uint8),
     )
 
 
@@ -146,10 +138,8 @@
     rng = np.random.default_rng(seed)
     return __add_noise(
         image,
-<<<<<<< HEAD
-        lambda h, w: rng.normal(0, amount, (h, w, noise_color.channels)),
-=======
-        lambda h, w: rng.normal(0, amount, (h, w, noise_c)).astype(np.float32),
->>>>>>> 12c85e10
+        lambda h, w: rng.normal(0, amount, (h, w, noise_color.channels)).astype(
+            np.float32
+        ),
         lambda i, n: i + i * n,
     )
--- conflicted
+++ resolved
@@ -13,7 +13,6 @@
     pass
 
 
-<<<<<<< HEAD
 class Tiler(ABC):
     @abstractmethod
     def starting_tile_size(self, width: int, height: int, channels: int) -> int:
@@ -41,31 +40,6 @@
         # So we use the minimum of the image dimensions and the given tile size.
         max_tile_size = max(width + 10, height + 10)
         return min(self.tile_size, max_tile_size)
-=======
-def estimate_tile_size(
-    budget: int,
-    model_size: int,
-    img: np.ndarray,
-    img_element_size: int = 4,
-) -> int:
-    h, w, c = get_h_w_c(img)
-    img_bytes = h * w * c * img_element_size
-    mem_required_estimation = (model_size / (1024 * 52)) * img_bytes
-
-    tile_pixels = w * h * budget / mem_required_estimation
-    # the largest power-of-2 tile_size such that tile_size**2 < tile_pixels
-    tile_size = 2 ** (int(tile_pixels**0.5).bit_length() - 1)
-
-    GB_AMT = 1024**3
-    required_mem = f"{mem_required_estimation/GB_AMT:.2f}"
-    budget_mem = f"{budget/GB_AMT:.2f}"
-    logger.info(
-        f"Estimating memory required: {required_mem} GB, {budget_mem} GB free."
-        f" Estimated tile size: {tile_size}"
-    )
-
-    return tile_size
->>>>>>> a9f2ba97
 
 
 def auto_split(
@@ -204,4 +178,29 @@
                 ] = upscale_result
 
     assert result is not None
-    return result+    return result
+
+
+def estimate_tile_size(
+    budget: int,
+    model_size: int,
+    img: np.ndarray,
+    img_element_size: int = 4,
+) -> int:
+    h, w, c = get_h_w_c(img)
+    img_bytes = h * w * c * img_element_size
+    mem_required_estimation = (model_size / (1024 * 52)) * img_bytes
+
+    tile_pixels = w * h * budget / mem_required_estimation
+    # the largest power-of-2 tile_size such that tile_size**2 < tile_pixels
+    tile_size = 2 ** (int(tile_pixels**0.5).bit_length() - 1)
+
+    GB_AMT = 1024**3
+    required_mem = f"{mem_required_estimation/GB_AMT:.2f}"
+    budget_mem = f"{budget/GB_AMT:.2f}"
+    logger.info(
+        f"Estimating memory required: {required_mem} GB, {budget_mem} GB free."
+        f" Estimated tile size: {tile_size}"
+    )
+
+    return tile_size
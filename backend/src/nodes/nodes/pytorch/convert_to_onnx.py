--- conflicted
+++ resolved
@@ -8,13 +8,8 @@
 from . import category as PyTorchCategory
 from ...node_base import NodeBase
 from ...node_factory import NodeFactory
-<<<<<<< HEAD
-from ...properties.inputs import ModelInput, OnnxFpDropdown
+from ...properties.inputs import SrModelInput, OnnxFpDropdown
 from ...properties.outputs import OnnxModelOutput, TextOutput
-=======
-from ...properties.inputs import SrModelInput
-from ...properties.outputs import OnnxModelOutput
->>>>>>> 977be95f
 from ...utils.exec_options import get_execution_options
 from ...utils.pytorch_utils import to_pytorch_execution_options
 from ...utils.onnx_model import OnnxModel
@@ -25,34 +20,24 @@
 class ConvertTorchToONNXNode(NodeBase):
     def __init__(self):
         super().__init__()
-<<<<<<< HEAD
         self.description = """Convert a PyTorch model to ONNX.
             Note: fp16 conversion will only work if PyTorch fp16 mode is turned on."""
         self.inputs = [
-            ModelInput("PyTorch Model"),
+            SrModelInput("PyTorch Model"),
             OnnxFpDropdown(),
         ]
         self.outputs = [
             OnnxModelOutput(label="ONNX Model"),
             TextOutput("FP Mode", "FpMode::toString(Input1)"),
         ]
-=======
-        self.description = """Convert a PyTorch model to ONNX."""
-        self.inputs = [SrModelInput("PyTorch Model")]
-        self.outputs = [OnnxModelOutput(label="ONNX Model")]
->>>>>>> 977be95f
 
         self.category = PyTorchCategory
         self.name = "Convert To ONNX"
         self.icon = "ONNX"
         self.sub = "Utility"
 
-<<<<<<< HEAD
-    def run(self, model: PyTorchModel, is_fp16: int) -> Tuple[OnnxModel, str]:
+    def run(self, model: PyTorchSRModel, is_fp16: int) -> Tuple[OnnxModel, str]:
         fp16 = bool(is_fp16)
-=======
-    def run(self, model: PyTorchSRModel) -> OnnxModel:
->>>>>>> 977be95f
         exec_options = to_pytorch_execution_options(get_execution_options())
         if fp16:
             assert (

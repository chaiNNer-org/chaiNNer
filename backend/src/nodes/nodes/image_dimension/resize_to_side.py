from __future__ import annotations
from enum import Enum
from typing import Tuple

import numpy as np
from sanic.log import logger

from . import category as ImageDimensionCategory
from ...node_base import NodeBase
from ...node_factory import NodeFactory
from ...properties.inputs import (
    ImageInput,
    NumberInput,
    InterpolationInput,
    EnumInput,
)
from ...properties.outputs import ImageOutput
<<<<<<< HEAD
from ...impl.pil_utils import resize
from ...utils.utils import get_h_w_c, round_half_up


class SideSelection(Enum):
    WIDTH = "width"
    HEIGHT = "height"
    SHORTER_SIDE = "shorter side"
    LONGER_SIDE = "longer side"


class ResizeCondition(Enum):
    BOTH = "both"
    UPSCALE = "upscale"
    DOWNSCALE = "downscale"


def resize_to_side_conditional(
    w: int, h: int, target: int, side: SideSelection, condition: ResizeCondition
) -> Tuple[int, int]:
    def compare_conditions(b: int) -> bool:
        if condition == ResizeCondition.BOTH:
            return False
        if condition == ResizeCondition.DOWNSCALE:
            return target > b
        elif condition == ResizeCondition.UPSCALE:
            return target < b
        else:
            raise RuntimeError(f"Unknown condition {condition}")

    if side == SideSelection.WIDTH:
        if compare_conditions(w):
            w_new = w
            h_new = h
        else:
            w_new = target
            h_new = max(round_half_up((target / w) * h), 1)

    elif side == SideSelection.HEIGHT:
        if compare_conditions(h):
            w_new = w
            h_new = h
        else:
            w_new = max(round_half_up((target / h) * w), 1)
            h_new = target

    elif side == SideSelection.SHORTER_SIDE:
        if compare_conditions(min(h, w)):
            w_new = w
            h_new = h
        else:
            w_new = max(round_half_up((target / min(h, w)) * w), 1)
            h_new = max(round_half_up((target / min(h, w)) * h), 1)

    elif side == SideSelection.LONGER_SIDE:
        if compare_conditions(max(h, w)):
            w_new = w
            h_new = h
        else:
            w_new = max(round_half_up((target / max(h, w)) * w), 1)
            h_new = max(round_half_up((target / max(h, w)) * h), 1)

    else:
        raise RuntimeError(f"Unknown side selection {side}")

    return w_new, h_new
=======
from ...impl.pil_utils import resize, InterpolationMethod
from ...utils.utils import get_h_w_c, resize_to_side_conditional
>>>>>>> 0af697da


@NodeFactory.register("chainner:image:resize_to_side")
class ImResizeToSide(NodeBase):
    def __init__(self):
        super().__init__()
        self.description = (
            "Resize an image to a given side length while keeping aspect ratio. "
            "Auto uses box for downsampling and lanczos for upsampling."
        )
        self.inputs = [
            ImageInput(),
            NumberInput(
                "Size Target",
                default=2160,
                minimum=1,
                unit="px",
            ),
            EnumInput(SideSelection, label="Resize To"),
            InterpolationInput(),
            EnumInput(
                ResizeCondition,
                option_labels={
                    ResizeCondition.BOTH: "Upscale And Downscale",
                    ResizeCondition.UPSCALE: "Upscale Only",
                    ResizeCondition.DOWNSCALE: "Downscale Only",
                },
            ),
        ]
        self.category = ImageDimensionCategory
        self.name = "Resize To Side"
        self.outputs = [
            ImageOutput(
                image_type="""
                struct Size { width: uint, height: uint }

                let w = Input0.width;
                let h = Input0.height;
                let target = Input1;
                let side = Input2;
                let condition = Input4;

                def compareCondition(b: uint): bool {
                    match condition {
                        ResizeCondition::Both => false,
                        ResizeCondition::Downscale => target > b,
                        ResizeCondition::Upscale => target < b
                    }
                }

                let same = Size { width: w, height: h };

                let outSize = match side {
                    SideSelection::Width => if compareCondition(w) { same } else {
                        Size {
                            width: target,
                            height: max(int & round((target / w) * h), 1)
                        }
                    },
                    SideSelection::Height => if compareCondition(h) { same } else {
                        Size {
                            width: max(int & round((target / h) * w), 1),
                            height: target
                        }
                    },
                    SideSelection::ShorterSide => if compareCondition(min(h, w)) { same } else {
                        Size {
                            width: max(int & round((target / min(h, w)) * w), 1),
                            height: max(int & round((target / min(h, w)) * h), 1)
                        }
                    },
                    SideSelection::LongerSide => if compareCondition(max(h, w)) { same } else {
                        Size {
                            width: max(int & round((target / max(h, w)) * w), 1),
                            height: max(int & round((target / max(h, w)) * h), 1)
                        }
                    },
                };

                Image {
                    width: outSize.width,
                    height: outSize.height,
                    channels: Input0.channels
                }
                """
            )
        ]
        self.icon = "MdOutlinePhotoSizeSelectLarge"
        self.sub = "Resize"

    def run(
        self,
        img: np.ndarray,
        target: int,
<<<<<<< HEAD
        side: SideSelection,
        interpolation: int,
        condition: ResizeCondition,
=======
        side: str,
        interpolation: InterpolationMethod,
        condition: str,
>>>>>>> 0af697da
    ) -> np.ndarray:
        """Takes an image and resizes it"""

        logger.debug(f"Resizing image to {side} via {interpolation}")

        h, w, _ = get_h_w_c(img)
        out_dims = resize_to_side_conditional(w, h, target, side, condition)

        return resize(img, out_dims, interpolation)<|MERGE_RESOLUTION|>--- conflicted
+++ resolved
@@ -15,8 +15,7 @@
     EnumInput,
 )
 from ...properties.outputs import ImageOutput
-<<<<<<< HEAD
-from ...impl.pil_utils import resize
+from ...impl.pil_utils import resize, InterpolationMethod
 from ...utils.utils import get_h_w_c, round_half_up
 
 
@@ -82,10 +81,6 @@
         raise RuntimeError(f"Unknown side selection {side}")
 
     return w_new, h_new
-=======
-from ...impl.pil_utils import resize, InterpolationMethod
-from ...utils.utils import get_h_w_c, resize_to_side_conditional
->>>>>>> 0af697da
 
 
 @NodeFactory.register("chainner:image:resize_to_side")
@@ -180,15 +175,9 @@
         self,
         img: np.ndarray,
         target: int,
-<<<<<<< HEAD
         side: SideSelection,
-        interpolation: int,
+        interpolation: InterpolationMethod,
         condition: ResizeCondition,
-=======
-        side: str,
-        interpolation: InterpolationMethod,
-        condition: str,
->>>>>>> 0af697da
     ) -> np.ndarray:
         """Takes an image and resizes it"""
 

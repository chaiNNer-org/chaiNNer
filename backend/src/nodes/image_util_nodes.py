from __future__ import annotations

import math
from typing import List, Tuple

import cv2
import numpy as np

from .categories import IMAGE_UTILITY
from .node_base import NodeBase
from .node_factory import NodeFactory
from .properties.inputs import *
from .properties.outputs import *
from .utils.image_utils import blend_images, calculate_ssim, convert_to_BGRA
from .utils.pil_utils import *
from .utils.utils import get_h_w_c


@NodeFactory.register("chainner:image:blend")
class ImBlend(NodeBase):
    """Blending mode node"""

    def __init__(self):
        """Constructor"""
        super().__init__()
        self.description = """Blends overlay image onto base image using
            specified mode and opacities."""
        self.inputs = [
            ImageInput("Base Layer"),
            SliderInput(
                "Base Opacity",
                maximum=100,
                default=100,
                step=0.1,
                controls_step=1,
                unit="%",
            ).with_id(2),
            ImageInput("Overlay Layer").with_id(1),
            SliderInput(
                "Overlay Opacity",
                maximum=100,
                default=100,
                step=0.1,
                controls_step=1,
                unit="%",
            ),
            BlendModeDropdown(),
        ]
        self.outputs = [
            ImageOutput(image_type=expression.Image(channels=4)),
        ]
        self.category = IMAGE_UTILITY
        self.name = "Blend Images"
        self.icon = "BsLayersHalf"
        self.sub = "Compositing"

    def run(
        self,
        base: np.ndarray,
        opbase: float,
        ov: np.ndarray,
        op: float,
        blend_mode: int,
    ) -> np.ndarray:
        """Blend images together"""

        # Convert to 0.0-1.0 range
        opbase /= 100
        op /= 100

        b_h, b_w, b_c = get_h_w_c(base)
        o_h, o_w, o_c = get_h_w_c(ov)
        max_h = max(b_h, o_h)
        max_w = max(b_w, o_w)

        # All inputs must be BGRA for alpha compositing to work
        imgout = convert_to_BGRA(base, b_c)
        ov_img = convert_to_BGRA(ov, o_c)

        # Pad base image with transparency if necessary to match size with overlay
        top = bottom = left = right = 0
        if b_h < max_h:
            top = (max_h - b_h) // 2
            bottom = max_h - b_h - top
        if b_w < max_w:
            left = (max_w - b_w) // 2
            right = max_w - b_w - left
        imgout = cv2.copyMakeBorder(
            imgout, top, bottom, left, right, cv2.BORDER_CONSTANT, value=0
        )

        # Center overlay
        center_x = imgout.shape[1] // 2
        center_y = imgout.shape[0] // 2
        x_offset = center_x - (o_w // 2)
        y_offset = center_y - (o_h // 2)

        # Apply opacities to images, then blend overlay
        imgout[:, :, 3] *= opbase
        ov_img[:, :, 3] *= op

        blended_img = blend_images(
            ov_img,
            imgout[y_offset : y_offset + o_h, x_offset : x_offset + o_w],
            blend_mode,
        )

        imgout[y_offset : y_offset + o_h, x_offset : x_offset + o_w] = blended_img
        imgout = np.clip(imgout, 0, 1)

        return imgout


@NodeFactory.register("chainner:image:stack")
class StackNode(NodeBase):
    """OpenCV concatenate (h/v) Node"""

    def __init__(self):
        """Constructor"""
        super().__init__()
        self.description = "Concatenate multiple images horizontally."
        self.inputs = [
            ImageInput("Image A"),
            ImageInput("Image B").make_optional(),
            ImageInput("Image C").make_optional(),
            ImageInput("Image D").make_optional(),
            StackOrientationDropdown(),
        ]
        self.outputs = [ImageOutput()]
        self.category = IMAGE_UTILITY
        self.name = "Stack Images"
        self.icon = "CgMergeVertical"
        self.sub = "Compositing"

    def run(
        self,
        im1: np.ndarray,
        im2: np.ndarray | None,
        im3: np.ndarray | None,
        im4: np.ndarray | None,
        orientation: str,
    ) -> np.ndarray:
        """Concatenate multiple images horizontally"""
        img = im1
        imgs = []
        max_h, max_w, max_c = 0, 0, 1
        for img in im1, im2, im3, im4:
            if img is not None and not isinstance(img, str):
                h, w, c = get_h_w_c(img)
                if c == 1:
                    img = cv2.cvtColor(img, cv2.COLOR_GRAY2RGB)
                max_h = max(h, max_h)
                max_w = max(w, max_w)
                max_c = max(c, max_c)
                imgs.append(img)
            # dirty fix for problem with optional inputs and them just being positional
            # TODO: Check if this is still needed or if that null stuff made it obsolete
            elif isinstance(img, str) and img in ["horizontal", "vertical"]:
                orientation = img

        fixed_imgs: List[np.ndarray] = []
        for img in imgs:
            h, w, c = get_h_w_c(img)

            fixed_img = img
            # Fix images so they resize proportionally to the max image
            if orientation == "horizontal":
                if h < max_h:
                    ratio = max_h / h
                    fixed_img = cv2.resize(
                        img,
                        (math.ceil(w * ratio), max_h),
                        interpolation=cv2.INTER_NEAREST,
                    )
            elif orientation == "vertical":
                if w < max_w:
                    ratio = max_w / w
                    fixed_img = cv2.resize(
                        img,
                        (max_w, math.ceil(h * ratio)),
                        interpolation=cv2.INTER_NEAREST,
                    )

            # Expand channel dims if necessary
            if c < max_c:
                temp_img = np.ones((max_h, max_w, max_c))
                temp_img[:, :, :c] = fixed_img
                fixed_img = temp_img

            fixed_imgs.append(fixed_img.astype("float32"))

        if orientation == "horizontal":
            for i in range(len(fixed_imgs)):
                assert (
                    fixed_imgs[i].shape[0] == fixed_imgs[0].shape[0]
                ), "Inputted heights are not the same and could not be auto-fixed"
                assert (
                    fixed_imgs[i].dtype == fixed_imgs[0].dtype
                ), "The image types are not the same and could not be auto-fixed"
            img = cv2.hconcat(fixed_imgs)  # type: ignore
        elif orientation == "vertical":
            for i in range(len(fixed_imgs)):
                assert (
                    fixed_imgs[i].shape[1] == fixed_imgs[0].shape[1]
                ), "Inputted widths are not the same and could not be auto-fixed"
                assert (
                    fixed_imgs[i].dtype == fixed_imgs[0].dtype
                ), "The image types are not the same and could not be auto-fixed"
            img = cv2.vconcat(fixed_imgs)  # type: ignore

        return img  # type: ignore


@NodeFactory.register("chainner:image:caption")
class CaptionNode(NodeBase):
    """Caption node"""

    def __init__(self):
        """Constructor"""
        super().__init__()
        self.description = "Add a caption to an image."
        self.inputs = [
            ImageInput(),
            TextInput("Caption"),
        ]
        self.outputs = [ImageOutput()]
        self.category = IMAGE_UTILITY
        self.name = "Add Caption"
        self.icon = "MdVideoLabel"
        self.sub = "Compositing"

    def run(self, img: np.ndarray, caption: str) -> np.ndarray:
        """Add caption an image"""

        return add_caption(img, caption)


@NodeFactory.register("chainner:image:change_colorspace")
class ColorConvertNode(NodeBase):
    """OpenCV color conversion node"""

    def __init__(self):
        """Constructor"""
        super().__init__()
        self.description = (
            "Convert the colorspace of an image to a different one. "
            "Also can convert to different channel-spaces."
        )
        self.inputs = [
            ImageInput(),
            ColorModeInput(),
        ]
        self.outputs = [
            ImageOutput(
                image_type=expression.Image(size_as="Input0", channels=[1, 3, 4])
            )
        ]
        self.category = IMAGE_UTILITY
        self.name = "Change Colorspace"
        self.icon = "MdColorLens"
        self.sub = "Miscellaneous"

    def run(self, img: np.ndarray, color_mode: int) -> np.ndarray:
        """Takes an image and changes the color mode it"""

        result = cv2.cvtColor(img, int(color_mode))

        return result


@NodeFactory.register("chainner:image:create_border")
class BorderMakeNode(NodeBase):
    """OpenCV CopyMakeBorder node"""

    def __init__(self):
        """Constructor"""
        super().__init__()
        self.description = "Creates a border around the image."
        self.inputs = [
            ImageInput(),
            BorderInput(),
            NumberInput("Amount", unit="px"),
        ]
        self.outputs = [ImageOutput()]
        self.category = IMAGE_UTILITY
        self.name = "Create Border"
        self.icon = "BsBorderOuter"
        self.sub = "Miscellaneous"

    def run(self, img: np.ndarray, border_type: int, amount: int) -> np.ndarray:
        """Takes an image and applies a border to it"""

        amount = int(amount)
        border_type = int(border_type)

        _, _, c = get_h_w_c(img)
        if c == 4 and border_type == cv2.BORDER_CONSTANT:
            value = (0, 0, 0, 1)
        else:
            value = 0

        if border_type == cv2.BORDER_TRANSPARENT:
            border_type = cv2.BORDER_CONSTANT

        result = cv2.copyMakeBorder(
            img,
            amount,
            amount,
            amount,
            amount,
            border_type,
            value=value,
        )

        return result


@NodeFactory.register("chainner:image:shift")
class ShiftNode(NodeBase):
    """OpenCV Shift Node"""

    def __init__(self):
        """Constructor"""
        super().__init__()
        self.description = "Shift an image by an x, y amount."
        self.inputs = [
            ImageInput(),
            NumberInput("Amount X", minimum=None, unit="px"),
            NumberInput("Amount Y", minimum=None, unit="px"),
        ]
        self.outputs = [ImageOutput()]
        self.category = IMAGE_UTILITY
        self.name = "Shift"
        self.icon = "BsGraphDown"
        self.sub = "Modification"

    def run(
        self,
        img: np.ndarray,
        amount_x: int,
        amount_y: int,
    ) -> np.ndarray:
        """Adjusts the position of an image"""

        h, w, _ = get_h_w_c(img)
        translation_matrix = np.float32([[1, 0, amount_x], [0, 1, amount_y]])  # type: ignore
        img = cv2.warpAffine(img, translation_matrix, (w, h))
        return img


@NodeFactory.register("chainner:image:rotate")
class RotateNode(NodeBase):
    """Rotate node"""

    def __init__(self):
        """Constructor"""
        super().__init__()
        self.description = "Rotate an image."
        self.inputs = [
            ImageInput("Image"),
<<<<<<< HEAD
            RotationDegreeInput(),
=======
            SliderInput(
                "Rotation Angle",
                default=0,
                maximum=360,
                step=0.1,
                controls_step=45,
                slider_step=1,
                unit="°",
            ),
            RotateInterpolationInput(),
            DropDownInput(
                "Image Dimensions",
                [
                    {"option": "Expand to fit", "value": RotateExpandCrop.EXPAND},
                    {"option": "Crop to original", "value": RotateExpandCrop.CROP},
                ],
            ),
            DropDownInput(
                "Negative Space Fill",
                [
                    {"option": "Auto", "value": RotateFillColor.AUTO},
                    {"option": "Black Fill", "value": RotateFillColor.BLACK},
                    {"option": "Transparency", "value": RotateFillColor.TRANSPARENT},
                ],
            ),
>>>>>>> 758f1d50
        ]
        self.outputs = [ImageOutput()]
        self.category = IMAGE_UTILITY
        self.name = "Rotate"
        self.icon = "MdRotate90DegreesCcw"
        self.sub = "Modification"

    def run(
        self, img: np.ndarray, angle: float, interpolation: int, expand: int, fill: int
    ) -> np.ndarray:
        return rotate(img, angle, interpolation, expand, fill)


@NodeFactory.register("chainner:image:flip")
class FlipNode(NodeBase):
    """Flip node"""

    def __init__(self):
        """Constructor"""
        super().__init__()
        self.description = "Flip an image."
        self.inputs = [
            ImageInput("Image"),
            FlipAxisInput(),
        ]
        self.outputs = [ImageOutput()]
        self.category = IMAGE_UTILITY
        self.name = "Flip"
        self.icon = "MdFlip"
        self.sub = "Modification"

    def run(self, img: np.ndarray, axis: int) -> np.ndarray:
        return cv2.flip(img, axis)


@NodeFactory.register("chainner:image:image_metrics")
class ImageMetricsNode(NodeBase):
    """Calculate image quality metrics of modified image."""

    def __init__(self):
        """Constructor"""
        super().__init__()
        self.description = (
            """Calculate image quality metrics (MSE, PSNR, SSIM) between two images."""
        )
        self.inputs = [
            ImageInput("Original Image"),
            ImageInput("Comparison Image"),
        ]
        self.outputs = [
            TextOutput("MSE"),
            TextOutput("PSNR"),
            TextOutput("SSIM"),
        ]
        self.category = IMAGE_UTILITY
        self.name = "Image Metrics"
        self.icon = "MdOutlineAssessment"
        self.sub = "Miscellaneous"

    def run(self, orig_img: np.ndarray, comp_img: np.ndarray) -> Tuple[str, str, str]:
        """Compute MSE, PSNR, and SSIM"""

        assert (
            orig_img.shape == comp_img.shape
        ), "Images must have same dimensions and color depth"

        # If an image is not grayscale, convert to YCrCb and compute metrics
        # on luma channel only
        c = get_h_w_c(orig_img)[2]
        if c > 1:
            orig_img = cv2.cvtColor(orig_img, cv2.COLOR_BGR2YCrCb)[:, :, 0]
            comp_img = cv2.cvtColor(comp_img, cv2.COLOR_BGR2YCrCb)[:, :, 0]

        mse = round(np.mean((comp_img - orig_img) ** 2), 6)  # type: ignore
        psnr = round(10 * math.log(1 / mse), 6)
        ssim = round(calculate_ssim(comp_img, orig_img), 6)

        return (str(mse), str(psnr), str(ssim))<|MERGE_RESOLUTION|>--- conflicted
+++ resolved
@@ -358,9 +358,6 @@
         self.description = "Rotate an image."
         self.inputs = [
             ImageInput("Image"),
-<<<<<<< HEAD
-            RotationDegreeInput(),
-=======
             SliderInput(
                 "Rotation Angle",
                 default=0,
@@ -372,21 +369,22 @@
             ),
             RotateInterpolationInput(),
             DropDownInput(
-                "Image Dimensions",
-                [
+                input_type="RotateExpandCrop",
+                label="Image Dimensions",
+                options=[
                     {"option": "Expand to fit", "value": RotateExpandCrop.EXPAND},
                     {"option": "Crop to original", "value": RotateExpandCrop.CROP},
                 ],
             ),
             DropDownInput(
-                "Negative Space Fill",
-                [
+                input_type="RotateFillColor",
+                label="Negative Space Fill",
+                options=[
                     {"option": "Auto", "value": RotateFillColor.AUTO},
                     {"option": "Black Fill", "value": RotateFillColor.BLACK},
                     {"option": "Transparency", "value": RotateFillColor.TRANSPARENT},
                 ],
             ),
->>>>>>> 758f1d50
         ]
         self.outputs = [ImageOutput()]
         self.category = IMAGE_UTILITY

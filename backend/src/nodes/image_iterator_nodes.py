from __future__ import annotations

import math
import os

import numpy as np
from process import Executor, ExecutionContext
from sanic.log import logger

from .categories import IMAGE
from .image_nodes import ImReadNode
from .node_base import IteratorNodeBase, NodeBase
from .node_factory import NodeFactory
from .properties.inputs import *
from .properties.outputs import *
from .utils.image_utils import get_available_image_formats, normalize
from .utils.utils import get_h_w_c

IMAGE_ITERATOR_NODE_ID = "chainner:image:file_iterator_load"

VIDEO_ITERATOR_INPUT_NODE_ID = "chainner:image:simple_video_frame_iterator_load"
VIDEO_ITERATOR_OUTPUT_NODE_ID = "chainner:image:simple_video_frame_iterator_save"

SPRITESHEET_ITERATOR_INPUT_NODE_ID = "chainner:image:spritesheet_iterator_load"
SPRITESHEET_ITERATOR_OUTPUT_NODE_ID = "chainner:image:spritesheet_iterator_save"


@NodeFactory.register(IMAGE_ITERATOR_NODE_ID)
class ImageFileIteratorLoadImageNode(NodeBase):
    def __init__(self):
        super().__init__()
        self.description = ""
        self.inputs = [IteratorInput().make_optional()]
        self.outputs = ImReadNode().get_outputs()
        self.outputs.insert(
            2, TextOutput("Relative Path")
        )  # Add relative path to outputs outside ImReadNode

        self.category = IMAGE
        self.name = "Load Image (Iterator)"
        self.icon = "MdSubdirectoryArrowRight"
        self.sub = "Iteration"

        self.type = "iteratorHelper"

    def run(
        self, directory: str = "", root_dir: str = ""
    ) -> Tuple[np.ndarray, str, str, str]:
        imread = ImReadNode()
        imread_output = imread.run(directory)
        img, _, basename = imread_output

        # Get relative path from root directory passed by Iterator directory input
        rel_path = os.path.relpath(imread_output[1], root_dir)

        return img, root_dir, rel_path, basename


@NodeFactory.register("chainner:image:file_iterator")
class ImageFileIteratorNode(IteratorNodeBase):
    def __init__(self):
        super().__init__()
        self.description = "Iterate over all files in a directory and run the provided nodes on just the image files."
        self.inputs = [
            DirectoryInput(),
        ]
        self.outputs = []
        self.category = IMAGE
        self.name = "Image File Iterator"
        self.default_nodes = [
            # TODO: Figure out a better way to do this
            {
                "schemaId": IMAGE_ITERATOR_NODE_ID,
            },
        ]

    # pylint: disable=invalid-overridden-method
    async def run(self, directory: str, context: ExecutionContext) -> None:
        logger.info(f"Iterating over images in directory: {directory}")
        logger.info(context.nodes)

        img_path_node_id = None
        child_nodes = []
        for k, v in context.nodes.items():
            if v["schemaId"] == IMAGE_ITERATOR_NODE_ID:
                img_path_node_id = v["id"]
            if context.nodes[k]["child"]:
                child_nodes.append(v["id"])
            # Set this to false to actually allow processing to happen
            context.nodes[k]["child"] = False

        supported_filetypes = get_available_image_formats()

        def walk_error_handler(exception_instance):
            logger.warning(
                f"Exception occurred during walk: {exception_instance} Continuing..."
            )

        just_image_files = []
        for root, _dirs, files in os.walk(
            directory, topdown=True, onerror=walk_error_handler
        ):
            if context.executor.should_stop_running():
                return

            for name in files:
                filepath = os.path.join(root, name)
                _base, ext = os.path.splitext(filepath)
                if ext.lower() in supported_filetypes:
                    just_image_files.append(filepath)

        file_len = len(just_image_files)
        start_idx = math.ceil(float(context.percent) * file_len)
        for idx, filepath in enumerate(just_image_files):
            if context.executor.should_stop_running():
                return
            if idx >= start_idx:
                await context.queue.put(
                    {
                        "event": "iterator-progress-update",
                        "data": {
                            "percent": idx / file_len,
                            "iteratorId": context.iterator_id,
                            "running": child_nodes,
                        },
                    }
                )
                # Replace the input filepath with the filepath from the loop
<<<<<<< HEAD
                if img_path_node_id is not None:
                    nodes[img_path_node_id]["inputs"] = [filepath, directory]
=======
                # TODO: Fix None key
                context.nodes[img_path_node_id]["inputs"] = [filepath, directory]  # type: ignore
>>>>>>> 5d650b86
                executor = Executor(
                    context.nodes,
                    context.loop,
                    context.queue,
                    context.cache.copy(),
                    parent_executor=context.executor,
                )
                await executor.run()
                await context.queue.put(
                    {
                        "event": "iterator-progress-update",
                        "data": {
                            "percent": (idx + 1) / file_len,
                            "iteratorId": context.iterator_id,
                            "running": None,
                        },
                    }
                )


@NodeFactory.register(VIDEO_ITERATOR_INPUT_NODE_ID)
class VideoFrameIteratorFrameLoaderNode(NodeBase):
    def __init__(self):
        super().__init__()
        self.description = ""
        self.inputs = [IteratorInput().make_optional()]
        self.outputs = [ImageOutput("Frame Image"), TextOutput("Frame Index")]

        self.category = IMAGE
        self.name = "Load Frame As Image"
        self.icon = "MdSubdirectoryArrowRight"
        self.sub = "Iteration"

        self.type = "iteratorHelper"

    def run(self, img: np.ndarray, idx: int) -> Tuple[np.ndarray, int]:
        return normalize(img), idx


@NodeFactory.register(VIDEO_ITERATOR_OUTPUT_NODE_ID)
class VideoFrameIteratorFrameWriterNode(NodeBase):
    def __init__(self):
        super().__init__()
        self.description = ""
        self.inputs = [
            ImageInput("Frame"),
            DirectoryInput("Output Video Directory"),
            TextInput("Output Video Name"),
            VideoTypeDropdown(),
        ]
        self.outputs = []

        self.category = IMAGE
        self.name = "Write Output Frame"
        self.icon = "MdVideoCameraBack"
        self.sub = "Iteration"

        self.type = "iteratorHelper"

        self.side_effects = True

    def run(
        self,
        img: np.ndarray,
        save_dir: str,
        video_name: str,
        video_type: str,
        writer,
        fps,
    ) -> None:
        h, w, _ = get_h_w_c(img)
        if writer["out"] is None and video_type != "none":
            mp4_codec = "avc1"
            avi_codec = "divx"
            codec = mp4_codec if video_type == "mp4" else avi_codec
            try:
                logger.info(f"Trying to open writer with codec: {codec}")
                fourcc = cv2.VideoWriter_fourcc(*codec)
                video_save_path = os.path.join(save_dir, f"{video_name}.{video_type}")
                logger.info(f"Writing new video to path: {video_save_path}")
                writer["out"] = cv2.VideoWriter(
                    filename=video_save_path,
                    fourcc=fourcc,
                    fps=fps,
                    frameSize=(w, h),
                )
                logger.info(writer["out"])
            except Exception as e:
                logger.warning(
                    f"Failed to open video writer with codec: {codec} because: {e}"
                )
        if video_type != "none":
            writer["out"].write((img * 255).astype(np.uint8))


@NodeFactory.register("chainner:image:video_frame_iterator")
class SimpleVideoFrameIteratorNode(IteratorNodeBase):
    def __init__(self):
        super().__init__()
        self.description = (
            "Iterate over all frames in a video, and write to a video buffer."
        )
        self.inputs = [
            VideoFileInput(),
        ]
        self.outputs = []
        self.default_nodes = [
            # TODO: Figure out a better way to do this
            {
                "schemaId": VIDEO_ITERATOR_INPUT_NODE_ID,
            },
            {
                "schemaId": VIDEO_ITERATOR_OUTPUT_NODE_ID,
            },
        ]

        self.category = IMAGE
        self.name = "Video Frame Iterator"
        self.icon = "MdVideoCameraBack"

    # pylint: disable=invalid-overridden-method
    async def run(self, path: str, context: ExecutionContext) -> None:
        logger.info(f"Iterating over frames in video file: {path}")
        logger.info(context.nodes)

        input_node_id = None
        output_node_id = None
        child_nodes = []
        for k, v in context.nodes.items():
            if v["schemaId"] == VIDEO_ITERATOR_INPUT_NODE_ID:
                input_node_id = v["id"]
            elif v["schemaId"] == VIDEO_ITERATOR_OUTPUT_NODE_ID:
                output_node_id = v["id"]
            if context.nodes[k]["child"]:
                child_nodes.append(v["id"])
            # Set this to false to actually allow processing to happen
            context.nodes[k]["child"] = False

        # TODO: Open Video Buffer
        cap = cv2.VideoCapture(path)
        fps = int(cap.get(cv2.CAP_PROP_FPS))

        writer = {"out": None}
        frame_count = int(cap.get(cv2.CAP_PROP_FRAME_COUNT))
        start_idx = math.ceil(float(context.percent) * frame_count)
        # TODO: Fix None key
        context.nodes[output_node_id]["inputs"].extend((writer, fps))  # type: ignore
        for idx in range(frame_count):
            if context.executor.should_stop_running():
                cap.release()
                if writer["out"] is not None:
                    writer["out"].release()
                return
            ret, frame = cap.read()
            # if frame is read correctly ret is True
            if not ret:
                print("Can't receive frame (stream end?). Exiting ...")
                break
            if idx >= start_idx:
                await context.queue.put(
                    {
                        "event": "iterator-progress-update",
                        "data": {
                            "percent": idx / frame_count,
                            "iteratorId": context.iterator_id,
                            "running": child_nodes,
                        },
                    }
                )
<<<<<<< HEAD
                if input_node_id is not None:
                    nodes[input_node_id]["inputs"] = [frame, idx]
                external_cache_copy = external_cache.copy()
=======
                # TODO: Fix None key
                context.nodes[input_node_id]["inputs"] = [frame, idx]  # type: ignore
                external_cache_copy = context.cache.copy()
>>>>>>> 5d650b86
                executor = Executor(
                    context.nodes,
                    context.loop,
                    context.queue,
                    external_cache_copy,
                    parent_executor=context.executor,
                )
                await executor.run()
                del external_cache_copy
                await context.queue.put(
                    {
                        "event": "iterator-progress-update",
                        "data": {
                            "percent": (idx + 1) / frame_count,
                            "iteratorId": context.iterator_id,
                            "running": None,
                        },
                    }
                )

        cap.release()
        if writer["out"] is not None:
            writer["out"].release()


@NodeFactory.register(SPRITESHEET_ITERATOR_INPUT_NODE_ID)
class ImageSpriteSheetIteratorLoadImageNode(NodeBase):
    def __init__(self):
        super().__init__()
        self.description = ""
        self.inputs = [IteratorInput().make_optional()]
        self.outputs = [ImageOutput()]

        self.category = IMAGE
        self.name = "Load Image (Iterator)"
        self.icon = "MdSubdirectoryArrowRight"
        self.sub = "Iteration"

        self.type = "iteratorHelper"

    def run(self, img: np.ndarray) -> np.ndarray:
        return img


@NodeFactory.register(SPRITESHEET_ITERATOR_OUTPUT_NODE_ID)
class ImageSpriteSheetIteratorAppendImageNode(NodeBase):
    def __init__(self):
        super().__init__()
        self.description = ""
        self.inputs = [ImageInput()]
        self.outputs = []

        self.category = IMAGE
        self.name = "Append Image"
        self.icon = "CgExtensionAdd"
        self.sub = "Iteration"

        self.type = "iteratorHelper"

        self.side_effects = True

    def run(self, img: np.ndarray, results: List[np.ndarray]) -> None:
        results.append(img)


@NodeFactory.register("chainner:image:spritesheet_iterator")
class ImageSpriteSheetIteratorNode(IteratorNodeBase):
    def __init__(self):
        super().__init__()
        self.description = "Iterate over sub-images in a single image spritesheet."
        self.inputs = [
            ImageInput("Spritesheet"),
            NumberInput(
                "Number of rows (vertical)",
                step=1,
                controls_step=1,
                minimum=1,
                default=1,
            ),
            NumberInput(
                "Number of columns (horizontal)",
                step=1,
                controls_step=1,
                minimum=1,
                default=1,
            ),
        ]
        self.outputs = [ImageOutput()]
        self.category = IMAGE
        self.name = "Spritesheet Iterator"
        self.default_nodes = [
            # TODO: Figure out a better way to do this
            {
                "schemaId": SPRITESHEET_ITERATOR_INPUT_NODE_ID,
            },
            {
                "schemaId": SPRITESHEET_ITERATOR_OUTPUT_NODE_ID,
            },
        ]

    # pylint: disable=invalid-overridden-method
    async def run(
        self,
        sprite_sheet: np.ndarray,
        rows: int,
        columns: int,
        context: ExecutionContext,
    ) -> np.ndarray:
        h, w, _ = get_h_w_c(sprite_sheet)
        assert (
            h % rows == 0
        ), "Height of sprite sheet must be a multiple of the number of rows"
        assert (
            w % columns == 0
        ), "Width of sprite sheet must be a multiple of the number of columns"

        img_loader_node_id = None
        output_node_id = None
        child_nodes = []
        for k, v in context.nodes.items():
            if v["schemaId"] == SPRITESHEET_ITERATOR_INPUT_NODE_ID:
                img_loader_node_id = v["id"]
            elif v["schemaId"] == SPRITESHEET_ITERATOR_OUTPUT_NODE_ID:
                output_node_id = v["id"]
            if context.nodes[k]["child"]:
                child_nodes.append(v["id"])
            # Set this to false to actually allow processing to happen
            context.nodes[k]["child"] = False

        individual_h = h // rows
        individual_w = w // columns

        # Split sprite sheet into a single list of images
        img_list = []

        for row in range(rows):
            for col in range(columns):
                img_list.append(
                    sprite_sheet[
                        row * individual_h : (row + 1) * individual_h,
                        col * individual_w : (col + 1) * individual_w,
                    ]
                )

        length = len(img_list)

        results = []
        # TODO: Fix None key
        context.nodes[output_node_id]["inputs"].append(results)  # type: ignore
        for idx, img in enumerate(img_list):
            if context.executor.should_stop_running():
                break
            await context.queue.put(
                {
                    "event": "iterator-progress-update",
                    "data": {
                        "percent": idx / length,
                        "iteratorId": context.iterator_id,
                        "running": child_nodes,
                    },
                }
            )
            # Replace the input filepath with the filepath from the loop
<<<<<<< HEAD
            if img_loader_node_id is not None:
                nodes[img_loader_node_id]["inputs"] = [img]
=======
            # TODO: Fix None key
            context.nodes[img_loader_node_id]["inputs"] = [img]  # type: ignore
>>>>>>> 5d650b86
            # logger.info(nodes[output_node_id]["inputs"])
            executor = Executor(
                context.nodes,
                context.loop,
                context.queue,
                context.cache.copy(),
                parent_executor=context.executor,
            )
            await executor.run()
            await context.queue.put(
                {
                    "event": "iterator-progress-update",
                    "data": {
                        "percent": (idx + 1) / length,
                        "iteratorId": context.iterator_id,
                        "running": None,
                    },
                }
            )
        result_rows = []
        for i in range(rows):
            row = np.concatenate(results[i * columns : (i + 1) * columns], axis=1)
            result_rows.append(row)
        return np.concatenate(result_rows, axis=0)<|MERGE_RESOLUTION|>--- conflicted
+++ resolved
@@ -126,13 +126,8 @@
                     }
                 )
                 # Replace the input filepath with the filepath from the loop
-<<<<<<< HEAD
-                if img_path_node_id is not None:
-                    nodes[img_path_node_id]["inputs"] = [filepath, directory]
-=======
                 # TODO: Fix None key
                 context.nodes[img_path_node_id]["inputs"] = [filepath, directory]  # type: ignore
->>>>>>> 5d650b86
                 executor = Executor(
                     context.nodes,
                     context.loop,
@@ -302,15 +297,9 @@
                         },
                     }
                 )
-<<<<<<< HEAD
-                if input_node_id is not None:
-                    nodes[input_node_id]["inputs"] = [frame, idx]
-                external_cache_copy = external_cache.copy()
-=======
                 # TODO: Fix None key
                 context.nodes[input_node_id]["inputs"] = [frame, idx]  # type: ignore
                 external_cache_copy = context.cache.copy()
->>>>>>> 5d650b86
                 executor = Executor(
                     context.nodes,
                     context.loop,
@@ -474,13 +463,8 @@
                 }
             )
             # Replace the input filepath with the filepath from the loop
-<<<<<<< HEAD
-            if img_loader_node_id is not None:
-                nodes[img_loader_node_id]["inputs"] = [img]
-=======
             # TODO: Fix None key
             context.nodes[img_loader_node_id]["inputs"] = [img]  # type: ignore
->>>>>>> 5d650b86
             # logger.info(nodes[output_node_id]["inputs"])
             executor = Executor(
                 context.nodes,

--- conflicted
+++ resolved
@@ -17,16 +17,11 @@
 from .node_factory import NodeFactory
 from .properties.inputs import *
 from .properties.outputs import *
-<<<<<<< HEAD
-=======
 from .utils.ncnn_model import NcnnModel
 from .utils.onnx_auto_split import onnx_auto_split_process
 from .utils.onnx_to_ncnn import Onnx2NcnnConverter
 from .utils.utils import get_h_w_c, np2nptensor, nptensor2np, convenient_upscale
->>>>>>> 402de4ab
 from .utils.exec_options import get_execution_options
-from .utils.onnx_auto_split import onnx_auto_split_process
-from .utils.utils import convenient_upscale, get_h_w_c, np2nptensor, nptensor2np
 
 
 class TensorOrders:
@@ -193,7 +188,6 @@
         )
 
 
-<<<<<<< HEAD
 @NodeFactory.register("chainner:onnx:interpolate_models")
 class OnnxInterpolateModelsNode(NodeBase):
     def __init__(self):
@@ -295,7 +289,8 @@
             )
 
         return model_interp
-=======
+
+
 @NodeFactory.register("chainner:onnx:convert_to_ncnn")
 class ConvertOnnxToNcnnNode(NodeBase):
     def __init__(self):
@@ -330,5 +325,4 @@
 
         fp_mode = "fp16" if fp16 else "fp32"
 
-        return ncnn_model, fp_mode
->>>>>>> 402de4ab
+        return ncnn_model, fp_mode
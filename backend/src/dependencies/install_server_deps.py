import subprocess
from json import loads as json_parse
from typing import List

from .store import (
    DependencyInfo,
    install_dependencies_sync,
    installed_packages,
    python_path,
)

# Get the list of installed packages
# We can't rely on using the package's __version__ attribute because not all packages actually have it
try:
    pip_list = subprocess.check_output(
        [
            python_path,
            "-m",
            "pip",
            "list",
            "--format=json",
            "--disable-pip-version-check",
        ]
    )
    for p in json_parse(pip_list):
        installed_packages[p["name"]] = p["version"]
except Exception as e:
    print(f"Failed to get installed packages: {e}")


deps: List[DependencyInfo] = [
    {
        "package_name": "sanic",
        "display_name": "Sanic",
        "version": "23.3.0",
        "from_file": "sanic-23.3.0-py3-none-any.whl",
    },
    {
        "package_name": "Sanic-Cors",
        "display_name": "Sanic-Cors",
        "version": "2.2.0",
        "from_file": "Sanic_Cors-2.2.0-py2.py3-none-any.whl",
    },
    # Sanic's downstream deps that are py3-non-any
    {
        "package_name": "aiofiles",
        "display_name": "aiofiles",
        "version": "23.1.0",
        "from_file": "aiofiles-23.1.0-py3-none-any.whl",
    },
    {
        "package_name": "html5tagger",
        "display_name": "html5tagger",
        "version": "1.3.0",
        "from_file": "html5tagger-1.3.0-py3-none-any.whl",
    },
    {
        "package_name": "sanic-routing",
        "display_name": "sanic-routing",
        "version": "22.8.0",
        "from_file": "sanic_routing-22.8.0-py3-none-any.whl",
    },
    {
        "package_name": "tracerite",
        "display_name": "tracerite",
        "version": "1.1.0",
        "from_file": "tracerite-1.1.0-py3-none-any.whl",
    },
    # Sanic's downstream deps that we want to pin anyway
    {
        "package_name": "websockets",
        "display_name": "websockets",
        "version": "11.0.3",
        "from_file": None,
    },
    # TODO: Try to get numpy out of here
    {
<<<<<<< HEAD
        "package_name": "numpy",
        "display_name": "NumPy",
        "version": "1.23.2",
        "from_file": None,
=======
        "package_name": "pynvml",
        "display_name": "pynvml",
        "version": "11.5.0",
    },
    {
        "package_name": "typing_extensions",
        "display_name": "typing_extensions",
        "version": "4.6.2",
>>>>>>> 699f43e6
    },
]

install_dependencies_sync(deps)<|MERGE_RESOLUTION|>--- conflicted
+++ resolved
@@ -73,23 +73,18 @@
         "version": "11.0.3",
         "from_file": None,
     },
-    # TODO: Try to get numpy out of here
-    {
-<<<<<<< HEAD
-        "package_name": "numpy",
-        "display_name": "NumPy",
-        "version": "1.23.2",
-        "from_file": None,
-=======
-        "package_name": "pynvml",
-        "display_name": "pynvml",
-        "version": "11.5.0",
-    },
+    # Other deps necessary for general use
     {
         "package_name": "typing_extensions",
         "display_name": "typing_extensions",
         "version": "4.6.2",
->>>>>>> 699f43e6
+        "from_file": "typing_extensions-4.6.3-py3-none-any.whl",
+    },
+    {
+        "package_name": "pynvml",
+        "display_name": "pynvml",
+        "version": "11.5.0",
+        "from_file": "pynvml-11.5.0-py3-none-any.whl",
     },
 ]
 

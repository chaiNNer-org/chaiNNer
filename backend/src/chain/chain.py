from typing import Callable, Dict, List, TypeVar, Union

<<<<<<< HEAD
from base_types import NodeId, OutputId, InputId
from nodes.node_base import NodeBase, IteratorNodeBase
from api import registry
=======
from base_types import InputId, NodeId, OutputId
from nodes.node_base import IteratorNodeBase, NodeBase
from nodes.node_factory import NodeFactory
>>>>>>> c2a2118c

K = TypeVar("K")
V = TypeVar("V")


def get_or_add(d: Dict[K, V], key: K, supplier: Callable[[], V]) -> V:
    value = d.get(key)
    if value is None:
        value = supplier()
        d[key] = value
    return value


class FunctionNode:
    def __init__(self, node_id: NodeId, schema_id: str):
        self.id: NodeId = node_id
        self.schema_id: str = schema_id
        self.parent: Union[NodeId, None] = None
        self.is_helper: bool = False

    def get_node(self) -> NodeBase:
        return registry.get_node(self.schema_id)

    def has_side_effects(self) -> bool:
        return self.get_node().side_effects


class IteratorNode:
    def __init__(self, node_id: NodeId, schema_id: str):
        self.id: NodeId = node_id
        self.schema_id: str = schema_id
        self.parent: None = None
        self.__node = None

    def get_node(self) -> IteratorNodeBase:
        if self.__node is None:
            node = registry.get_node(self.schema_id)
            assert isinstance(node, IteratorNodeBase), "Invalid iterator node"
            self.__node = node
        return self.__node


Node = Union[FunctionNode, IteratorNode]


class EdgeSource:
    def __init__(self, node_id: NodeId, output_id: OutputId):
        self.id: NodeId = node_id
        self.output_id: OutputId = output_id


class EdgeTarget:
    def __init__(self, node_id: NodeId, input_id: InputId):
        self.id: NodeId = node_id
        self.input_id: InputId = input_id


class Edge:
    def __init__(self, source: EdgeSource, target: EdgeTarget):
        self.source = source
        self.target = target


class Chain:
    def __init__(self):
        self.nodes: Dict[NodeId, Node] = {}
        self.__edges_by_source: Dict[NodeId, List[Edge]] = {}
        self.__edges_by_target: Dict[NodeId, List[Edge]] = {}

    def add_node(self, node: Node):
        assert node.id not in self.nodes, f"Duplicate node id {node.id}"
        self.nodes[node.id] = node

    def add_edge(self, edge: Edge):
        get_or_add(self.__edges_by_source, edge.source.id, list).append(edge)
        get_or_add(self.__edges_by_target, edge.target.id, list).append(edge)

    def edges_from(self, source: NodeId) -> List[Edge]:
        return self.__edges_by_source.get(source, [])

    def edges_to(self, target: NodeId) -> List[Edge]:
        return self.__edges_by_target.get(target, [])

    def remove_node(self, node_id: NodeId):
        """
        Removes the node with the given id.
        If the node is an iterator node, then all of its children will also be removed.
        """

        node = self.nodes.pop(node_id, None)
        if node is None:
            return

        for e in self.__edges_by_source.pop(node_id, []):
            self.__edges_by_target[e.target.id].remove(e)
        for e in self.__edges_by_target.pop(node_id, []):
            self.__edges_by_source[e.source.id].remove(e)

        if isinstance(node, IteratorNode):
            # remove all child nodes
            for n in list(self.nodes.values()):
                if n.parent == node_id:
                    self.remove_node(n.id)


class SubChain:
    def __init__(self, chain: Chain, iterator_id: NodeId):
        self.nodes: Dict[NodeId, FunctionNode] = {}
        self.iterator_id = iterator_id

        for node in chain.nodes.values():
            if node.parent is not None and node.parent == iterator_id:
                self.nodes[node.id] = node<|MERGE_RESOLUTION|>--- conflicted
+++ resolved
@@ -1,14 +1,11 @@
 from typing import Callable, Dict, List, TypeVar, Union
 
-<<<<<<< HEAD
+from base_types import InputId, NodeId, OutputId
+from nodes.node_base import IteratorNodeBase, NodeBase
+from nodes.node_factory import NodeFactory
 from base_types import NodeId, OutputId, InputId
 from nodes.node_base import NodeBase, IteratorNodeBase
 from api import registry
-=======
-from base_types import InputId, NodeId, OutputId
-from nodes.node_base import IteratorNodeBase, NodeBase
-from nodes.node_factory import NodeFactory
->>>>>>> c2a2118c
 
 K = TypeVar("K")
 V = TypeVar("V")

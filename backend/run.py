import asyncio
import functools
import gc
import os
import sys
import traceback
from json import dumps as stringify

from sanic import Sanic
from sanic.log import logger
from sanic.request import Request
from sanic.response import json
from sanic_cors import CORS

try:
    import cv2

    from nodes import image_nodes
except Exception as e:
    logger.warning(e)
    logger.info("OpenCV most likely not installed")

try:
    import torch

    from nodes import pytorch_nodes
except Exception as e:
    torch = None
    logger.warning(e)
    logger.info("PyTorch most likely not installed")

try:
    import ncnn_vulkan

    from nodes import ncnn_nodes
except Exception as e:
    logger.warning(e)
    logger.info("NCNN most likely not installed")


try:
    from nodes import utility_nodes
except Exception as e:
    logger.warning(e)

from nodes.node_factory import NodeFactory
from process import Executor

app = Sanic("chaiNNer")
CORS(app)
app.ctx.executor = None
app.ctx.cache = dict()

app.config.REQUEST_TIMEOUT = sys.maxsize
app.config.RESPONSE_TIMEOUT = sys.maxsize

import logging

from sanic.log import access_logger


class SSEFilter(logging.Filter):
    def filter(self, record):
        return not (record.request.endswith("/sse") and record.status == 200)


access_logger.addFilter(SSEFilter())


@app.route("/nodes")
async def nodes(_):
    """Gets a list of all nodes as well as the node information"""
    registry = NodeFactory.get_registry()
    nodes = []
    for category in registry:
        category_dict = {"category": category, "nodes": []}
        for node in registry[category]:
            node_object = NodeFactory.create_node(category, node)
            node_dict = {"name": node}
            node_dict["inputs"] = node_object.get_inputs()
            node_dict["outputs"] = node_object.get_outputs()
            node_dict["description"] = node_object.get_description()
            node_dict["icon"] = node_object.get_icon()
            node_dict["subcategory"] = node_object.get_sub_category()

            category_dict["nodes"].append(node_dict)
            del node_object, node_dict
        nodes.append(category_dict)
        del category_dict
    return json(nodes)


@app.route("/run", methods=["POST"])
async def run(request: Request):
    """Runs the provided nodes"""
    # headers = {"Cache-Control": "no-cache"}
    # await request.respond(response="Run request accepted", status=200, headers=headers)
    queue = request.app.ctx.queue

    try:
        if request.app.ctx.executor:
            logger.info("Resuming existing executor...")
            executor = request.app.ctx.executor
            await executor.run()
        else:
            logger.info("Running new executor...")
            full_data = request.json
            logger.info(full_data)
            nodes_list = full_data["data"]
<<<<<<< HEAD
            os.environ["device"] = "cpu" if full_data["isCpu"] == "True" else "cuda"
            os.environ["isFp16"] = (
                "False" if full_data["isCpu"] == "True" else str(full_data["isFp16"])
            )
            print(os.environ["device"], os.environ["isFp16"])
=======
            os.environ["device"] = "cpu" if full_data["isCpu"] else "cuda"
            os.environ["isFp16"] = (
                "False" if full_data["isCpu"] else str(full_data["isFp16"])
            )
            logger.info(f"Using device: {os.environ['device']}")
>>>>>>> 5206c699
            os.environ["resolutionX"] = str(full_data["resolutionX"])
            os.environ["resolutionY"] = str(full_data["resolutionY"])
            print(os.environ["resolutionX"], os.environ["resolutionY"])
            executor = Executor(nodes_list, app.loop, queue, app.ctx.cache.copy())
            request.app.ctx.executor = executor
            await executor.run()
        if not executor.paused:
            del request.app.ctx.executor
            request.app.ctx.executor = None
        if torch is not None:
            torch.cuda.empty_cache()
        gc.collect()
        await queue.put(
            {"event": "finish", "data": {"message": "Successfully ran nodes!"}}
        )
        return json({"message": "Successfully ran nodes!"}, status=200)
    except Exception as exception:
        logger.error(exception, exc_info=1)
        request.app.ctx.executor = None
        logger.error(traceback.format_exc())
        await queue.put(
            {
                "event": "execution-error",
                "data": {
                    "message": "Error running nodes!",
                    "exception": str(exception),
                },
            }
        )
        return json(
            {"message": "Error running nodes!", "exception": str(exception)}, status=500
        )


@app.route("/run/individual", methods=["POST"])
async def run_individual(request: Request):
    """Runs a single node"""
    full_data = request.json
    logger.info(full_data)
    # Create node based on given category/name information
    node_instance = NodeFactory.create_node(full_data["category"], full_data["node"])
    # Run the node and pass in inputs as args
    run_func = functools.partial(node_instance.run, full_data["inputs"])
    output = await app.loop.run_in_executor(None, run_func)
    # Cache the output of the node
    app.ctx.cache[full_data["id"]] = output
    del node_instance, run_func
    return json(output)


@app.get("/sse")
async def sse(request: Request):
    headers = {"Cache-Control": "no-cache"}
    response = await request.respond(headers=headers, content_type="text/event-stream")
    while True:
        message = await request.app.ctx.queue.get()
        if not message:
            break
        await response.send(f"event: {message['event']}\n")
        await response.send(f"data: {stringify(message['data'])}\n\n")


@app.after_server_start
async def setup_queue(app: Sanic, _):
    app.ctx.queue = asyncio.Queue()


@app.route("/pause", methods=["POST"])
async def kill(request):
    """Pauses the current execution"""
    try:
        if request.app.ctx.executor:
            logger.info("Executor found. Attempting to pause...")
            await request.app.ctx.executor.pause()
            return json({"message": "Successfully paused execution!"}, status=200)
        logger.info("No executor to pause")
        return json({"message": "No executor to pause!"}, status=200)
    except Exception as exception:
        logger.log(2, exception, exc_info=1)
        return json(
            {"message": "Error pausing execution!", "exception": str(exception)},
            status=500,
        )


@app.route("/kill", methods=["POST"])
async def kill(request):
    """Kills the current execution"""
    try:
        if request.app.ctx.executor:
            logger.info("Executor found. Attempting to kill...")
            await request.app.ctx.executor.kill()
            request.app.ctx.executor = None
            return json({"message": "Successfully killed execution!"}, status=200)
        logger.info("No executor to kill")
        return json({"message": "No executor to kill!"}, status=200)
    except Exception as exception:
        logger.log(2, exception, exc_info=1)
        return json(
            {"message": "Error killing execution!", "exception": str(exception)},
            status=500,
        )


if __name__ == "__main__":
    try:
        port = sys.argv[1] or 8000
    except:
        port = 8000
    app.run(port=port)<|MERGE_RESOLUTION|>--- conflicted
+++ resolved
@@ -107,19 +107,11 @@
             full_data = request.json
             logger.info(full_data)
             nodes_list = full_data["data"]
-<<<<<<< HEAD
-            os.environ["device"] = "cpu" if full_data["isCpu"] == "True" else "cuda"
-            os.environ["isFp16"] = (
-                "False" if full_data["isCpu"] == "True" else str(full_data["isFp16"])
-            )
-            print(os.environ["device"], os.environ["isFp16"])
-=======
             os.environ["device"] = "cpu" if full_data["isCpu"] else "cuda"
             os.environ["isFp16"] = (
                 "False" if full_data["isCpu"] else str(full_data["isFp16"])
             )
             logger.info(f"Using device: {os.environ['device']}")
->>>>>>> 5206c699
             os.environ["resolutionX"] = str(full_data["resolutionX"])
             os.environ["resolutionY"] = str(full_data["resolutionY"])
             print(os.environ["resolutionX"], os.environ["resolutionY"])

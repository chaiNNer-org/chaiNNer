--- conflicted
+++ resolved
@@ -6,13 +6,8 @@
 		"**/__pycache__"
 	],
 	"ignore": [],
-	"typeCheckingMode": "basic",
-<<<<<<< HEAD
+	"typeCheckingMode": "basic"
 	"useLibraryCodeForTypes": true,
-
-=======
-	"useLibraryCodeForTypes": false,
->>>>>>> 7dc9e669
 	"strictListInference": true,
 	"strictDictionaryInference": true,
 	"strictSetInference": true,

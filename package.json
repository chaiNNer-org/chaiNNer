{
  "name": "chainner",
  "productName": "chaiNNer",
<<<<<<< HEAD
  "version": "0.2.0",
=======
  "version": "0.1.4",
>>>>>>> aa9951ab
  "description": "A flowchart based image processing GUI",
  "main": ".webpack/main",
  "scripts": {
    "start": "electron-forge start",
    "dev": "concurrently \"nodemon ./backend/run.py 8000\" \"electron-forge start -- --no-backend\"",
    "package": "electron-forge package",
    "make": "electron-forge make",
    "publish": "electron-forge publish",
    "lint": "eslint . --fix"
  },
  "keywords": [],
  "author": {
    "name": "Joey Ballentine",
    "email": "joeyjballentine@gmail.com"
  },
  "license": "GPLv3",
  "config": {
    "forge": {
      "packagerConfig": {
        "executableName": "chainner",
        "extraResource": "./backend/",
        "icon": "./src/public/icons/cross_platform/icon"
      },
      "hooks": "require:./src/hooks.js",
      "publishers": [
        {
          "name": "@electron-forge/publisher-github",
          "config": {
            "repository": {
              "owner": "joeyballentine",
              "name": "chaiNNer"
            }
          },
          "draft": true,
          "prerelease": true
        }
      ],
      "makers": [
        {
          "name": "@electron-forge/maker-squirrel",
          "config": {
            "name": "chainner"
          }
        },
        {
          "name": "@electron-forge/maker-zip",
          "platforms": [
            "darwin",
            "linux",
            "win32"
          ]
        },
        {
          "name": "@electron-forge/maker-dmg",
          "config": {
            "format": "ULFO",
            "name": "chaiNNer"
          }
        },
        {
          "name": "@electron-forge/maker-deb",
          "config": {
            "name": "chainner"
          }
        },
        {
          "name": "@electron-forge/maker-rpm",
          "config": {
            "name": "chainner"
          }
        }
      ],
      "plugins": [
        [
          "@electron-forge/plugin-webpack",
          {
            "mainConfig": "./webpack.main.config.js",
            "renderer": {
              "config": "./webpack.renderer.config.js",
              "nodeIntegration": true,
              "contextIsolation": false,
              "entryPoints": [
                {
                  "html": "./src/index.html",
                  "js": "./src/renderer.js",
                  "name": "main_window"
                },
                {
                  "html": "./src/splash.html",
                  "js": "./src/splash_renderer.js",
                  "name": "splash_screen"
                }
              ]
            },
            "devContentSecurityPolicy": ""
          }
        ]
      ]
    }
  },
  "devDependencies": {
    "@babel/core": "^7.15.5",
    "@babel/preset-react": "^7.14.5",
    "@electron-forge/cli": "^6.0.0-beta.60",
    "@electron-forge/maker-deb": "^6.0.0-beta.60",
    "@electron-forge/maker-dmg": "*",
    "@electron-forge/maker-rpm": "^6.0.0-beta.60",
    "@electron-forge/maker-squirrel": "^6.0.0-beta.60",
    "@electron-forge/maker-zip": "^6.0.0-beta.60",
    "@electron-forge/plugin-webpack": "^6.0.0-beta.60",
    "@electron-forge/publisher-github": "*",
    "@vercel/webpack-asset-relocator-loader": "^1.7.0",
    "babel-loader": "^8.2.2",
    "concurrently": "^6.5.1",
    "css-loader": "^6.2.0",
    "electron": "^15.0.0",
    "eslint": "^7.32.0",
    "eslint-config-airbnb": "^18.2.1",
    "node-loader": "^2.0.0",
    "semver-regex": ">=3.1.3",
    "style-loader": "^3.2.1"
  },
  "dependencies": {
    "@chakra-ui/icons": "^1.0.15",
    "@chakra-ui/react": "^1.6.8",
    "@emotion/react": "^11.4.1",
    "@emotion/styled": "^11.3.0",
    "@fontsource/open-sans": "^4.5.1",
    "@geoffcox/react-splitter": "^2.1.1",
    "@react-hook/window-size": "^3.0.7",
    "@react-nano/use-event-source": "^0.11.0",
    "decompress": "^4.2.1",
    "electron": "^15.0.0",
    "electron-log": "^4.4.1",
    "electron-squirrel-startup": "^1.0.0",
    "file-loader": "^6.2.0",
    "framer-motion": "^4.1.17",
    "hasbin": "^1.2.3",
    "image-js": "^0.33.0",
    "image-webpack-loader": "^8.0.1",
    "lodash": "^4.17.21",
    "meow": "^10.1.1",
    "nodejs-file-downloader": "^4.9.2",
    "os-utils": "^0.0.14",
    "pill-pity": "^0.2.2",
    "portfinder": "^1.0.28",
    "react": "^17.0.2",
    "react-dom": "^17.0.2",
    "react-flow-renderer": "^9.6.8",
    "react-hotkeys": "^2.0.0",
    "react-hotkeys-hook": "^3.4.4",
    "react-icons": "^4.2.0",
    "react-resize-aware": "^3.1.1",
    "react-use-websocket": "^2.9.1",
    "semver": "^7.3.5",
    "systeminformation": "^5.9.15",
    "tinycolor2": "^1.4.2",
    "use-debounce": "^7.0.1",
    "use-http": "^1.0.26",
    "uuid": "^3.4.0"
  }
}<|MERGE_RESOLUTION|>--- conflicted
+++ resolved
@@ -1,11 +1,7 @@
 {
   "name": "chainner",
   "productName": "chaiNNer",
-<<<<<<< HEAD
-  "version": "0.2.0",
-=======
   "version": "0.1.4",
->>>>>>> aa9951ab
   "description": "A flowchart based image processing GUI",
   "main": ".webpack/main",
   "scripts": {

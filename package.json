--- conflicted
+++ resolved
@@ -1,11 +1,7 @@
 {
   "name": "chainner",
   "productName": "chaiNNer",
-<<<<<<< HEAD
-  "version": "0.1.3",
-=======
   "version": "0.1.4",
->>>>>>> fd10e252
   "description": "A flowchart based image processing GUI",
   "main": ".webpack/main",
   "scripts": {

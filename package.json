--- conflicted
+++ resolved
@@ -130,11 +130,7 @@
     "concurrently": "^6.5.1",
     "cross-env": "^7.0.3",
     "css-loader": "^6.2.0",
-<<<<<<< HEAD
     "electron": "^18.1.0",
-=======
-    "electron": "^18.0.4",
->>>>>>> 464e1ad6
     "electron-installer-common": "^0.10.3",
     "eslint": "^7.32.0",
     "eslint-config-airbnb": "^18.2.1",

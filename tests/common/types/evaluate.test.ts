--- conflicted
+++ resolved
@@ -13,21 +13,18 @@
 } from '../../../src/common/types/expression';
 import { isSubsetOf } from '../../../src/common/types/relation';
 import { BuiltinFunctionDefinition, TypeDefinitions } from '../../../src/common/types/typedef';
-<<<<<<< HEAD
-import { NeverType, NumberType, StringLiteralType } from '../../../src/common/types/types';
-=======
 import {
     AnyType,
     NeverType,
     NumberType,
     PrimitiveType,
+    StringLiteralType,
     StringType,
     Type,
     UnionType,
 } from '../../../src/common/types/types';
 import { union } from '../../../src/common/types/union';
 import { without } from '../../../src/common/types/without';
->>>>>>> f71bcf2e
 import {
     expressions,
     numbers,

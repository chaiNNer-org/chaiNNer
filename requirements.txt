--- conflicted
+++ resolved
@@ -25,10 +25,7 @@
 sanic_cors==2.2.0
 semver==3.0.0
 scipy==1.9.3
-<<<<<<< HEAD
 wcmatch
-=======
 pynvml==11.5.0
->>>>>>> bfceb94b
 # torch
 # torchvision
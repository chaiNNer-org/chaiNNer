--- conflicted
+++ resolved
@@ -13,15 +13,36 @@
     parserOptions: {
         ecmaVersion: 2020,
     },
+    rules: {
+        'no-use-before-define': 'off',
+        'react/jsx-sort-props': [
+            'error',
+            {
+                callbacksLast: true,
+                shorthandFirst: true,
+            },
+        ],
+        'react/jsx-max-props-per-line': ['error', { maximum: 1, when: 'always' }],
+        'react/jsx-filename-extension': ['error', { extensions: ['.jsx', '.tsx'] }],
+        'import/extensions': 'off',
+        'react/prop-types': 'off',
+        'prefer-arrow-functions/prefer-arrow-functions': [
+            'warn',
+            {
+                classPropertiesAllowed: false,
+                disallowPrototype: false,
+                returnStyle: 'unchanged',
+                singleReturnOnly: false,
+            },
+        ],
+    },
     settings: {
         'import/core-modules': ['electron'],
         'import/resolver': {
             typescript: {}, // this loads <rootdir>/tsconfig.json to eslint
         },
     },
-    rules: {
-        'react/jsx-filename-extension': ['error', { extensions: ['.jsx', '.tsx'] }],
-    },
+
     overrides: [
         {
             files: ['src/**/*.ts', 'src/**/*.tsx'],
@@ -48,10 +69,6 @@
                 '@typescript-eslint/no-floating-promises': ['error', { ignoreIIFE: true }],
                 'eslint-comments/no-unused-enable': 'warn',
                 'eslint-comments/no-unused-disable': 'warn',
-<<<<<<< HEAD
-                'no-use-before-define': 'off',
-=======
->>>>>>> 567e0913
                 'react/jsx-sort-props': [
                     'error',
                     {
@@ -59,22 +76,6 @@
                         shorthandFirst: true,
                     },
                 ],
-<<<<<<< HEAD
-                'react/jsx-max-props-per-line': ['error', { maximum: 1, when: 'always' }],
-                'react/jsx-filename-extension': ['error', { extensions: ['.jsx', '.tsx'] }],
-                'import/extensions': 'off',
-                'react/prop-types': 'off',
-                'prefer-arrow-functions/prefer-arrow-functions': [
-                    'warn',
-                    {
-                        classPropertiesAllowed: false,
-                        disallowPrototype: false,
-                        returnStyle: 'unchanged',
-                        singleReturnOnly: false,
-                    },
-                ],
-=======
->>>>>>> 567e0913
             },
         },
     ],

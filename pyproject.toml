[project]
# Support Python 3.8+.
requires-python = ">=3.8"

[tool.ruff]
# Same as Black.
line-length = 88
indent-width = 4

src = ["backend/src"]

# ignore vendored code
extend-exclude = ["**/pytorch/architecture/**"]

unsafe-fixes = true

[tool.ruff.lint]
# Add the `line-too-long` rule to the enforced rule set.
extend-select = [
    "UP", # pyupgrade
    "E",  # pycodestyle
    "W",  # pycodestyle
    "F",  # pyflakes
    "I",  # isort
    "N",  # pep8-naming
    # "ANN", # flake8-annotations
    "ANN001",
    "ANN002",
    # "ASYNC", # flake8-async
    "PL",  # pylint
    "RUF", # ruff
    "B",   # flake8-bugbear
    # "A",   # flake8-builtins
    # "COM", # flake8-commas
    "C4",  # flake8-comprehensions
    "FA",  # flake8-future-annotations
    "ISC", # flake8-implicit-str-concat
    "ICN", # flake8-import-conventions
    "G",   # flake8-logging-format
    # "INP", # flake8-implicit-namespaces
    "PIE", # flake8-pie
    # "PYI", # flake8-pyi
    "Q", # flake8-quotes
    # "RET", # flake8-return
    "SLF", # flake8-self
    # "SIM", # flake8-simplify
    # "TCH", # flake8-tidy-imports
<<<<<<< HEAD
=======
    "NPY", # NumPy-specific rules

>>>>>>> 35d8c67d
]
ignore = [
    "E501",    # Line too long
    "PLR2004", # Magic value
    "PLR0911", # Too many return statements
    "PLR0912", # Too many branches
    "PLR0913", # Too many arguments
    "PLR0915", # Too many statements,
    "E741",    # Ambiguous variable name,
    "E712",    # true-false-comparison, has false positives because of numpy's operator overloading
    "F821",    # Undefined name -- this one is weird, it seems like it has false positives on closures and other context changes
    "F403",    # 'from module import *' used; unable to detect undefined names
    "PLW0603", # Using the global statement
    "N999",    # Invalid module name (which triggers for chaiNNer)
    "N818",    # Exception name should end in Error
    "ISC001",  # Implicit string concatenation, conflicts with formatter
]

[tool.ruff.format]
# Like Black, use double quotes for strings.
quote-style = "double"

# Like Black, indent with spaces, rather than tabs.
indent-style = "space"

# Like Black, respect magic trailing commas.
skip-magic-trailing-comma = false

# Like Black, automatically detect the appropriate line ending.
line-ending = "auto"


[tool.ruff.lint.pep8-naming]
ignore-names = ["*Input", "*Output", "*Dropdown"]<|MERGE_RESOLUTION|>--- conflicted
+++ resolved
@@ -45,11 +45,7 @@
     "SLF", # flake8-self
     # "SIM", # flake8-simplify
     # "TCH", # flake8-tidy-imports
-<<<<<<< HEAD
-=======
     "NPY", # NumPy-specific rules
-
->>>>>>> 35d8c67d
 ]
 ignore = [
     "E501",    # Line too long
